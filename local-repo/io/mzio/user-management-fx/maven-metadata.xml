<?xml version="1.0" encoding="UTF-8"?>
<metadata>
  <groupId>io.mzio</groupId>
  <artifactId>user-management-fx</artifactId>
  <versioning>
    <latest>1.0.0</latest>
    <release>1.0.0</release>
    <versions>
      <version>1.0.0</version>
    </versions>
<<<<<<< HEAD
    <lastUpdated>20250407072516</lastUpdated>
=======
    <lastUpdated>20250407072142</lastUpdated>
>>>>>>> 2b3c9df6
  </versioning>
</metadata><|MERGE_RESOLUTION|>--- conflicted
+++ resolved
@@ -8,10 +8,6 @@
     <versions>
       <version>1.0.0</version>
     </versions>
-<<<<<<< HEAD
-    <lastUpdated>20250407072516</lastUpdated>
-=======
     <lastUpdated>20250407072142</lastUpdated>
->>>>>>> 2b3c9df6
   </versioning>
 </metadata>