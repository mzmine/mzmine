<?xml version="1.0" encoding="UTF-8"?>
<metadata>
  <groupId>io.mzio</groupId>
  <artifactId>user-management-fx</artifactId>
  <versioning>
    <latest>1.0.0</latest>
    <release>1.0.0</release>
    <versions>
      <version>1.0.0</version>
    </versions>
<<<<<<< HEAD
    <lastUpdated>20250123095224</lastUpdated>
=======
    <lastUpdated>20250122212025</lastUpdated>
>>>>>>> 9ca12d83
  </versioning>
</metadata><|MERGE_RESOLUTION|>--- conflicted
+++ resolved
@@ -8,10 +8,6 @@
     <versions>
       <version>1.0.0</version>
     </versions>
-<<<<<<< HEAD
-    <lastUpdated>20250123095224</lastUpdated>
-=======
     <lastUpdated>20250122212025</lastUpdated>
->>>>>>> 9ca12d83
   </versioning>
 </metadata>