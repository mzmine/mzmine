{
  "formatVersion": "1.1",
  "component": {
    "group": "io.mzio",
    "module": "user-management-fx",
    "version": "1.0.0",
    "attributes": {
      "org.gradle.status": "release"
    }
  },
  "createdBy": {
    "gradle": {
      "version": "8.10"
    }
  },
  "variants": [
    {
      "name": "apiElements",
      "attributes": {
        "org.gradle.category": "library",
        "org.gradle.dependency.bundling": "external",
        "org.gradle.jvm.version": 23,
        "org.gradle.libraryelements": "jar",
        "org.gradle.usage": "java-api"
      },
      "files": [
        {
          "name": "user-management-fx-1.0.0.jar",
          "url": "user-management-fx-1.0.0.jar",
<<<<<<< HEAD
          "size": 46525,
          "sha512": "510c7893925b35081d46849ec02900fedd6b07e70bca71360ebec9b420cda2bd729f584caac212806c35d19d9dc169a85623e5221f9a4b3de640e9f13cfbe0f3",
          "sha256": "82a7c0a0f7d3f9c13174647769588a6a2590393a9217e8bdb785c19a114b9c5f",
          "sha1": "0d676e195a408f40a683dea88a7fd98c9b29a090",
          "md5": "c68bb48f3f46a2d37181513745857c9b"
=======
          "size": 46410,
          "sha512": "be91f83a5dcb19583f93e56dc3a6d2eb033ea65c467587e39a1290baad68a79a24af640968b4b63ef112ca22ae12e93a8dd571746cbf9778393d8f4e8511db20",
          "sha256": "ff70f39863fa3f558297020604408ab3e94dd04f94872605dc04fe14f53f61c5",
          "sha1": "9cc3274d968e014a67ce39704a02039eb852ad22",
          "md5": "ffb722d04971f6ab5fd4fa57634058e6"
>>>>>>> 67e67a71
        }
      ]
    },
    {
      "name": "runtimeElements",
      "attributes": {
        "org.gradle.category": "library",
        "org.gradle.dependency.bundling": "external",
        "org.gradle.jvm.version": 23,
        "org.gradle.libraryelements": "jar",
        "org.gradle.usage": "java-runtime"
      },
      "dependencies": [
        {
          "group": "org.jetbrains",
          "module": "annotations",
          "version": {
            "requires": "22.0.0"
          }
        },
        {
          "group": "org.controlsfx",
          "module": "controlsfx",
          "version": {
            "requires": "11.1.1"
          }
        },
        {
          "group": "org.kordamp.ikonli",
          "module": "ikonli-javafx",
          "version": {
            "requires": "12.3.1"
          }
        },
        {
          "group": "org.kordamp.ikonli",
          "module": "ikonli-bootstrapicons-pack",
          "version": {
            "requires": "12.3.1"
          }
        },
        {
          "group": "org.kordamp.ikonli",
          "module": "ikonli-lineawesome-pack",
          "version": {
            "requires": "12.3.1"
          }
        },
        {
          "group": "io.mzio",
          "module": "user-management",
          "version": {
            "requires": "1.0.0"
          }
        },
        {
          "group": "io.mzio",
          "module": "user-client",
          "version": {
            "requires": "1.0.0"
          }
        },
        {
          "group": "io.mzio",
          "module": "global-events",
          "version": {
            "requires": "1.0.0"
          }
        },
        {
          "group": "io.github.mzmine",
          "module": "javafx-framework"
        },
        {
          "group": "io.github.mzmine",
          "module": "taskcontroller"
        },
        {
          "group": "io.github.mzmine",
          "module": "utils"
        },
        {
          "group": "com.javax0.license3j",
          "module": "license3j",
          "version": {
            "requires": "3.2.0"
          }
        },
        {
          "group": "org.openjfx",
          "module": "javafx-base",
          "version": {
            "requires": "23.0.2"
          }
        },
        {
          "group": "org.openjfx",
          "module": "javafx-graphics",
          "version": {
            "requires": "23.0.2"
          }
        },
        {
          "group": "org.openjfx",
          "module": "javafx-controls",
          "version": {
            "requires": "23.0.2"
          }
        },
        {
          "group": "org.openjfx",
          "module": "javafx-fxml",
          "version": {
            "requires": "23.0.2"
          }
        },
        {
          "group": "org.openjfx",
          "module": "javafx-swing",
          "version": {
            "requires": "23.0.2"
          }
        },
        {
          "group": "org.openjfx",
          "module": "javafx-web",
          "version": {
            "requires": "23.0.2"
          }
        }
      ],
      "files": [
        {
          "name": "user-management-fx-1.0.0.jar",
          "url": "user-management-fx-1.0.0.jar",
<<<<<<< HEAD
          "size": 46525,
          "sha512": "510c7893925b35081d46849ec02900fedd6b07e70bca71360ebec9b420cda2bd729f584caac212806c35d19d9dc169a85623e5221f9a4b3de640e9f13cfbe0f3",
          "sha256": "82a7c0a0f7d3f9c13174647769588a6a2590393a9217e8bdb785c19a114b9c5f",
          "sha1": "0d676e195a408f40a683dea88a7fd98c9b29a090",
          "md5": "c68bb48f3f46a2d37181513745857c9b"
=======
          "size": 46410,
          "sha512": "be91f83a5dcb19583f93e56dc3a6d2eb033ea65c467587e39a1290baad68a79a24af640968b4b63ef112ca22ae12e93a8dd571746cbf9778393d8f4e8511db20",
          "sha256": "ff70f39863fa3f558297020604408ab3e94dd04f94872605dc04fe14f53f61c5",
          "sha1": "9cc3274d968e014a67ce39704a02039eb852ad22",
          "md5": "ffb722d04971f6ab5fd4fa57634058e6"
>>>>>>> 67e67a71
        }
      ]
    }
  ]
}<|MERGE_RESOLUTION|>--- conflicted
+++ resolved
@@ -27,19 +27,11 @@
         {
           "name": "user-management-fx-1.0.0.jar",
           "url": "user-management-fx-1.0.0.jar",
-<<<<<<< HEAD
-          "size": 46525,
-          "sha512": "510c7893925b35081d46849ec02900fedd6b07e70bca71360ebec9b420cda2bd729f584caac212806c35d19d9dc169a85623e5221f9a4b3de640e9f13cfbe0f3",
-          "sha256": "82a7c0a0f7d3f9c13174647769588a6a2590393a9217e8bdb785c19a114b9c5f",
-          "sha1": "0d676e195a408f40a683dea88a7fd98c9b29a090",
-          "md5": "c68bb48f3f46a2d37181513745857c9b"
-=======
           "size": 46410,
           "sha512": "be91f83a5dcb19583f93e56dc3a6d2eb033ea65c467587e39a1290baad68a79a24af640968b4b63ef112ca22ae12e93a8dd571746cbf9778393d8f4e8511db20",
           "sha256": "ff70f39863fa3f558297020604408ab3e94dd04f94872605dc04fe14f53f61c5",
           "sha1": "9cc3274d968e014a67ce39704a02039eb852ad22",
           "md5": "ffb722d04971f6ab5fd4fa57634058e6"
->>>>>>> 67e67a71
         }
       ]
     },
@@ -175,19 +167,11 @@
         {
           "name": "user-management-fx-1.0.0.jar",
           "url": "user-management-fx-1.0.0.jar",
-<<<<<<< HEAD
-          "size": 46525,
-          "sha512": "510c7893925b35081d46849ec02900fedd6b07e70bca71360ebec9b420cda2bd729f584caac212806c35d19d9dc169a85623e5221f9a4b3de640e9f13cfbe0f3",
-          "sha256": "82a7c0a0f7d3f9c13174647769588a6a2590393a9217e8bdb785c19a114b9c5f",
-          "sha1": "0d676e195a408f40a683dea88a7fd98c9b29a090",
-          "md5": "c68bb48f3f46a2d37181513745857c9b"
-=======
           "size": 46410,
           "sha512": "be91f83a5dcb19583f93e56dc3a6d2eb033ea65c467587e39a1290baad68a79a24af640968b4b63ef112ca22ae12e93a8dd571746cbf9778393d8f4e8511db20",
           "sha256": "ff70f39863fa3f558297020604408ab3e94dd04f94872605dc04fe14f53f61c5",
           "sha1": "9cc3274d968e014a67ce39704a02039eb852ad22",
           "md5": "ffb722d04971f6ab5fd4fa57634058e6"
->>>>>>> 67e67a71
         }
       ]
     }
