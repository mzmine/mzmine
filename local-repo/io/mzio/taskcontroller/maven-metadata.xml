<?xml version="1.0" encoding="UTF-8"?>
<metadata>
  <groupId>io.mzio</groupId>
  <artifactId>taskcontroller</artifactId>
  <versioning>
    <latest>1.0.0</latest>
    <release>1.0.0</release>
    <versions>
      <version>1.0.0</version>
    </versions>
<<<<<<< HEAD
    <lastUpdated>20240613135636</lastUpdated>
=======
    <lastUpdated>20240715142913</lastUpdated>
>>>>>>> c0651c93
  </versioning>
</metadata><|MERGE_RESOLUTION|>--- conflicted
+++ resolved
@@ -8,10 +8,6 @@
     <versions>
       <version>1.0.0</version>
     </versions>
-<<<<<<< HEAD
-    <lastUpdated>20240613135636</lastUpdated>
-=======
     <lastUpdated>20240715142913</lastUpdated>
->>>>>>> c0651c93
   </versioning>
 </metadata>