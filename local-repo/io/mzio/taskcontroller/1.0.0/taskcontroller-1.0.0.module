--- conflicted
+++ resolved
@@ -27,19 +27,11 @@
         {
           "name": "taskcontroller-1.0.0.jar",
           "url": "taskcontroller-1.0.0.jar",
-<<<<<<< HEAD
-          "size": 37012,
-          "sha512": "752b590ffec48c78f623c724d129c59522da1d753eb45cddcd39a987d9955a9b70942f2e26418a11579ac52440fa18d26600b2cef156527667a138c5750a4124",
-          "sha256": "a7ed370500459a10b64b8094249872ce1152a05094398f2b8306253d99241e34",
-          "sha1": "8ac54db719c21a95dc742af634d1f4bba20e7ba8",
-          "md5": "60520c81a276ee4f260b8a6c21a196ab"
-=======
           "size": 28332,
           "sha512": "95a96dc7b5ff7fb9ebafca24b4e7c4ac60d0cc644a628f7b6113463400de4450bee0427a314dd6095369365dba0813a343045cd10c10048950b784739dbc1a35",
           "sha256": "64b017c4c5aa24d320238ed9ba5c6438fc710046116bbb1e613aac445598ea31",
           "sha1": "544dd2a8db5bea5c56c0364616730e70ee3b7090",
           "md5": "87f2db70863203b37f74fa5206e07d1d"
->>>>>>> 9ca12d83
         }
       ]
     },
@@ -171,19 +163,11 @@
         {
           "name": "taskcontroller-1.0.0.jar",
           "url": "taskcontroller-1.0.0.jar",
-<<<<<<< HEAD
-          "size": 37012,
-          "sha512": "752b590ffec48c78f623c724d129c59522da1d753eb45cddcd39a987d9955a9b70942f2e26418a11579ac52440fa18d26600b2cef156527667a138c5750a4124",
-          "sha256": "a7ed370500459a10b64b8094249872ce1152a05094398f2b8306253d99241e34",
-          "sha1": "8ac54db719c21a95dc742af634d1f4bba20e7ba8",
-          "md5": "60520c81a276ee4f260b8a6c21a196ab"
-=======
           "size": 28332,
           "sha512": "95a96dc7b5ff7fb9ebafca24b4e7c4ac60d0cc644a628f7b6113463400de4450bee0427a314dd6095369365dba0813a343045cd10c10048950b784739dbc1a35",
           "sha256": "64b017c4c5aa24d320238ed9ba5c6438fc710046116bbb1e613aac445598ea31",
           "sha1": "544dd2a8db5bea5c56c0364616730e70ee3b7090",
           "md5": "87f2db70863203b37f74fa5206e07d1d"
->>>>>>> 9ca12d83
         }
       ]
     }
