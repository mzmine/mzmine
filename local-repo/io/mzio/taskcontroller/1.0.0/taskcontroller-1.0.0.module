--- conflicted
+++ resolved
@@ -27,19 +27,11 @@
         {
           "name": "taskcontroller-1.0.0.jar",
           "url": "taskcontroller-1.0.0.jar",
-<<<<<<< HEAD
-          "size": 36955,
-          "sha512": "c02546afb5558b84fbdaa208ad07ce637d59b62c5b27fe88353c8c55c02d56c43c71519123fc0a17c4d149ac4bb2762c2b0506664cee91cf7898ee9d9603d1e1",
-          "sha256": "a927f7ef33fa02ae59c5f9b715c3836fbe462bee6dc4ea348de94aee4452b34b",
-          "sha1": "c453d1725bb192a001bf29815d8d31ea5a301e5f",
-          "md5": "b5ef0507c93676ce06f4d9c1c1e50dbe"
-=======
           "size": 36948,
           "sha512": "c403ef7d8675a9e6868895b1ff2d7a5cea8fd66d1d65b7758e5b340e2e6c719d57abcad5e7ae12314e3358b766d2247cdc44a66af25c52bd883ce20d96d9cf92",
           "sha256": "c7fb02817c071f76839145b480426a92d295f6380c126a37280183dedba8ba66",
           "sha1": "dd78a74ed9cea93af306c7c774fd3539536c77bc",
           "md5": "e09d4cc8c0611faed664d5d377da4725"
->>>>>>> 67e67a71
         }
       ]
     },
@@ -171,19 +163,11 @@
         {
           "name": "taskcontroller-1.0.0.jar",
           "url": "taskcontroller-1.0.0.jar",
-<<<<<<< HEAD
-          "size": 36955,
-          "sha512": "c02546afb5558b84fbdaa208ad07ce637d59b62c5b27fe88353c8c55c02d56c43c71519123fc0a17c4d149ac4bb2762c2b0506664cee91cf7898ee9d9603d1e1",
-          "sha256": "a927f7ef33fa02ae59c5f9b715c3836fbe462bee6dc4ea348de94aee4452b34b",
-          "sha1": "c453d1725bb192a001bf29815d8d31ea5a301e5f",
-          "md5": "b5ef0507c93676ce06f4d9c1c1e50dbe"
-=======
           "size": 36948,
           "sha512": "c403ef7d8675a9e6868895b1ff2d7a5cea8fd66d1d65b7758e5b340e2e6c719d57abcad5e7ae12314e3358b766d2247cdc44a66af25c52bd883ce20d96d9cf92",
           "sha256": "c7fb02817c071f76839145b480426a92d295f6380c126a37280183dedba8ba66",
           "sha1": "dd78a74ed9cea93af306c7c774fd3539536c77bc",
           "md5": "e09d4cc8c0611faed664d5d377da4725"
->>>>>>> 67e67a71
         }
       ]
     }
