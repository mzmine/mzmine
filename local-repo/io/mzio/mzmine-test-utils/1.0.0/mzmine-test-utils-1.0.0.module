{
  "formatVersion": "1.1",
  "component": {
    "group": "io.mzio",
    "module": "mzmine-test-utils",
    "version": "1.0.0",
    "attributes": {
      "org.gradle.status": "release"
    }
  },
  "createdBy": {
    "gradle": {
      "version": "8.10"
    }
  },
  "variants": [
    {
      "name": "apiElements",
      "attributes": {
        "org.gradle.category": "library",
        "org.gradle.dependency.bundling": "external",
        "org.gradle.jvm.version": 23,
        "org.gradle.libraryelements": "jar",
        "org.gradle.usage": "java-api"
      },
      "files": [
        {
          "name": "mzmine-test-utils-1.0.0.jar",
          "url": "mzmine-test-utils-1.0.0.jar",
<<<<<<< HEAD
          "size": 2670,
          "sha512": "a2c8a565e30dc5ee19c61788ddbae04dac23b4ac276074fb079e4c96a1e33d666ee74fe0253a127ed705653db189681583e7e6b46c7b7cb626ee607cf4c8f76b",
          "sha256": "df60337de1e718e84fece53f2dea6cb999b86ee39ec39db3ddec698fc50c193d",
          "sha1": "9ab02b8a2a194c4982de5e07bcb184ae3b858443",
          "md5": "dd9b45277e07a50244454385fdec1cf9"
=======
          "size": 1137,
          "sha512": "0ab5aa336fc683bc928c6d339405b9c284020447b2d5c080816243c5d1f559382d4ae05cf317f8f1532baa57aeddd6c75f6be06e40c85276f21d6b57f1d3e223",
          "sha256": "311747af0e14b198cad07863405c9eb055356316d5fcf81ecd1f402ce5ed7294",
          "sha1": "f81fa4f6b78b19d465314e877e195cdd8c7c2a7c",
          "md5": "bb3541abcb1205fd21a951ff6af591da"
>>>>>>> a70278da
        }
      ]
    },
    {
      "name": "runtimeElements",
      "attributes": {
        "org.gradle.category": "library",
        "org.gradle.dependency.bundling": "external",
        "org.gradle.jvm.version": 23,
        "org.gradle.libraryelements": "jar",
        "org.gradle.usage": "java-runtime"
      },
      "dependencies": [
        {
          "group": "org.jetbrains",
          "module": "annotations",
          "version": {
            "requires": "22.0.0"
          }
        },
        {
          "group": "io.mzio",
          "module": "taskcontroller",
          "version": {
            "requires": "1.0.0"
          }
        },
        {
          "group": "io.github.mzmine",
          "module": "taskcontroller"
        },
        {
          "group": "org.mockito",
          "module": "mockito-junit-jupiter",
          "version": {
            "requires": "5.16.0"
          }
        }
      ],
      "files": [
        {
          "name": "mzmine-test-utils-1.0.0.jar",
          "url": "mzmine-test-utils-1.0.0.jar",
<<<<<<< HEAD
          "size": 2670,
          "sha512": "a2c8a565e30dc5ee19c61788ddbae04dac23b4ac276074fb079e4c96a1e33d666ee74fe0253a127ed705653db189681583e7e6b46c7b7cb626ee607cf4c8f76b",
          "sha256": "df60337de1e718e84fece53f2dea6cb999b86ee39ec39db3ddec698fc50c193d",
          "sha1": "9ab02b8a2a194c4982de5e07bcb184ae3b858443",
          "md5": "dd9b45277e07a50244454385fdec1cf9"
=======
          "size": 1137,
          "sha512": "0ab5aa336fc683bc928c6d339405b9c284020447b2d5c080816243c5d1f559382d4ae05cf317f8f1532baa57aeddd6c75f6be06e40c85276f21d6b57f1d3e223",
          "sha256": "311747af0e14b198cad07863405c9eb055356316d5fcf81ecd1f402ce5ed7294",
          "sha1": "f81fa4f6b78b19d465314e877e195cdd8c7c2a7c",
          "md5": "bb3541abcb1205fd21a951ff6af591da"
>>>>>>> a70278da
        }
      ]
    }
  ]
}<|MERGE_RESOLUTION|>--- conflicted
+++ resolved
@@ -27,19 +27,11 @@
         {
           "name": "mzmine-test-utils-1.0.0.jar",
           "url": "mzmine-test-utils-1.0.0.jar",
-<<<<<<< HEAD
-          "size": 2670,
-          "sha512": "a2c8a565e30dc5ee19c61788ddbae04dac23b4ac276074fb079e4c96a1e33d666ee74fe0253a127ed705653db189681583e7e6b46c7b7cb626ee607cf4c8f76b",
-          "sha256": "df60337de1e718e84fece53f2dea6cb999b86ee39ec39db3ddec698fc50c193d",
-          "sha1": "9ab02b8a2a194c4982de5e07bcb184ae3b858443",
-          "md5": "dd9b45277e07a50244454385fdec1cf9"
-=======
           "size": 1137,
           "sha512": "0ab5aa336fc683bc928c6d339405b9c284020447b2d5c080816243c5d1f559382d4ae05cf317f8f1532baa57aeddd6c75f6be06e40c85276f21d6b57f1d3e223",
           "sha256": "311747af0e14b198cad07863405c9eb055356316d5fcf81ecd1f402ce5ed7294",
           "sha1": "f81fa4f6b78b19d465314e877e195cdd8c7c2a7c",
           "md5": "bb3541abcb1205fd21a951ff6af591da"
->>>>>>> a70278da
         }
       ]
     },
@@ -83,19 +75,11 @@
         {
           "name": "mzmine-test-utils-1.0.0.jar",
           "url": "mzmine-test-utils-1.0.0.jar",
-<<<<<<< HEAD
-          "size": 2670,
-          "sha512": "a2c8a565e30dc5ee19c61788ddbae04dac23b4ac276074fb079e4c96a1e33d666ee74fe0253a127ed705653db189681583e7e6b46c7b7cb626ee607cf4c8f76b",
-          "sha256": "df60337de1e718e84fece53f2dea6cb999b86ee39ec39db3ddec698fc50c193d",
-          "sha1": "9ab02b8a2a194c4982de5e07bcb184ae3b858443",
-          "md5": "dd9b45277e07a50244454385fdec1cf9"
-=======
           "size": 1137,
           "sha512": "0ab5aa336fc683bc928c6d339405b9c284020447b2d5c080816243c5d1f559382d4ae05cf317f8f1532baa57aeddd6c75f6be06e40c85276f21d6b57f1d3e223",
           "sha256": "311747af0e14b198cad07863405c9eb055356316d5fcf81ecd1f402ce5ed7294",
           "sha1": "f81fa4f6b78b19d465314e877e195cdd8c7c2a7c",
           "md5": "bb3541abcb1205fd21a951ff6af591da"
->>>>>>> a70278da
         }
       ]
     }
