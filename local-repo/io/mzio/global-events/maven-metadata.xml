<?xml version="1.0" encoding="UTF-8"?>
<metadata>
  <groupId>io.mzio</groupId>
  <artifactId>global-events</artifactId>
  <versioning>
    <latest>1.0.0</latest>
    <release>1.0.0</release>
    <versions>
      <version>1.0.0</version>
    </versions>
<<<<<<< HEAD
    <lastUpdated>20250227154701</lastUpdated>
=======
    <lastUpdated>20250304073750</lastUpdated>
>>>>>>> 67e67a71
  </versioning>
</metadata><|MERGE_RESOLUTION|>--- conflicted
+++ resolved
@@ -8,10 +8,6 @@
     <versions>
       <version>1.0.0</version>
     </versions>
-<<<<<<< HEAD
-    <lastUpdated>20250227154701</lastUpdated>
-=======
     <lastUpdated>20250304073750</lastUpdated>
->>>>>>> 67e67a71
   </versioning>
 </metadata>