<?xml version="1.0" encoding="UTF-8"?>
<metadata>
  <groupId>io.mzio</groupId>
  <artifactId>mzmine-core</artifactId>
  <versioning>
    <latest>1.0.0</latest>
    <release>1.0.0</release>
    <versions>
      <version>1.0.0</version>
    </versions>
<<<<<<< HEAD
    <lastUpdated>20250305140632</lastUpdated>
=======
    <lastUpdated>20250402115227</lastUpdated>
>>>>>>> 5fd0ecaf
  </versioning>
</metadata><|MERGE_RESOLUTION|>--- conflicted
+++ resolved
@@ -8,10 +8,6 @@
     <versions>
       <version>1.0.0</version>
     </versions>
-<<<<<<< HEAD
-    <lastUpdated>20250305140632</lastUpdated>
-=======
     <lastUpdated>20250402115227</lastUpdated>
->>>>>>> 5fd0ecaf
   </versioning>
 </metadata>