<?xml version="1.0" encoding="UTF-8"?>
<metadata>
  <groupId>io.mzio</groupId>
  <artifactId>mzmine-core</artifactId>
  <versioning>
    <latest>1.0.0</latest>
    <release>1.0.0</release>
    <versions>
      <version>1.0.0</version>
    </versions>
<<<<<<< HEAD
    <lastUpdated>20250407073500</lastUpdated>
=======
    <lastUpdated>20250422091008</lastUpdated>
>>>>>>> feaf1205
  </versioning>
</metadata><|MERGE_RESOLUTION|>--- conflicted
+++ resolved
@@ -8,10 +8,6 @@
     <versions>
       <version>1.0.0</version>
     </versions>
-<<<<<<< HEAD
-    <lastUpdated>20250407073500</lastUpdated>
-=======
     <lastUpdated>20250422091008</lastUpdated>
->>>>>>> feaf1205
   </versioning>
 </metadata>