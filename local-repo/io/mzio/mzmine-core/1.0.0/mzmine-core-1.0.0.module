--- conflicted
+++ resolved
@@ -27,19 +27,11 @@
         {
           "name": "mzmine-core-1.0.0.jar",
           "url": "mzmine-core-1.0.0.jar",
-<<<<<<< HEAD
-          "size": 13231,
-          "sha512": "d191289067026e8d75b9d89e5297223cffe9b0cb8358f5c6d1d6635ce51da13d675b6a488ebe47899e3412a2941f2b293c06008bc7bcaa58d45b022722bddf95",
-          "sha256": "bfd1d72b232819952ffe7d444cb526764db64b7218761360fc9f2da1d0f60ead",
-          "sha1": "e4295fa9f822fb39006638bd7e90f603a271b995",
-          "md5": "d3362c50ffc2a5dec9a2fce3bfb18b99"
-=======
           "size": 13285,
           "sha512": "7993041b74ae46cfb7f49e24997ff5711d0b60f431e55d117f1b5afb457d38222866ff7d67650c933134f98df3a5e8a2966bf632267148d6020f523df729fed3",
           "sha256": "ca95b3ace2eb1c176b6181bb2965cdb903dd82f14405838d6bb6d8cf779c0d1e",
           "sha1": "345475bc798757f4713e568533bfbc16fcc5d87f",
           "md5": "20548083fd3dd2ec6a17c15eaac7c8d2"
->>>>>>> a70278da
         }
       ]
     },
@@ -167,19 +159,11 @@
         {
           "name": "mzmine-core-1.0.0.jar",
           "url": "mzmine-core-1.0.0.jar",
-<<<<<<< HEAD
-          "size": 13231,
-          "sha512": "d191289067026e8d75b9d89e5297223cffe9b0cb8358f5c6d1d6635ce51da13d675b6a488ebe47899e3412a2941f2b293c06008bc7bcaa58d45b022722bddf95",
-          "sha256": "bfd1d72b232819952ffe7d444cb526764db64b7218761360fc9f2da1d0f60ead",
-          "sha1": "e4295fa9f822fb39006638bd7e90f603a271b995",
-          "md5": "d3362c50ffc2a5dec9a2fce3bfb18b99"
-=======
           "size": 13285,
           "sha512": "7993041b74ae46cfb7f49e24997ff5711d0b60f431e55d117f1b5afb457d38222866ff7d67650c933134f98df3a5e8a2966bf632267148d6020f523df729fed3",
           "sha256": "ca95b3ace2eb1c176b6181bb2965cdb903dd82f14405838d6bb6d8cf779c0d1e",
           "sha1": "345475bc798757f4713e568533bfbc16fcc5d87f",
           "md5": "20548083fd3dd2ec6a17c15eaac7c8d2"
->>>>>>> a70278da
         }
       ]
     }
