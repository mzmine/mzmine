--- conflicted
+++ resolved
@@ -27,19 +27,11 @@
         {
           "name": "mzmine-core-1.0.0.jar",
           "url": "mzmine-core-1.0.0.jar",
-<<<<<<< HEAD
-          "size": 13269,
-          "sha512": "543fa89ecbff59026f6562d8aec81e83467a56caddb807324505605118cefa863a0eea0859e8dc89bb325af4bb8dd7e8fae089fd61ab7811cc2b257bc86d449c",
-          "sha256": "266599472194c7568ef5b621b669da417940e730548b9f47b2e501098bd98de5",
-          "sha1": "14ec5bc06091c3c2276eb40a94a223d511d6e0a5",
-          "md5": "dbe65713083d07233c3e45134582bdbc"
-=======
           "size": 13270,
           "sha512": "c4ecb3d3688a753088c7b55fd261f93af3279b5561f09af583c0a49931f083fc0f5c9c7b6090b210fc2126894fb8d2a8e4abf556fa5e7878ac90cd56163a37d5",
           "sha256": "b9b79f4867febd54de937a90f082edd8dbbe91cbfbbdf8481ed2b21be9f7663e",
           "sha1": "0e8b0aa11084c4b3e1229d34844839ffd3a7d9fd",
           "md5": "a166224d9a0f8477457599a2b6cac06e"
->>>>>>> 67e67a71
         }
       ]
     },
@@ -167,19 +159,11 @@
         {
           "name": "mzmine-core-1.0.0.jar",
           "url": "mzmine-core-1.0.0.jar",
-<<<<<<< HEAD
-          "size": 13269,
-          "sha512": "543fa89ecbff59026f6562d8aec81e83467a56caddb807324505605118cefa863a0eea0859e8dc89bb325af4bb8dd7e8fae089fd61ab7811cc2b257bc86d449c",
-          "sha256": "266599472194c7568ef5b621b669da417940e730548b9f47b2e501098bd98de5",
-          "sha1": "14ec5bc06091c3c2276eb40a94a223d511d6e0a5",
-          "md5": "dbe65713083d07233c3e45134582bdbc"
-=======
           "size": 13270,
           "sha512": "c4ecb3d3688a753088c7b55fd261f93af3279b5561f09af583c0a49931f083fc0f5c9c7b6090b210fc2126894fb8d2a8e4abf556fa5e7878ac90cd56163a37d5",
           "sha256": "b9b79f4867febd54de937a90f082edd8dbbe91cbfbbdf8481ed2b21be9f7663e",
           "sha1": "0e8b0aa11084c4b3e1229d34844839ffd3a7d9fd",
           "md5": "a166224d9a0f8477457599a2b6cac06e"
->>>>>>> 67e67a71
         }
       ]
     }
