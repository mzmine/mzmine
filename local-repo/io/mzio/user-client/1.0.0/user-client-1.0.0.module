--- conflicted
+++ resolved
@@ -27,19 +27,11 @@
         {
           "name": "user-client-1.0.0.jar",
           "url": "user-client-1.0.0.jar",
-<<<<<<< HEAD
-          "size": 33979,
-          "sha512": "c971e30c51aa8b996042cd9ba17487ab04516ab5b27014ba8df310e364c9cd49c3c834ded05035067c90f990bcb8f6350145e07851f211d62f0108f9122a8967",
-          "sha256": "346219f90287e6841f33dbdac7f3c0c22e4237ea93ef3828ac8131dc154fcacd",
-          "sha1": "7a8543f653cd224271e36c71de73d7618d1d2eef",
-          "md5": "2bf062792a5e19f26f819b2b78596163"
-=======
           "size": 34032,
           "sha512": "804104fa62d19fe0229470ba9a6f755bc49ea6be6e9b62f062b2a839d8160d12e445a6e21bd0ed3c0c429c53392fc2b2d20af4514f85f7ba71f411686ce53ffa",
           "sha256": "4aa8941f9a9a8f4b864d918e0c1eccf6001ec65f762687090855188dd27761af",
           "sha1": "41837f1fddc8d44c321bb31a84fe6c6dab2d93d5",
           "md5": "d362581f3652fedc7845120921ff1294"
->>>>>>> 96ce9375
         }
       ]
     },
@@ -100,19 +92,11 @@
         {
           "name": "user-client-1.0.0.jar",
           "url": "user-client-1.0.0.jar",
-<<<<<<< HEAD
-          "size": 33979,
-          "sha512": "c971e30c51aa8b996042cd9ba17487ab04516ab5b27014ba8df310e364c9cd49c3c834ded05035067c90f990bcb8f6350145e07851f211d62f0108f9122a8967",
-          "sha256": "346219f90287e6841f33dbdac7f3c0c22e4237ea93ef3828ac8131dc154fcacd",
-          "sha1": "7a8543f653cd224271e36c71de73d7618d1d2eef",
-          "md5": "2bf062792a5e19f26f819b2b78596163"
-=======
           "size": 34032,
           "sha512": "804104fa62d19fe0229470ba9a6f755bc49ea6be6e9b62f062b2a839d8160d12e445a6e21bd0ed3c0c429c53392fc2b2d20af4514f85f7ba71f411686ce53ffa",
           "sha256": "4aa8941f9a9a8f4b864d918e0c1eccf6001ec65f762687090855188dd27761af",
           "sha1": "41837f1fddc8d44c321bb31a84fe6c6dab2d93d5",
           "md5": "d362581f3652fedc7845120921ff1294"
->>>>>>> 96ce9375
         }
       ]
     }
