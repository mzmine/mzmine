{
  "formatVersion": "1.1",
  "component": {
    "group": "io.mzio",
    "module": "user-client",
    "version": "1.0.0",
    "attributes": {
      "org.gradle.status": "release"
    }
  },
  "createdBy": {
    "gradle": {
      "version": "8.10"
    }
  },
  "variants": [
    {
      "name": "apiElements",
      "attributes": {
        "org.gradle.category": "library",
        "org.gradle.dependency.bundling": "external",
        "org.gradle.jvm.version": 23,
        "org.gradle.libraryelements": "jar",
        "org.gradle.usage": "java-api"
      },
      "files": [
        {
          "name": "user-client-1.0.0.jar",
          "url": "user-client-1.0.0.jar",
<<<<<<< HEAD
          "size": 33967,
          "sha512": "ffc4a1c82a732f56e6d9bcbb3ba0e04092aa0f64f610668698e0aae07c6ee45d54c7f065b66e8f8682de96122767a7187fd9374e77052d27397cb14367fc0efa",
          "sha256": "06396925c517319adefa7613659972391b211c9f3c5d1bc3734f15b4e2d93fea",
          "sha1": "ec15607c00c86715672dedc815a05584de0c5f58",
          "md5": "e29b703c95220a226da2ca2071c9e768"
=======
          "size": 33979,
          "sha512": "c7095d2b95c5a1ed887ed3146626407f8c6456ad146135ddb8f09a16b6e60f9916f0f96111e73b837f2da6991de7fde02fc368d014a9689839fcd5e993beb37f",
          "sha256": "2b1375684a068e4fc6a27f00cd960e23695c68bec719ab0136d072ca02123866",
          "sha1": "fb04005e01ac9ebd9bb11519be93df751cd83761",
          "md5": "9004ad3d8f833c622bdae933804d3cbc"
>>>>>>> a70278da
        }
      ]
    },
    {
      "name": "runtimeElements",
      "attributes": {
        "org.gradle.category": "library",
        "org.gradle.dependency.bundling": "external",
        "org.gradle.jvm.version": 23,
        "org.gradle.libraryelements": "jar",
        "org.gradle.usage": "java-runtime"
      },
      "dependencies": [
        {
          "group": "org.jetbrains",
          "module": "annotations",
          "version": {
            "requires": "22.0.0"
          }
        },
        {
          "group": "io.mzio",
          "module": "user-management",
          "version": {
            "requires": "1.0.0"
          }
        },
        {
          "group": "io.mzio",
          "module": "global-events",
          "version": {
            "requires": "1.0.0"
          }
        },
        {
          "group": "com.javax0.license3j",
          "module": "license3j",
          "version": {
            "requires": "3.2.0"
          }
        },
        {
          "group": "commons-io",
          "module": "commons-io",
          "version": {
            "requires": "2.15.1"
          }
        },
        {
          "group": "org.keycloak",
          "module": "keycloak-installed-adapter",
          "version": {
            "requires": "24.0.1"
          }
        }
      ],
      "files": [
        {
          "name": "user-client-1.0.0.jar",
          "url": "user-client-1.0.0.jar",
<<<<<<< HEAD
          "size": 33967,
          "sha512": "ffc4a1c82a732f56e6d9bcbb3ba0e04092aa0f64f610668698e0aae07c6ee45d54c7f065b66e8f8682de96122767a7187fd9374e77052d27397cb14367fc0efa",
          "sha256": "06396925c517319adefa7613659972391b211c9f3c5d1bc3734f15b4e2d93fea",
          "sha1": "ec15607c00c86715672dedc815a05584de0c5f58",
          "md5": "e29b703c95220a226da2ca2071c9e768"
=======
          "size": 33979,
          "sha512": "c7095d2b95c5a1ed887ed3146626407f8c6456ad146135ddb8f09a16b6e60f9916f0f96111e73b837f2da6991de7fde02fc368d014a9689839fcd5e993beb37f",
          "sha256": "2b1375684a068e4fc6a27f00cd960e23695c68bec719ab0136d072ca02123866",
          "sha1": "fb04005e01ac9ebd9bb11519be93df751cd83761",
          "md5": "9004ad3d8f833c622bdae933804d3cbc"
>>>>>>> a70278da
        }
      ]
    }
  ]
}<|MERGE_RESOLUTION|>--- conflicted
+++ resolved
@@ -27,19 +27,11 @@
         {
           "name": "user-client-1.0.0.jar",
           "url": "user-client-1.0.0.jar",
-<<<<<<< HEAD
-          "size": 33967,
-          "sha512": "ffc4a1c82a732f56e6d9bcbb3ba0e04092aa0f64f610668698e0aae07c6ee45d54c7f065b66e8f8682de96122767a7187fd9374e77052d27397cb14367fc0efa",
-          "sha256": "06396925c517319adefa7613659972391b211c9f3c5d1bc3734f15b4e2d93fea",
-          "sha1": "ec15607c00c86715672dedc815a05584de0c5f58",
-          "md5": "e29b703c95220a226da2ca2071c9e768"
-=======
           "size": 33979,
           "sha512": "c7095d2b95c5a1ed887ed3146626407f8c6456ad146135ddb8f09a16b6e60f9916f0f96111e73b837f2da6991de7fde02fc368d014a9689839fcd5e993beb37f",
           "sha256": "2b1375684a068e4fc6a27f00cd960e23695c68bec719ab0136d072ca02123866",
           "sha1": "fb04005e01ac9ebd9bb11519be93df751cd83761",
           "md5": "9004ad3d8f833c622bdae933804d3cbc"
->>>>>>> a70278da
         }
       ]
     },
@@ -100,19 +92,11 @@
         {
           "name": "user-client-1.0.0.jar",
           "url": "user-client-1.0.0.jar",
-<<<<<<< HEAD
-          "size": 33967,
-          "sha512": "ffc4a1c82a732f56e6d9bcbb3ba0e04092aa0f64f610668698e0aae07c6ee45d54c7f065b66e8f8682de96122767a7187fd9374e77052d27397cb14367fc0efa",
-          "sha256": "06396925c517319adefa7613659972391b211c9f3c5d1bc3734f15b4e2d93fea",
-          "sha1": "ec15607c00c86715672dedc815a05584de0c5f58",
-          "md5": "e29b703c95220a226da2ca2071c9e768"
-=======
           "size": 33979,
           "sha512": "c7095d2b95c5a1ed887ed3146626407f8c6456ad146135ddb8f09a16b6e60f9916f0f96111e73b837f2da6991de7fde02fc368d014a9689839fcd5e993beb37f",
           "sha256": "2b1375684a068e4fc6a27f00cd960e23695c68bec719ab0136d072ca02123866",
           "sha1": "fb04005e01ac9ebd9bb11519be93df751cd83761",
           "md5": "9004ad3d8f833c622bdae933804d3cbc"
->>>>>>> a70278da
         }
       ]
     }
