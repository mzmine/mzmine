{
  "formatVersion": "1.1",
  "component": {
    "group": "io.mzio",
    "module": "memory-management",
    "version": "1.0.0",
    "attributes": {
      "org.gradle.status": "release"
    }
  },
  "createdBy": {
    "gradle": {
      "version": "8.10"
    }
  },
  "variants": [
    {
      "name": "apiElements",
      "attributes": {
        "org.gradle.category": "library",
        "org.gradle.dependency.bundling": "external",
        "org.gradle.jvm.version": 23,
        "org.gradle.libraryelements": "jar",
        "org.gradle.usage": "java-api"
      },
      "files": [
        {
          "name": "memory-management-1.0.0.jar",
          "url": "memory-management-1.0.0.jar",
<<<<<<< HEAD
          "size": 4837,
          "sha512": "1b98d09ac000a3d94145cc9ed49b6ce9e0a41cfd247d0bba5a2ca91a07cce575b77f11b3f380331964159606db789d0876ab573691a83c9e270d5b1193e4dd69",
          "sha256": "19e2108f44d59e52a0229112dd7d87a3be63825fdacb5e9e8946849390733ac4",
          "sha1": "28ad937f8b8bcc7e318fa0efe0197c2c704f5608",
          "md5": "0b11d7c31e587c5a7a9cbb60806685eb"
=======
          "size": 4690,
          "sha512": "28e46fb70b97e31a5dd5544ca68724a4d04ee729d0e90ed24ad0031fe3e5900939448263e8b3ec21c8e7de69c9d14c0d865ec6ddb72f9eb3877a7eb9b615ba43",
          "sha256": "a6cc720c3a926a5788ae0545dd892cadd1212e89bf5ce1ea4a9b525fe35bfaa2",
          "sha1": "da0bdc724ea1df8710bea64304b545e2e750f486",
          "md5": "8297af02140498d5a3ce7b796bd76aab"
>>>>>>> b1db8f86
        }
      ]
    },
    {
      "name": "runtimeElements",
      "attributes": {
        "org.gradle.category": "library",
        "org.gradle.dependency.bundling": "external",
        "org.gradle.jvm.version": 23,
        "org.gradle.libraryelements": "jar",
        "org.gradle.usage": "java-runtime"
      },
      "dependencies": [
        {
          "group": "org.jetbrains",
          "module": "annotations",
          "version": {
            "requires": "22.0.0"
          }
        },
        {
          "group": "io.github.mzmine",
          "module": "utils"
        }
      ],
      "files": [
        {
          "name": "memory-management-1.0.0.jar",
          "url": "memory-management-1.0.0.jar",
<<<<<<< HEAD
          "size": 4837,
          "sha512": "1b98d09ac000a3d94145cc9ed49b6ce9e0a41cfd247d0bba5a2ca91a07cce575b77f11b3f380331964159606db789d0876ab573691a83c9e270d5b1193e4dd69",
          "sha256": "19e2108f44d59e52a0229112dd7d87a3be63825fdacb5e9e8946849390733ac4",
          "sha1": "28ad937f8b8bcc7e318fa0efe0197c2c704f5608",
          "md5": "0b11d7c31e587c5a7a9cbb60806685eb"
=======
          "size": 4690,
          "sha512": "28e46fb70b97e31a5dd5544ca68724a4d04ee729d0e90ed24ad0031fe3e5900939448263e8b3ec21c8e7de69c9d14c0d865ec6ddb72f9eb3877a7eb9b615ba43",
          "sha256": "a6cc720c3a926a5788ae0545dd892cadd1212e89bf5ce1ea4a9b525fe35bfaa2",
          "sha1": "da0bdc724ea1df8710bea64304b545e2e750f486",
          "md5": "8297af02140498d5a3ce7b796bd76aab"
>>>>>>> b1db8f86
        }
      ]
    }
  ]
}<|MERGE_RESOLUTION|>--- conflicted
+++ resolved
@@ -27,19 +27,11 @@
         {
           "name": "memory-management-1.0.0.jar",
           "url": "memory-management-1.0.0.jar",
-<<<<<<< HEAD
-          "size": 4837,
-          "sha512": "1b98d09ac000a3d94145cc9ed49b6ce9e0a41cfd247d0bba5a2ca91a07cce575b77f11b3f380331964159606db789d0876ab573691a83c9e270d5b1193e4dd69",
-          "sha256": "19e2108f44d59e52a0229112dd7d87a3be63825fdacb5e9e8946849390733ac4",
-          "sha1": "28ad937f8b8bcc7e318fa0efe0197c2c704f5608",
-          "md5": "0b11d7c31e587c5a7a9cbb60806685eb"
-=======
           "size": 4690,
           "sha512": "28e46fb70b97e31a5dd5544ca68724a4d04ee729d0e90ed24ad0031fe3e5900939448263e8b3ec21c8e7de69c9d14c0d865ec6ddb72f9eb3877a7eb9b615ba43",
           "sha256": "a6cc720c3a926a5788ae0545dd892cadd1212e89bf5ce1ea4a9b525fe35bfaa2",
           "sha1": "da0bdc724ea1df8710bea64304b545e2e750f486",
           "md5": "8297af02140498d5a3ce7b796bd76aab"
->>>>>>> b1db8f86
         }
       ]
     },
@@ -69,19 +61,11 @@
         {
           "name": "memory-management-1.0.0.jar",
           "url": "memory-management-1.0.0.jar",
-<<<<<<< HEAD
-          "size": 4837,
-          "sha512": "1b98d09ac000a3d94145cc9ed49b6ce9e0a41cfd247d0bba5a2ca91a07cce575b77f11b3f380331964159606db789d0876ab573691a83c9e270d5b1193e4dd69",
-          "sha256": "19e2108f44d59e52a0229112dd7d87a3be63825fdacb5e9e8946849390733ac4",
-          "sha1": "28ad937f8b8bcc7e318fa0efe0197c2c704f5608",
-          "md5": "0b11d7c31e587c5a7a9cbb60806685eb"
-=======
           "size": 4690,
           "sha512": "28e46fb70b97e31a5dd5544ca68724a4d04ee729d0e90ed24ad0031fe3e5900939448263e8b3ec21c8e7de69c9d14c0d865ec6ddb72f9eb3877a7eb9b615ba43",
           "sha256": "a6cc720c3a926a5788ae0545dd892cadd1212e89bf5ce1ea4a9b525fe35bfaa2",
           "sha1": "da0bdc724ea1df8710bea64304b545e2e750f486",
           "md5": "8297af02140498d5a3ce7b796bd76aab"
->>>>>>> b1db8f86
         }
       ]
     }
