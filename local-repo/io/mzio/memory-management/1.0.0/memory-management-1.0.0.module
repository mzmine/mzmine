--- conflicted
+++ resolved
@@ -27,19 +27,11 @@
         {
           "name": "memory-management-1.0.0.jar",
           "url": "memory-management-1.0.0.jar",
-<<<<<<< HEAD
-          "size": 4945,
-          "sha512": "9832efa5a84dbb8929305f889f4905b64295b5586be93d5944d16c2fba3a7947dae1d3f79c02ed6bd66d819724cb0804f3fcfc2f9c4929973ac208979a1c58e8",
-          "sha256": "6a929a90e52694bb82071a6028891d7509b48094acc06cada1b7a84af9c96964",
-          "sha1": "ddb5292ac9a9f77e869211ad4c7d244765806cd4",
-          "md5": "a48c313c5408be3a35db1d5d8dc1e796"
-=======
           "size": 4690,
           "sha512": "2f98f7091c01794fba34d74b6ab75a66b109e6b0dd8cecf87cd040037bc02a0f3ea0d06171a30a9890897d4f29d8b55fede652e2835929ff469870821d993465",
           "sha256": "7eb93659d803efdc33977758c9c7ac58509db08eec21626e3b492366a5a41f09",
           "sha1": "5b58e2cfe85f8ca6a65983d67f2cde311d3dcceb",
           "md5": "9d371202dea9b1b8d4622c1ad5c86202"
->>>>>>> a70278da
         }
       ]
     },
@@ -69,19 +61,11 @@
         {
           "name": "memory-management-1.0.0.jar",
           "url": "memory-management-1.0.0.jar",
-<<<<<<< HEAD
-          "size": 4945,
-          "sha512": "9832efa5a84dbb8929305f889f4905b64295b5586be93d5944d16c2fba3a7947dae1d3f79c02ed6bd66d819724cb0804f3fcfc2f9c4929973ac208979a1c58e8",
-          "sha256": "6a929a90e52694bb82071a6028891d7509b48094acc06cada1b7a84af9c96964",
-          "sha1": "ddb5292ac9a9f77e869211ad4c7d244765806cd4",
-          "md5": "a48c313c5408be3a35db1d5d8dc1e796"
-=======
           "size": 4690,
           "sha512": "2f98f7091c01794fba34d74b6ab75a66b109e6b0dd8cecf87cd040037bc02a0f3ea0d06171a30a9890897d4f29d8b55fede652e2835929ff469870821d993465",
           "sha256": "7eb93659d803efdc33977758c9c7ac58509db08eec21626e3b492366a5a41f09",
           "sha1": "5b58e2cfe85f8ca6a65983d67f2cde311d3dcceb",
           "md5": "9d371202dea9b1b8d4622c1ad5c86202"
->>>>>>> a70278da
         }
       ]
     }
