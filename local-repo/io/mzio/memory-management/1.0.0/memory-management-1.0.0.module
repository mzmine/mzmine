{
  "formatVersion": "1.1",
  "component": {
    "group": "io.mzio",
    "module": "memory-management",
    "version": "1.0.0",
    "attributes": {
      "org.gradle.status": "release"
    }
  },
  "createdBy": {
    "gradle": {
      "version": "8.10"
    }
  },
  "variants": [
    {
      "name": "apiElements",
      "attributes": {
        "org.gradle.category": "library",
        "org.gradle.dependency.bundling": "external",
        "org.gradle.jvm.version": 23,
        "org.gradle.libraryelements": "jar",
        "org.gradle.usage": "java-api"
      },
      "files": [
        {
          "name": "memory-management-1.0.0.jar",
          "url": "memory-management-1.0.0.jar",
<<<<<<< HEAD
          "size": 4837,
          "sha512": "cc84d8c190759b04e73b2bedad4e72592dbad0e6ef0ed945ad7d93dcc21e965b2662d97d8f64bfd94f6e06097f4f41cabdebbbfb11aab0e8da379026a4ca99eb",
          "sha256": "48a575805103d57ab125c04f0cb104bead8f14780063a449cc264a45fc85d6d3",
          "sha1": "f19d3bc3f91fb78f56aa4871ea2118917e947735",
          "md5": "ff54819c5ad2b4ee68b0aa90ae0b55e6"
=======
          "size": 4690,
          "sha512": "4e9f6d4ec7cbaa76ecef9fb3fc1936b896f27de822a0d2dc591e14eaa5a93c4d262d80a6ef4a9c7436984b2b94ce195fab57afaf64fa81758c04e71bf3c7d094",
          "sha256": "e237f7d4fd9fed8ad830e73b9e4f937edcf5dbb772d2bd4241c137c1d45b71b9",
          "sha1": "7079356e4a5a74fd6b9259cb3edeabd9771644ee",
          "md5": "ca6dd4aa383a1d0ebd14b6da5e672685"
>>>>>>> 5fd0ecaf
        }
      ]
    },
    {
      "name": "runtimeElements",
      "attributes": {
        "org.gradle.category": "library",
        "org.gradle.dependency.bundling": "external",
        "org.gradle.jvm.version": 23,
        "org.gradle.libraryelements": "jar",
        "org.gradle.usage": "java-runtime"
      },
      "dependencies": [
        {
          "group": "org.jetbrains",
          "module": "annotations",
          "version": {
            "requires": "22.0.0"
          }
        },
        {
          "group": "io.github.mzmine",
          "module": "utils"
        }
      ],
      "files": [
        {
          "name": "memory-management-1.0.0.jar",
          "url": "memory-management-1.0.0.jar",
<<<<<<< HEAD
          "size": 4837,
          "sha512": "cc84d8c190759b04e73b2bedad4e72592dbad0e6ef0ed945ad7d93dcc21e965b2662d97d8f64bfd94f6e06097f4f41cabdebbbfb11aab0e8da379026a4ca99eb",
          "sha256": "48a575805103d57ab125c04f0cb104bead8f14780063a449cc264a45fc85d6d3",
          "sha1": "f19d3bc3f91fb78f56aa4871ea2118917e947735",
          "md5": "ff54819c5ad2b4ee68b0aa90ae0b55e6"
=======
          "size": 4690,
          "sha512": "4e9f6d4ec7cbaa76ecef9fb3fc1936b896f27de822a0d2dc591e14eaa5a93c4d262d80a6ef4a9c7436984b2b94ce195fab57afaf64fa81758c04e71bf3c7d094",
          "sha256": "e237f7d4fd9fed8ad830e73b9e4f937edcf5dbb772d2bd4241c137c1d45b71b9",
          "sha1": "7079356e4a5a74fd6b9259cb3edeabd9771644ee",
          "md5": "ca6dd4aa383a1d0ebd14b6da5e672685"
>>>>>>> 5fd0ecaf
        }
      ]
    }
  ]
}<|MERGE_RESOLUTION|>--- conflicted
+++ resolved
@@ -27,19 +27,11 @@
         {
           "name": "memory-management-1.0.0.jar",
           "url": "memory-management-1.0.0.jar",
-<<<<<<< HEAD
-          "size": 4837,
-          "sha512": "cc84d8c190759b04e73b2bedad4e72592dbad0e6ef0ed945ad7d93dcc21e965b2662d97d8f64bfd94f6e06097f4f41cabdebbbfb11aab0e8da379026a4ca99eb",
-          "sha256": "48a575805103d57ab125c04f0cb104bead8f14780063a449cc264a45fc85d6d3",
-          "sha1": "f19d3bc3f91fb78f56aa4871ea2118917e947735",
-          "md5": "ff54819c5ad2b4ee68b0aa90ae0b55e6"
-=======
           "size": 4690,
           "sha512": "4e9f6d4ec7cbaa76ecef9fb3fc1936b896f27de822a0d2dc591e14eaa5a93c4d262d80a6ef4a9c7436984b2b94ce195fab57afaf64fa81758c04e71bf3c7d094",
           "sha256": "e237f7d4fd9fed8ad830e73b9e4f937edcf5dbb772d2bd4241c137c1d45b71b9",
           "sha1": "7079356e4a5a74fd6b9259cb3edeabd9771644ee",
           "md5": "ca6dd4aa383a1d0ebd14b6da5e672685"
->>>>>>> 5fd0ecaf
         }
       ]
     },
@@ -69,19 +61,11 @@
         {
           "name": "memory-management-1.0.0.jar",
           "url": "memory-management-1.0.0.jar",
-<<<<<<< HEAD
-          "size": 4837,
-          "sha512": "cc84d8c190759b04e73b2bedad4e72592dbad0e6ef0ed945ad7d93dcc21e965b2662d97d8f64bfd94f6e06097f4f41cabdebbbfb11aab0e8da379026a4ca99eb",
-          "sha256": "48a575805103d57ab125c04f0cb104bead8f14780063a449cc264a45fc85d6d3",
-          "sha1": "f19d3bc3f91fb78f56aa4871ea2118917e947735",
-          "md5": "ff54819c5ad2b4ee68b0aa90ae0b55e6"
-=======
           "size": 4690,
           "sha512": "4e9f6d4ec7cbaa76ecef9fb3fc1936b896f27de822a0d2dc591e14eaa5a93c4d262d80a6ef4a9c7436984b2b94ce195fab57afaf64fa81758c04e71bf3c7d094",
           "sha256": "e237f7d4fd9fed8ad830e73b9e4f937edcf5dbb772d2bd4241c137c1d45b71b9",
           "sha1": "7079356e4a5a74fd6b9259cb3edeabd9771644ee",
           "md5": "ca6dd4aa383a1d0ebd14b6da5e672685"
->>>>>>> 5fd0ecaf
         }
       ]
     }
