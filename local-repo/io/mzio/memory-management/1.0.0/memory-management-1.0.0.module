{
  "formatVersion": "1.1",
  "component": {
    "group": "io.mzio",
    "module": "memory-management",
    "version": "1.0.0",
    "attributes": {
      "org.gradle.status": "release"
    }
  },
  "createdBy": {
    "gradle": {
      "version": "8.10"
    }
  },
  "variants": [
    {
      "name": "apiElements",
      "attributes": {
        "org.gradle.category": "library",
        "org.gradle.dependency.bundling": "external",
        "org.gradle.jvm.version": 23,
        "org.gradle.libraryelements": "jar",
        "org.gradle.usage": "java-api"
      },
      "files": [
        {
          "name": "memory-management-1.0.0.jar",
          "url": "memory-management-1.0.0.jar",
<<<<<<< HEAD
          "size": 4837,
          "sha512": "84a030d26b1f2ebf086dd9c3a069bd18b88a39a835a190ed3e18c448552cdd9b7d964c86e131211fe6b403219b6b493feb92da3f4efea6d684a529019c6ab962",
          "sha256": "0ca762eece67894982c2aef9d0dad2ad13880a7635abe9ff6ad124ff32c6fbac",
          "sha1": "067c8abd4efcb70e71ddf119009a21e433d0d370",
          "md5": "563bf8721f13274e5718391c08c81a3d"
=======
          "size": 4690,
          "sha512": "4e9f6d4ec7cbaa76ecef9fb3fc1936b896f27de822a0d2dc591e14eaa5a93c4d262d80a6ef4a9c7436984b2b94ce195fab57afaf64fa81758c04e71bf3c7d094",
          "sha256": "e237f7d4fd9fed8ad830e73b9e4f937edcf5dbb772d2bd4241c137c1d45b71b9",
          "sha1": "7079356e4a5a74fd6b9259cb3edeabd9771644ee",
          "md5": "ca6dd4aa383a1d0ebd14b6da5e672685"
>>>>>>> 96ce9375
        }
      ]
    },
    {
      "name": "runtimeElements",
      "attributes": {
        "org.gradle.category": "library",
        "org.gradle.dependency.bundling": "external",
        "org.gradle.jvm.version": 23,
        "org.gradle.libraryelements": "jar",
        "org.gradle.usage": "java-runtime"
      },
      "dependencies": [
        {
          "group": "org.jetbrains",
          "module": "annotations",
          "version": {
            "requires": "22.0.0"
          }
        },
        {
          "group": "io.github.mzmine",
          "module": "utils"
        }
      ],
      "files": [
        {
          "name": "memory-management-1.0.0.jar",
          "url": "memory-management-1.0.0.jar",
<<<<<<< HEAD
          "size": 4837,
          "sha512": "84a030d26b1f2ebf086dd9c3a069bd18b88a39a835a190ed3e18c448552cdd9b7d964c86e131211fe6b403219b6b493feb92da3f4efea6d684a529019c6ab962",
          "sha256": "0ca762eece67894982c2aef9d0dad2ad13880a7635abe9ff6ad124ff32c6fbac",
          "sha1": "067c8abd4efcb70e71ddf119009a21e433d0d370",
          "md5": "563bf8721f13274e5718391c08c81a3d"
=======
          "size": 4690,
          "sha512": "4e9f6d4ec7cbaa76ecef9fb3fc1936b896f27de822a0d2dc591e14eaa5a93c4d262d80a6ef4a9c7436984b2b94ce195fab57afaf64fa81758c04e71bf3c7d094",
          "sha256": "e237f7d4fd9fed8ad830e73b9e4f937edcf5dbb772d2bd4241c137c1d45b71b9",
          "sha1": "7079356e4a5a74fd6b9259cb3edeabd9771644ee",
          "md5": "ca6dd4aa383a1d0ebd14b6da5e672685"
>>>>>>> 96ce9375
        }
      ]
    }
  ]
}<|MERGE_RESOLUTION|>--- conflicted
+++ resolved
@@ -27,19 +27,11 @@
         {
           "name": "memory-management-1.0.0.jar",
           "url": "memory-management-1.0.0.jar",
-<<<<<<< HEAD
-          "size": 4837,
-          "sha512": "84a030d26b1f2ebf086dd9c3a069bd18b88a39a835a190ed3e18c448552cdd9b7d964c86e131211fe6b403219b6b493feb92da3f4efea6d684a529019c6ab962",
-          "sha256": "0ca762eece67894982c2aef9d0dad2ad13880a7635abe9ff6ad124ff32c6fbac",
-          "sha1": "067c8abd4efcb70e71ddf119009a21e433d0d370",
-          "md5": "563bf8721f13274e5718391c08c81a3d"
-=======
           "size": 4690,
           "sha512": "4e9f6d4ec7cbaa76ecef9fb3fc1936b896f27de822a0d2dc591e14eaa5a93c4d262d80a6ef4a9c7436984b2b94ce195fab57afaf64fa81758c04e71bf3c7d094",
           "sha256": "e237f7d4fd9fed8ad830e73b9e4f937edcf5dbb772d2bd4241c137c1d45b71b9",
           "sha1": "7079356e4a5a74fd6b9259cb3edeabd9771644ee",
           "md5": "ca6dd4aa383a1d0ebd14b6da5e672685"
->>>>>>> 96ce9375
         }
       ]
     },
@@ -69,19 +61,11 @@
         {
           "name": "memory-management-1.0.0.jar",
           "url": "memory-management-1.0.0.jar",
-<<<<<<< HEAD
-          "size": 4837,
-          "sha512": "84a030d26b1f2ebf086dd9c3a069bd18b88a39a835a190ed3e18c448552cdd9b7d964c86e131211fe6b403219b6b493feb92da3f4efea6d684a529019c6ab962",
-          "sha256": "0ca762eece67894982c2aef9d0dad2ad13880a7635abe9ff6ad124ff32c6fbac",
-          "sha1": "067c8abd4efcb70e71ddf119009a21e433d0d370",
-          "md5": "563bf8721f13274e5718391c08c81a3d"
-=======
           "size": 4690,
           "sha512": "4e9f6d4ec7cbaa76ecef9fb3fc1936b896f27de822a0d2dc591e14eaa5a93c4d262d80a6ef4a9c7436984b2b94ce195fab57afaf64fa81758c04e71bf3c7d094",
           "sha256": "e237f7d4fd9fed8ad830e73b9e4f937edcf5dbb772d2bd4241c137c1d45b71b9",
           "sha1": "7079356e4a5a74fd6b9259cb3edeabd9771644ee",
           "md5": "ca6dd4aa383a1d0ebd14b6da5e672685"
->>>>>>> 96ce9375
         }
       ]
     }
