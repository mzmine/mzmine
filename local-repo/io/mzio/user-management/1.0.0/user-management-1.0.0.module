{
  "formatVersion": "1.1",
  "component": {
    "group": "io.mzio",
    "module": "user-management",
    "version": "1.0.0",
    "attributes": {
      "org.gradle.status": "release"
    }
  },
  "createdBy": {
    "gradle": {
      "version": "8.10"
    }
  },
  "variants": [
    {
      "name": "apiElements",
      "attributes": {
        "org.gradle.category": "library",
        "org.gradle.dependency.bundling": "external",
        "org.gradle.jvm.version": 23,
        "org.gradle.libraryelements": "jar",
        "org.gradle.usage": "java-api"
      },
      "files": [
        {
          "name": "user-management-1.0.0.jar",
          "url": "user-management-1.0.0.jar",
<<<<<<< HEAD
          "size": 29890,
          "sha512": "2edae351f7e772d2672d7febe005775a8cbdf7f8338a3902e1acbecd3c8620922e8d66f7976e3b8d4e00bd30f87b32a47b91a22c9e6259ba91be353a97eeb9a2",
          "sha256": "8b05ce9c95c927252c51428f9c875aaf1721da8203cb8e8eb0d403c7bbf35cf2",
          "sha1": "d9d207beab20da54b495ab2aa139f9ff8fb6417a",
          "md5": "456c35352ec7e9b579e0dfabaded5551"
=======
          "size": 29895,
          "sha512": "eba59390b8f20061d8b5f3a14f665823d54147b4257a35c3f963fa63900548c59afddab5d982b55c351f179c29ed5be513b7a361864a41227f3887ef59e98701",
          "sha256": "c6e774ff9ea25b9a88b9792296a320c61d37bf1a2aa679ca90936c52602e42bb",
          "sha1": "1ab17f8fdeebd5b684f44884f2e4d776a2d58739",
          "md5": "cde909ebe3c0d85c8f7763c515b5964e"
>>>>>>> 67e67a71
        }
      ]
    },
    {
      "name": "runtimeElements",
      "attributes": {
        "org.gradle.category": "library",
        "org.gradle.dependency.bundling": "external",
        "org.gradle.jvm.version": 23,
        "org.gradle.libraryelements": "jar",
        "org.gradle.usage": "java-runtime"
      },
      "dependencies": [
        {
          "group": "org.jetbrains",
          "module": "annotations",
          "version": {
            "requires": "22.0.0"
          }
        },
        {
          "group": "com.javax0.license3j",
          "module": "license3j",
          "version": {
            "requires": "3.2.0"
          }
        },
        {
          "group": "commons-io",
          "module": "commons-io",
          "version": {
            "requires": "2.15.1"
          }
        }
      ],
      "files": [
        {
          "name": "user-management-1.0.0.jar",
          "url": "user-management-1.0.0.jar",
<<<<<<< HEAD
          "size": 29890,
          "sha512": "2edae351f7e772d2672d7febe005775a8cbdf7f8338a3902e1acbecd3c8620922e8d66f7976e3b8d4e00bd30f87b32a47b91a22c9e6259ba91be353a97eeb9a2",
          "sha256": "8b05ce9c95c927252c51428f9c875aaf1721da8203cb8e8eb0d403c7bbf35cf2",
          "sha1": "d9d207beab20da54b495ab2aa139f9ff8fb6417a",
          "md5": "456c35352ec7e9b579e0dfabaded5551"
=======
          "size": 29895,
          "sha512": "eba59390b8f20061d8b5f3a14f665823d54147b4257a35c3f963fa63900548c59afddab5d982b55c351f179c29ed5be513b7a361864a41227f3887ef59e98701",
          "sha256": "c6e774ff9ea25b9a88b9792296a320c61d37bf1a2aa679ca90936c52602e42bb",
          "sha1": "1ab17f8fdeebd5b684f44884f2e4d776a2d58739",
          "md5": "cde909ebe3c0d85c8f7763c515b5964e"
>>>>>>> 67e67a71
        }
      ]
    }
  ]
}<|MERGE_RESOLUTION|>--- conflicted
+++ resolved
@@ -27,19 +27,11 @@
         {
           "name": "user-management-1.0.0.jar",
           "url": "user-management-1.0.0.jar",
-<<<<<<< HEAD
-          "size": 29890,
-          "sha512": "2edae351f7e772d2672d7febe005775a8cbdf7f8338a3902e1acbecd3c8620922e8d66f7976e3b8d4e00bd30f87b32a47b91a22c9e6259ba91be353a97eeb9a2",
-          "sha256": "8b05ce9c95c927252c51428f9c875aaf1721da8203cb8e8eb0d403c7bbf35cf2",
-          "sha1": "d9d207beab20da54b495ab2aa139f9ff8fb6417a",
-          "md5": "456c35352ec7e9b579e0dfabaded5551"
-=======
           "size": 29895,
           "sha512": "eba59390b8f20061d8b5f3a14f665823d54147b4257a35c3f963fa63900548c59afddab5d982b55c351f179c29ed5be513b7a361864a41227f3887ef59e98701",
           "sha256": "c6e774ff9ea25b9a88b9792296a320c61d37bf1a2aa679ca90936c52602e42bb",
           "sha1": "1ab17f8fdeebd5b684f44884f2e4d776a2d58739",
           "md5": "cde909ebe3c0d85c8f7763c515b5964e"
->>>>>>> 67e67a71
         }
       ]
     },
@@ -79,19 +71,11 @@
         {
           "name": "user-management-1.0.0.jar",
           "url": "user-management-1.0.0.jar",
-<<<<<<< HEAD
-          "size": 29890,
-          "sha512": "2edae351f7e772d2672d7febe005775a8cbdf7f8338a3902e1acbecd3c8620922e8d66f7976e3b8d4e00bd30f87b32a47b91a22c9e6259ba91be353a97eeb9a2",
-          "sha256": "8b05ce9c95c927252c51428f9c875aaf1721da8203cb8e8eb0d403c7bbf35cf2",
-          "sha1": "d9d207beab20da54b495ab2aa139f9ff8fb6417a",
-          "md5": "456c35352ec7e9b579e0dfabaded5551"
-=======
           "size": 29895,
           "sha512": "eba59390b8f20061d8b5f3a14f665823d54147b4257a35c3f963fa63900548c59afddab5d982b55c351f179c29ed5be513b7a361864a41227f3887ef59e98701",
           "sha256": "c6e774ff9ea25b9a88b9792296a320c61d37bf1a2aa679ca90936c52602e42bb",
           "sha1": "1ab17f8fdeebd5b684f44884f2e4d776a2d58739",
           "md5": "cde909ebe3c0d85c8f7763c515b5964e"
->>>>>>> 67e67a71
         }
       ]
     }
