--- conflicted
+++ resolved
@@ -27,19 +27,11 @@
         {
           "name": "user-management-1.0.0.jar",
           "url": "user-management-1.0.0.jar",
-<<<<<<< HEAD
-          "size": 29890,
-          "sha512": "be0f1d654e4f03c508234cfe7c29ae5196c6dd3f2998c3839809a908b14030f78ae1a762a479cfcee5803ce75d10cf1896bba785550b8a086cf8190438df3e5e",
-          "sha256": "3f5849df8f36a48ee65283748b233dfca8f8b4765355a300b2e1080308d80999",
-          "sha1": "8031f7f38d1616c63c3c9dabb77e837a495a135a",
-          "md5": "0328c2943af2b35f603a6c9a6dbbcb23"
-=======
           "size": 34596,
           "sha512": "4dfd09bdc59e9504b6bb63e81e6b22d56d5ba60782e2076fbb4f41733689f7423d7d95263484c93ff457e7c94db74e9c248033eb7c71d3d50141baa362fed81e",
           "sha256": "979e2625bee06d8d5afc3160ff58e5fb831b42a030789bb13a4b8f95ed166621",
           "sha1": "5c2b5cfa9b91763884abf42f5ad4e3175df141f8",
           "md5": "52c47dedaeb7dea731fc8776189ce3c3"
->>>>>>> a70278da
         }
       ]
     },
@@ -86,19 +78,11 @@
         {
           "name": "user-management-1.0.0.jar",
           "url": "user-management-1.0.0.jar",
-<<<<<<< HEAD
-          "size": 29890,
-          "sha512": "be0f1d654e4f03c508234cfe7c29ae5196c6dd3f2998c3839809a908b14030f78ae1a762a479cfcee5803ce75d10cf1896bba785550b8a086cf8190438df3e5e",
-          "sha256": "3f5849df8f36a48ee65283748b233dfca8f8b4765355a300b2e1080308d80999",
-          "sha1": "8031f7f38d1616c63c3c9dabb77e837a495a135a",
-          "md5": "0328c2943af2b35f603a6c9a6dbbcb23"
-=======
           "size": 34596,
           "sha512": "4dfd09bdc59e9504b6bb63e81e6b22d56d5ba60782e2076fbb4f41733689f7423d7d95263484c93ff457e7c94db74e9c248033eb7c71d3d50141baa362fed81e",
           "sha256": "979e2625bee06d8d5afc3160ff58e5fb831b42a030789bb13a4b8f95ed166621",
           "sha1": "5c2b5cfa9b91763884abf42f5ad4e3175df141f8",
           "md5": "52c47dedaeb7dea731fc8776189ce3c3"
->>>>>>> a70278da
         }
       ]
     }
