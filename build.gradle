--- conflicted
+++ resolved
@@ -53,13 +53,9 @@
     maven { // For cpdetector
         url = "https://nexus.nuiton.org/nexus/content/groups/releases/"
     }
-<<<<<<< HEAD
-
-=======
     maven{ // For jmzTab-m Snapshot
         url = "https://oss.sonatype.org/content/repositories/snapshots/"
     }
->>>>>>> 51cd5299
 }
 
 ext {
@@ -165,11 +161,7 @@
     implementation "org.json:json:20190722"
     implementation "com.panemu:tiwulfx:3.0" // For DetachableTabPane
     implementation "com.github.oshi:oshi-core:4.5.2" // because the version that is pulled by SIRIUS crashes
-<<<<<<< HEAD
-=======
     implementation "de.isas.mztab:jmztabm-io:$jmzTabmVersion"
-
->>>>>>> 51cd5299
 }
 
 /*
