/*
 * Copyright (c) 2004-2024 The MZmine Development Team
 *
 * Permission is hereby granted, free of charge, to any person
 * obtaining a copy of this software and associated documentation
 * files (the "Software"), to deal in the Software without
 * restriction, including without limitation the rights to use,
 * copy, modify, merge, publish, distribute, sublicense, and/or sell
 * copies of the Software, and to permit persons to whom the
 * Software is furnished to do so, subject to the following
 * conditions:
 *
 * The above copyright notice and this permission notice shall be
 * included in all copies or substantial portions of the Software.
 *
 * THE SOFTWARE IS PROVIDED "AS IS", WITHOUT WARRANTY OF ANY KIND,
 * EXPRESS OR IMPLIED, INCLUDING BUT NOT LIMITED TO THE WARRANTIES
 * OF MERCHANTABILITY, FITNESS FOR A PARTICULAR PURPOSE AND
 * NONINFRINGEMENT. IN NO EVENT SHALL THE AUTHORS OR COPYRIGHT
 * HOLDERS BE LIABLE FOR ANY CLAIM, DAMAGES OR OTHER LIABILITY,
 * WHETHER IN AN ACTION OF CONTRACT, TORT OR OTHERWISE, ARISING
 * FROM, OUT OF OR IN CONNECTION WITH THE SOFTWARE OR THE USE OR
 * OTHER DEALINGS IN THE SOFTWARE.
 */

package io.github.mzmine.javafx.util;

import io.github.mzmine.javafx.components.factories.FxIconButtonBuilder;
import java.io.IOException;
import java.io.InputStream;
import java.util.HashMap;
import java.util.logging.Level;
import java.util.logging.Logger;
import javafx.scene.control.ButtonBase;
import javafx.scene.image.Image;
import javafx.scene.image.ImageView;
<<<<<<< HEAD
import javafx.scene.layout.HBox;
=======
>>>>>>> e198c8be
import javafx.scene.paint.Color;
import org.jetbrains.annotations.NotNull;
import org.jetbrains.annotations.Nullable;
import org.kordamp.ikonli.javafx.FontIcon;

public class FxIconUtil {

  private static final Logger logger = Logger.getLogger(FxIconUtil.class.getName());
  public static final int DEFAULT_ICON_SIZE = 18;

  @NotNull
  public static Image loadImageFromResources(final @NotNull String resourcePath) {
    final InputStream iconResource = FxIconUtil.class.getClassLoader()
        .getResourceAsStream(resourcePath);
    if (iconResource == null) {
      logger.warning("Could not find an icon file at path " + resourcePath);
      throw new IllegalArgumentException("Could not find an icon file at path " + resourcePath);
    }
    final Image icon = new Image(iconResource);
    try {
      iconResource.close();
    } catch (IOException e) {
      logger.log(Level.WARNING, "error while loading resource", e);
    }
    return icon;
  }

<<<<<<< HEAD
  public static HBox resizeImage(String path, double maxWidth, double maxHeight) {
=======
  public static ImageView resizeImage(String path, double maxWidth, double maxHeight) {
>>>>>>> e198c8be
    final Image image = loadImageFromResources(path);
    ImageView view = new ImageView(image);
    view.setImage(image);
    view.setPreserveRatio(true);
    view.setSmooth(true);
    view.setCache(true);
    view.setFitHeight(maxHeight);
    view.setFitWidth(maxWidth);

<<<<<<< HEAD
    HBox box = new HBox(view);
    box.setMaxWidth(maxWidth);
    box.setMaxHeight(maxHeight);
//    box.setFillHeight(true);
//    view.fitHeightProperty().bind(box.heightProperty());
//    view.fitWidthProperty().bind(box.widthProperty());
    return box;
=======
    return view;
>>>>>>> e198c8be
  }

  /**
   * Returns file icon of the given color.
   *
   * @param color color of the icon
   * @return file icon
   */
  public static Image getFileIcon(Color color) {
    // Define colors mapping for the initial file icon
    HashMap<Color, Color> colorsMapping = new HashMap<>();
    colorsMapping.put(new Color(1.0, 0.5333333611488342, 0.0235294122248888, 1.0), color);
    colorsMapping.put(new Color(0.9921568632125854, 0.6078431606292725, 0.1882352977991104, 1.0),
        tintColor(color, 0.25));
    colorsMapping.put(new Color(1.0, 0.7372549176216125, 0.4470588266849518, 1.0),
        tintColor(color, 0.5));

    // Recolor file icon according to the mapping
    return ImageUtils.recolor(loadImageFromResources("icons/fileicon.png"), colorsMapping);
  }

  /**
   * Returns tinted version of the given color.
   *
   * @param color  input color
   * @param factor tint factor, must be from [0, 1], higher value is, brighter output color is
   * @return new color
   */
  public static Color tintColor(Color color, double factor) {
    return new Color(color.getRed() + (1d - color.getRed()) * factor,
        color.getGreen() + (1d - color.getGreen()) * factor,
        color.getBlue() + (1d - color.getBlue()) * factor, color.getOpacity());
  }


  /**
   * Get FontIcon from Ikonli library
   * <a href="https://kordamp.org/ikonli/cheat-sheet-bootstrapicons.html">Icon list</a>
   *
   * @param iconCode icon code supplier
   * @return Icon in color and size
   */
  public static FontIcon getFontIcon(IconCodeSupplier iconCode, int size) {
    return getFontIcon(iconCode.getIconCode(), size);
  }

  /**
   * Get FontIcon from Ikonli library
   * <a href="https://kordamp.org/ikonli/cheat-sheet-bootstrapicons.html">Icon list</a>
   *
   * @param iconCode icon code
   * @return Icon in color and size
   */
  public static FontIcon getFontIcon(String iconCode, int size) {
    return new FontIcon(iconCode + ":" + size);
  }

  /**
   * Get FontIcon from Ikonli library
   * <a href="https://kordamp.org/ikonli/cheat-sheet-bootstrapicons.html">Icon list</a>
   *
   * @param iconCode icon code supplier, often an enum
   * @return Icon in color and size
   */
  public static FontIcon getFontIcon(IconCodeSupplier iconCode, int size, Color color) {
    return getFontIcon(iconCode.getIconCode(), size, color);
  }

  /**
   * Get FontIcon from Ikonli library
   * <a href="https://kordamp.org/ikonli/cheat-sheet-bootstrapicons.html">Icon list</a>
   *
   * @param iconCode icon code
   * @return Icon in color and size
   */
  public static FontIcon getFontIcon(String iconCode, int size, Color color) {
    FontIcon icon = new FontIcon();
    String b = "-fx-icon-color:" + FxColorUtil.colorToHex(color) + ";-fx-icon-code:" + iconCode
               + ";-fx-icon-size:" + size + ";";
    icon.setStyle(b);
    return icon;
  }


  public static ButtonBase newIconButton(final IconCodeSupplier fxIcons, Runnable onAction) {
    return newIconButton(fxIcons, DEFAULT_ICON_SIZE, onAction);
  }

  public static ButtonBase newIconButton(final IconCodeSupplier fxIcons, int size,
      @Nullable Runnable onAction) {
    return newIconButton(fxIcons, size, null, onAction);
  }

  public static ButtonBase newIconButton(final IconCodeSupplier fxIcons, @Nullable String tooltip,
      @Nullable Runnable onAction) {
    return newIconButton(fxIcons, DEFAULT_ICON_SIZE, tooltip, onAction);
  }

  public static ButtonBase newIconButton(final IconCodeSupplier fxIcons, int size,
      @Nullable String tooltip, @Nullable Runnable onAction) {
    return FxIconButtonBuilder.ofIconButton(fxIcons).size(size).tooltip(tooltip).onAction(onAction)
        .build();
  }
}<|MERGE_RESOLUTION|>--- conflicted
+++ resolved
@@ -34,10 +34,6 @@
 import javafx.scene.control.ButtonBase;
 import javafx.scene.image.Image;
 import javafx.scene.image.ImageView;
-<<<<<<< HEAD
-import javafx.scene.layout.HBox;
-=======
->>>>>>> e198c8be
 import javafx.scene.paint.Color;
 import org.jetbrains.annotations.NotNull;
 import org.jetbrains.annotations.Nullable;
@@ -65,11 +61,7 @@
     return icon;
   }
 
-<<<<<<< HEAD
-  public static HBox resizeImage(String path, double maxWidth, double maxHeight) {
-=======
   public static ImageView resizeImage(String path, double maxWidth, double maxHeight) {
->>>>>>> e198c8be
     final Image image = loadImageFromResources(path);
     ImageView view = new ImageView(image);
     view.setImage(image);
@@ -79,17 +71,7 @@
     view.setFitHeight(maxHeight);
     view.setFitWidth(maxWidth);
 
-<<<<<<< HEAD
-    HBox box = new HBox(view);
-    box.setMaxWidth(maxWidth);
-    box.setMaxHeight(maxHeight);
-//    box.setFillHeight(true);
-//    view.fitHeightProperty().bind(box.heightProperty());
-//    view.fitWidthProperty().bind(box.widthProperty());
-    return box;
-=======
     return view;
->>>>>>> e198c8be
   }
 
   /**
