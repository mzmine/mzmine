--- conflicted
+++ resolved
@@ -25,11 +25,8 @@
 
 package io.github.mzmine.javafx.components.factories;
 
-<<<<<<< HEAD
 import io.github.mzmine.javafx.components.util.FxControls;
-=======
 import io.github.mzmine.gui.DesktopService;
->>>>>>> b4d7cce8
 import io.github.mzmine.javafx.util.FxIconUtil;
 import io.github.mzmine.javafx.util.FxIcons;
 import io.github.mzmine.javafx.util.IconCodeSupplier;
@@ -58,7 +55,7 @@
       @Nullable ObservableBooleanValue disableBinding, Runnable onAction) {
     return disableIf(createButton(label, tooltip, null, onAction), disableBinding);
   }
-  
+
   public static Button createDisabledButton(Node icon, @Nullable String tooltip,
       @Nullable ObservableBooleanValue disableBinding, Runnable onAction) {
     return disableIf(createButton(null, tooltip, icon, onAction), disableBinding);
@@ -144,7 +141,6 @@
     return createButton(text, null, FxIconUtil.getFontIcon(FxIcons.CANCEL), runnable);
   }
 
-<<<<<<< HEAD
   /**
    * Add disableProperty binding
    */
@@ -153,11 +149,10 @@
     return FxControls.disableIf(control, disableCondition);
   }
 
-=======
+
   public static Button createHelpButton(String url) {
     return FxButtons.createButton("Help", "Open the documentation",
         FxIconUtil.getFontIcon(FxIcons.QUESTIONMARK),
         () -> DesktopService.getDesktop().openWebPage(url));
   }
->>>>>>> b4d7cce8
 }