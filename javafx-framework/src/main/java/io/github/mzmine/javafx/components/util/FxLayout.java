--- conflicted
+++ resolved
@@ -25,12 +25,9 @@
 
 package io.github.mzmine.javafx.components.util;
 
-<<<<<<< HEAD
 import io.github.mzmine.javafx.components.GridRow;
-=======
 import java.util.List;
 import java.util.stream.IntStream;
->>>>>>> 2980239b
 import javafx.geometry.HPos;
 import javafx.geometry.Insets;
 import javafx.geometry.Orientation;
@@ -39,11 +36,8 @@
 import javafx.scene.Node;
 import javafx.scene.control.Accordion;
 import javafx.scene.control.ScrollPane;
-<<<<<<< HEAD
+import javafx.scene.control.ScrollPane.ScrollBarPolicy;
 import javafx.scene.control.Separator;
-=======
-import javafx.scene.control.ScrollPane.ScrollBarPolicy;
->>>>>>> 2980239b
 import javafx.scene.control.TitledPane;
 import javafx.scene.layout.Border;
 import javafx.scene.layout.BorderPane;
@@ -302,14 +296,6 @@
     return grid;
   }
 
-<<<<<<< HEAD
-  /**
-   * Fill a full
-   * {@link GridPane) row if combined with factory methods like {@link #newGrid2Col(Node...)}
-   */
-  public static GridRow gridRow(Node... children) {
-    return new GridRow(children);
-=======
   public static void setGrowColumn(final ColumnConstraints... columns) {
     for (final ColumnConstraints column : columns) {
       column.setFillWidth(true);
@@ -344,6 +330,13 @@
   private static void setFillHeightRow(RowConstraints rc) {
     rc.setFillHeight(true);
     rc.setVgrow(Priority.ALWAYS);
->>>>>>> 2980239b
+  }
+
+  /**
+   * Fill a full
+   * {@link GridPane) row if combined with factory methods like {@link #newGrid2Col(Node...)}
+   */
+  public static GridRow gridRow(Node... children) {
+    return new GridRow(children);
   }
 }