/*
 * Copyright (c) 2004-2024 The mzmine Development Team
 *
 * Permission is hereby granted, free of charge, to any person
 * obtaining a copy of this software and associated documentation
 * files (the "Software"), to deal in the Software without
 * restriction, including without limitation the rights to use,
 * copy, modify, merge, publish, distribute, sublicense, and/or sell
 * copies of the Software, and to permit persons to whom the
 * Software is furnished to do so, subject to the following
 * conditions:
 *
 * The above copyright notice and this permission notice shall be
 * included in all copies or substantial portions of the Software.
 *
 * THE SOFTWARE IS PROVIDED "AS IS", WITHOUT WARRANTY OF ANY KIND,
 * EXPRESS OR IMPLIED, INCLUDING BUT NOT LIMITED TO THE WARRANTIES
 * OF MERCHANTABILITY, FITNESS FOR A PARTICULAR PURPOSE AND
 * NONINFRINGEMENT. IN NO EVENT SHALL THE AUTHORS OR COPYRIGHT
 * HOLDERS BE LIABLE FOR ANY CLAIM, DAMAGES OR OTHER LIABILITY,
 * WHETHER IN AN ACTION OF CONTRACT, TORT OR OTHERWISE, ARISING
 * FROM, OUT OF OR IN CONNECTION WITH THE SOFTWARE OR THE USE OR
 * OTHER DEALINGS IN THE SOFTWARE.
 */

package io.github.mzmine.javafx.util;

public enum FxIcons implements IconCodeSupplier {
  // status
  CHECK_CIRCLE, X, X_CIRCLE, EXCLAMATION_TRIANGLE,

  // control flow
<<<<<<< HEAD
  ARROW_LEFT, ARROW_RIGHT, ARROW_UP, ARROW_DOWN, ADD, EDIT,
=======
  ARROW_LEFT, ARROW_RIGHT, ARROW_UP, ARROW_DOWN, PLUS,
>>>>>>> 58f1b918

  // UI
  DARK_MODE_SWITCH, BATCH,

  //
  USER, DOCUMENTATION, BUG, WEBSITE, GEAR_PREFERENCES, RELOAD, YOUTUBE, DEVELOPMENT, BOOK, ROCKET,

  // ACTIONS
  SAVE, LOAD, CANCEL, FILTER, CLEAR, START, STOP, DRAW_REGION, DOWNLOAD;


  @Override
  public String getIconCode() {
    return switch (this) {
      case CHECK_CIRCLE -> "bi-check2-circle";
      case X -> "bi-x";
      case X_CIRCLE -> "bi-x-circle";
      case EXCLAMATION_TRIANGLE -> "bi-exclamation-triangle";
      case DARK_MODE_SWITCH -> "bi-mask";
      case USER -> "bi-person-circle";
      case BUG -> "bi-bug";
      case GEAR_PREFERENCES -> "bi-gear";
      case WEBSITE -> "bi-globe2";
      case ARROW_LEFT -> "bi-arrow-left";
      case ARROW_RIGHT -> "bi-arrow-right";
      case ARROW_UP -> "bi-arrow-up";
      case ARROW_DOWN -> "bi-arrow-down";
      case RELOAD -> "bi-arrow-repeat";
      case YOUTUBE -> "bi-youtube";
      case DEVELOPMENT -> "bi-code-slash";
      case BOOK -> "bi-book";
      case DOCUMENTATION -> "bi-book";
      case ROCKET -> "las-rocket";
      case SAVE -> "bi-box-arrow-down";
      case LOAD -> "bi-box-arrow-in-up";
      case CANCEL -> "bi-x-circle";
      case FILTER -> "bi-funnel";
      case CLEAR -> "bi-dash-circle-dotted";
      case START -> "bi-play-circle";
      case STOP -> "bi-stop-circle";
      case DRAW_REGION -> "bi-bounding-box";
      case BATCH -> "bi-layout-split";
      case ADD -> "bi-plus";
      case EDIT -> "bi-pencil-square";
      case DOWNLOAD -> "bi-download";
      case PLUS -> "bi-plus";
    };
  }
}<|MERGE_RESOLUTION|>--- conflicted
+++ resolved
@@ -30,11 +30,7 @@
   CHECK_CIRCLE, X, X_CIRCLE, EXCLAMATION_TRIANGLE,
 
   // control flow
-<<<<<<< HEAD
-  ARROW_LEFT, ARROW_RIGHT, ARROW_UP, ARROW_DOWN, ADD, EDIT,
-=======
-  ARROW_LEFT, ARROW_RIGHT, ARROW_UP, ARROW_DOWN, PLUS,
->>>>>>> 58f1b918
+  ARROW_LEFT, ARROW_RIGHT, ARROW_UP, ARROW_DOWN, PLUS, ADD, EDIT,
 
   // UI
   DARK_MODE_SWITCH, BATCH,
