--- conflicted
+++ resolved
@@ -73,12 +73,9 @@
       case STOP -> "bi-stop-circle";
       case DRAW_REGION -> "bi-bounding-box";
       case BATCH -> "bi-layout-split";
-<<<<<<< HEAD
       case ADD -> "bi-plus";
       case EDIT -> "bi-pencil-square";
-=======
       case DOWNLOAD -> "bi-download";
->>>>>>> e0e535ca
     };
   }
 }