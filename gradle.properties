--- conflicted
+++ resolved
@@ -1,4 +1,3 @@
-<<<<<<< HEAD
 org.gradle.jvmargs=-Xmx2048M
 
 # 1. Enable the Gradle Daemon to keep a running instance in the background
@@ -13,6 +12,4 @@
 # 5. (Optional) Configure on Demand only builds projects required for the task
 # This is especially useful in large multi-project builds.
 org.gradle.configureondemand=true
-=======
-org.gradle.jvmargs=-XX:MaxRAMPercentage=80
->>>>>>> 3dd527ed
+org.gradle.jvmargs=-XX:MaxRAMPercentage=80