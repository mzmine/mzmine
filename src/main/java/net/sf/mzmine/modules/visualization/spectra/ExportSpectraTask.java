/*
 * Copyright 2006-2015 The MZmine 2 Development Team
 *
 * This file is part of MZmine 2.
 *
 * MZmine 2 is free software; you can redistribute it and/or modify it under the
 * terms of the GNU General Public License as published by the Free Software
 * Foundation; either version 2 of the License, or (at your option) any later
 * version.
 *
 * MZmine 2 is distributed in the hope that it will be useful, but WITHOUT ANY
 * WARRANTY; without even the implied warranty of MERCHANTABILITY or FITNESS FOR
 * A PARTICULAR PURPOSE. See the GNU General Public License for more details.
 *
 * You should have received a copy of the GNU General Public License along with
 * MZmine 2; if not, write to the Free Software Foundation, Inc., 51 Franklin St,
 * Fifth Floor, Boston, MA 02110-1301 USA
 */

package net.sf.mzmine.modules.visualization.spectra;

import java.io.BufferedWriter;
import java.io.File;
import java.io.FileWriter;
import java.io.IOException;
import java.util.List;
import java.util.logging.Level;
import java.util.logging.Logger;

import io.github.msdk.MSDKException;
import io.github.msdk.datamodel.datapointstore.DataPointStore;
import io.github.msdk.datamodel.datapointstore.DataPointStoreFactory;
import io.github.msdk.datamodel.files.FileType;
import io.github.msdk.datamodel.impl.MSDKObjectBuilder;
import io.github.msdk.datamodel.msspectra.MsSpectrumDataPointList;
import io.github.msdk.datamodel.msspectra.MsSpectrumType;
<<<<<<< HEAD
=======
import io.github.msdk.datamodel.rawdata.IsolationInfo;
>>>>>>> 27891bb1
import io.github.msdk.datamodel.rawdata.MsFunction;
import io.github.msdk.datamodel.rawdata.MsScan;
import io.github.msdk.datamodel.rawdata.RawDataFile;
import io.github.msdk.io.mzml.MzMLFileExportMethod;
import net.sf.mzmine.datamodel.DataPoint;
import net.sf.mzmine.datamodel.MassSpectrumType;
<<<<<<< HEAD
=======
import net.sf.mzmine.datamodel.PolarityType;
>>>>>>> 27891bb1
import net.sf.mzmine.datamodel.Scan;
import net.sf.mzmine.taskcontrol.AbstractTask;
import net.sf.mzmine.taskcontrol.TaskStatus;

/**
 * Exports a spectrum to a file.
 *
 */
public class ExportSpectraTask extends AbstractTask {

    // Logger
    private static final Logger LOG = Logger
            .getLogger(ExportSpectraTask.class.getName());

    private final File exportFile;
    private final Scan scan;
    private final String extension;

    private int progress;
    private int progressMax;

    /**
     * Create the task.
     *
     * @param currentScan
     *            scan to export.
     * @param file
     *            file to save scan data to.
     */
    public ExportSpectraTask(final Scan currentScan, final File file,
            final String ext) {
        scan = currentScan;
        exportFile = file;
        extension = ext;
        progress = 0;
        progressMax = 0;
    }

    @Override
    public String getTaskDescription() {
        return "Exporting spectrum # " + scan.getScanNumber() + " for "
                + scan.getDataFile().getName();
    }

    @Override
    public double getFinishedPercentage() {
        return progressMax == 0 ? 0.0
                : (double) progress / (double) progressMax;
    }

    @Override
    public void run() {

        // Update the status of this task
        setStatus(TaskStatus.PROCESSING);

        // Handle text export below
        try {

            // Handle mzML export
            if (extension.equals("mzML")) {
                exportmzML();
            } else {
                // Handle text export
                exportText();
            }
            // Success
            LOG.info("Exported spectrum # " + scan.getScanNumber() + " for "
                    + scan.getDataFile().getName());

            setStatus(TaskStatus.FINISHED);

        } catch (Throwable t) {

            LOG.log(Level.SEVERE, "Spectrum export error", t);
            setStatus(TaskStatus.ERROR);
            setErrorMessage(t.getMessage());
        }
    }

    /**
     * Export the chromatogram - text formats
     *
     * @throws IOException
     *             if there are i/o problems.
     */
    public void exportText() throws IOException {

        // Open the writer - append data if file already exists
        final BufferedWriter writer = new BufferedWriter(
                new FileWriter(exportFile, true));
        try {
            // Write Header row
            switch (extension) {
            case "txt":
                writer.write("Name: Scan#: " + scan.getScanNumber() + ", RT: "
                        + scan.getRetentionTime() + " min");
                writer.newLine();
                break;
            case "mgf":
                writer.write("BEGIN IONS");
                writer.newLine();
                writer.write("PEPMASS=" + scan.getPrecursorMZ());
                writer.newLine();
                writer.write("CHARGE=" + scan.getPrecursorCharge());
                writer.newLine();
                writer.write("Title: Scan#: " + scan.getScanNumber() + ", RT: "
                        + scan.getRetentionTime() + " min");
                writer.newLine();
                writer.newLine();
                break;
            case "msp":
                break;
            }

            // Write the data points
            DataPoint[] dataPoints = scan.getDataPoints();
            final int itemCount = dataPoints.length;
            progressMax = itemCount;

            for (int i = 0; i < itemCount; i++) {

                // Write data point row
                writer.write(dataPoints[i].getMZ() + " "
                        + dataPoints[i].getIntensity());
                writer.newLine();

                progress = i + 1;
            }

            // Write footer row
            if (extension.equals("mgf")) {
                writer.newLine();
                writer.write("END IONS");
                writer.newLine();
            }

            writer.newLine();
        } finally {

            // Close
            writer.close();
        }
    }

    /**
     * Export the chromatogram - mzML format
     *
     * @throws IOException
     *             if there are i/o problems.
     */

    public void exportmzML() throws MSDKException {

        // Initialize objects
        DataPointStore store = DataPointStoreFactory.getMemoryDataStore();
        RawDataFile inputFile = MSDKObjectBuilder.getRawDataFile(
                "MZmine2 mzML export", exportFile, FileType.MZML, store);

        // Get data from MZmine2 style scan
        Integer scanNum = scan.getScanNumber();
        Integer msLevel = scan.getMSLevel();
        DataPoint[] dp = scan.getDataPoints();
<<<<<<< HEAD
=======
        PolarityType polarity = scan.getPolarity();
        Double precursorMZ = scan.getPrecursorMZ();
        String scanDefinition = scan.getScanDefinition();
        Integer precursorCharge = scan.getPrecursorCharge();
>>>>>>> 27891bb1

        // Initialize MSDK style DataPointStore
        MsSpectrumDataPointList MSDKdp = MSDKObjectBuilder
                .getMsSpectrumDataPointList();
        MSDKdp.allocate(dp.length);

<<<<<<< HEAD
=======
        // GUI progress bar updating
        progressMax = dp.length;

>>>>>>> 27891bb1
        // Initialize MSDK style Scan
        MsFunction dummyFunction = MSDKObjectBuilder.getMsFunction(msLevel);
        MsScan MSDKscan = MSDKObjectBuilder.getMsScan(store, scanNum,
                dummyFunction);

        // Iterate & convert from MZmine2 style to MSDK style
        for (DataPoint d : dp) {
            MSDKdp.add(d.getMZ(), (float) d.getIntensity());
<<<<<<< HEAD
=======
            // GUI progress bar updating
            progress += 1;
>>>>>>> 27891bb1
        }

        // Put the data in the scan
        MSDKscan.setDataPoints(MSDKdp);

<<<<<<< HEAD
=======
        // Parse if data is profile vs centroid
>>>>>>> 27891bb1
        MassSpectrumType t = scan.getSpectrumType();
        if (t == MassSpectrumType.CENTROIDED)
            MSDKscan.setSpectrumType(MsSpectrumType.CENTROIDED);
        else
            MSDKscan.setSpectrumType(MsSpectrumType.PROFILE);

<<<<<<< HEAD
=======
        // Parse polarity of data from mzMine2 style to MSDK style
        if (polarity.equals(PolarityType.POSITIVE))
            MSDKscan.setPolarity(
                    io.github.msdk.datamodel.rawdata.PolarityType.POSITIVE);
        else if (polarity.equals(PolarityType.NEGATIVE))
            MSDKscan.setPolarity(
                    io.github.msdk.datamodel.rawdata.PolarityType.NEGATIVE);
        else
            MSDKscan.setPolarity(
                    io.github.msdk.datamodel.rawdata.PolarityType.UNKNOWN);

        // Parse precursor from mzMine2 style to MSDK style
        if (!precursorMZ.equals(0f)) {
            List<IsolationInfo> MSDKprecursor = MSDKscan.getIsolations();
            IsolationInfo MSDKisolationInfo = MSDKObjectBuilder
                    .getIsolationInfo(null, null, precursorMZ, precursorCharge,
                            null);
            MSDKprecursor.add(MSDKisolationInfo);
        }

        // Parse scanDefinition to MSDK style
        MSDKscan.setScanDefinition(scanDefinition);

>>>>>>> 27891bb1
        inputFile.addScan(MSDKscan);

        // Actually write to disk
        MzMLFileExportMethod method = new MzMLFileExportMethod(inputFile,
                exportFile);
        method.execute();
    }
}<|MERGE_RESOLUTION|>--- conflicted
+++ resolved
@@ -34,20 +34,14 @@
 import io.github.msdk.datamodel.impl.MSDKObjectBuilder;
 import io.github.msdk.datamodel.msspectra.MsSpectrumDataPointList;
 import io.github.msdk.datamodel.msspectra.MsSpectrumType;
-<<<<<<< HEAD
-=======
 import io.github.msdk.datamodel.rawdata.IsolationInfo;
->>>>>>> 27891bb1
 import io.github.msdk.datamodel.rawdata.MsFunction;
 import io.github.msdk.datamodel.rawdata.MsScan;
 import io.github.msdk.datamodel.rawdata.RawDataFile;
 import io.github.msdk.io.mzml.MzMLFileExportMethod;
 import net.sf.mzmine.datamodel.DataPoint;
 import net.sf.mzmine.datamodel.MassSpectrumType;
-<<<<<<< HEAD
-=======
 import net.sf.mzmine.datamodel.PolarityType;
->>>>>>> 27891bb1
 import net.sf.mzmine.datamodel.Scan;
 import net.sf.mzmine.taskcontrol.AbstractTask;
 import net.sf.mzmine.taskcontrol.TaskStatus;
@@ -211,25 +205,19 @@
         Integer scanNum = scan.getScanNumber();
         Integer msLevel = scan.getMSLevel();
         DataPoint[] dp = scan.getDataPoints();
-<<<<<<< HEAD
-=======
         PolarityType polarity = scan.getPolarity();
         Double precursorMZ = scan.getPrecursorMZ();
         String scanDefinition = scan.getScanDefinition();
         Integer precursorCharge = scan.getPrecursorCharge();
->>>>>>> 27891bb1
 
         // Initialize MSDK style DataPointStore
         MsSpectrumDataPointList MSDKdp = MSDKObjectBuilder
                 .getMsSpectrumDataPointList();
         MSDKdp.allocate(dp.length);
 
-<<<<<<< HEAD
-=======
         // GUI progress bar updating
         progressMax = dp.length;
 
->>>>>>> 27891bb1
         // Initialize MSDK style Scan
         MsFunction dummyFunction = MSDKObjectBuilder.getMsFunction(msLevel);
         MsScan MSDKscan = MSDKObjectBuilder.getMsScan(store, scanNum,
@@ -238,28 +226,20 @@
         // Iterate & convert from MZmine2 style to MSDK style
         for (DataPoint d : dp) {
             MSDKdp.add(d.getMZ(), (float) d.getIntensity());
-<<<<<<< HEAD
-=======
             // GUI progress bar updating
             progress += 1;
->>>>>>> 27891bb1
         }
 
         // Put the data in the scan
         MSDKscan.setDataPoints(MSDKdp);
 
-<<<<<<< HEAD
-=======
         // Parse if data is profile vs centroid
->>>>>>> 27891bb1
         MassSpectrumType t = scan.getSpectrumType();
         if (t == MassSpectrumType.CENTROIDED)
             MSDKscan.setSpectrumType(MsSpectrumType.CENTROIDED);
         else
             MSDKscan.setSpectrumType(MsSpectrumType.PROFILE);
 
-<<<<<<< HEAD
-=======
         // Parse polarity of data from mzMine2 style to MSDK style
         if (polarity.equals(PolarityType.POSITIVE))
             MSDKscan.setPolarity(
@@ -283,7 +263,6 @@
         // Parse scanDefinition to MSDK style
         MSDKscan.setScanDefinition(scanDefinition);
 
->>>>>>> 27891bb1
         inputFile.addScan(MSDKscan);
 
         // Actually write to disk
