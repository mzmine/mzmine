/*
 * Copyright (c) 2004-2022 The MZmine Development Team
 *
 * Permission is hereby granted, free of charge, to any person
 * obtaining a copy of this software and associated documentation
 * files (the "Software"), to deal in the Software without
 * restriction, including without limitation the rights to use,
 * copy, modify, merge, publish, distribute, sublicense, and/or sell
 * copies of the Software, and to permit persons to whom the
 * Software is furnished to do so, subject to the following
 * conditions:
 *
 * The above copyright notice and this permission notice shall be
 * included in all copies or substantial portions of the Software.
 *
 * THE SOFTWARE IS PROVIDED "AS IS", WITHOUT WARRANTY OF ANY KIND,
 * EXPRESS OR IMPLIED, INCLUDING BUT NOT LIMITED TO THE WARRANTIES
 * OF MERCHANTABILITY, FITNESS FOR A PARTICULAR PURPOSE AND
 * NONINFRINGEMENT. IN NO EVENT SHALL THE AUTHORS OR COPYRIGHT
 * HOLDERS BE LIABLE FOR ANY CLAIM, DAMAGES OR OTHER LIABILITY,
 * WHETHER IN AN ACTION OF CONTRACT, TORT OR OTHERWISE, ARISING
 * FROM, OUT OF OR IN CONNECTION WITH THE SOFTWARE OR THE USE OR
 * OTHER DEALINGS IN THE SOFTWARE.
 */

package io.github.mzmine.util;

import com.google.common.collect.Range;
import com.google.common.primitives.Doubles;
import io.github.mzmine.datamodel.DataPoint;
import io.github.mzmine.datamodel.features.ModularFeature;
import io.github.mzmine.datamodel.impl.SimpleDataPoint;
<<<<<<< HEAD
import io.github.mzmine.modules.io.import_rawdata_mzml.spectral_processor.SimpleSpectralArrays;
=======
import io.github.mzmine.util.collections.BinarySearch;
>>>>>>> 46e7dbd2
import java.nio.DoubleBuffer;
import java.util.ArrayList;
import java.util.Arrays;
import java.util.Collection;
import java.util.List;
import java.util.function.IntToDoubleFunction;

public class DataPointUtils {

  /**
   * Used to keep legacy-modules running, not to be used in new modules. Directly access the
   * underlying DoubleBuffers of Scans or {@link io.github.mzmine.datamodel.featuredata.IonSeries}
   * and extending classes.
   *
   * @return 2-d array [mzs, intensities] with dimension double[2][dataPoints.length]. [0][i] will
   * contain mz, [1][i] will contain intensity values.
   */
  public static double[][] getDataPointsAsDoubleArray(DataPoint[] dataPoints) {
    double[][] data = new double[2][];
    data[0] = new double[dataPoints.length];
    data[1] = new double[dataPoints.length];
    for (int i = 0; i < dataPoints.length; i++) {
      data[0][i] = dataPoints[i].getMZ();
      data[1][i] = dataPoints[i].getIntensity();
    }
    return data;
  }

  /**
   * Used to keep legacy-modules running, not to be used in new modules. Directly access the
   * underlying DoubleBuffers of Scans or the
   * {@link io.github.mzmine.datamodel.features.ModularFeature}'s
   * {@link io.github.mzmine.datamodel.featuredata.IonSeries} and extending classes.
   *
   * @return array of [2][] with [mzs, intensities]
   * @see ModularFeature#getFeatureData()
   */
  public static double[][] getDataPointsAsDoubleArray(Collection<? extends DataPoint> dataPoints) {
    double[][] data = new double[2][];
    data[0] = new double[dataPoints.size()];
    data[1] = new double[dataPoints.size()];

    int i = 0;
    for (DataPoint dp : dataPoints) {
      data[0][i] = dp.getMZ();
      data[1][i] = dp.getIntensity();
      i++;
    }
    return data;
  }

  /**
   * Used when copying an {@link io.github.mzmine.datamodel.featuredata.IonSpectrumSeries} and
   * subclasses. Usually, the data should be accessed directly via the buffer.
   *
   * @return array of [2][] with [mzs, intensities]
   */
  public static double[][] getDataPointsAsDoubleArray(DoubleBuffer mzValues,
      DoubleBuffer intensityValues) {
    assert mzValues.limit() == intensityValues.limit();
    return new double[][]{getDoubleBufferAsArray(mzValues),
        getDoubleBufferAsArray(intensityValues)};
  }

  /**
   * Used when copying an {@link io.github.mzmine.datamodel.featuredata.IonSpectrumSeries} and
   * subclasses. Usually, the data should be accessed directly via the buffer.
   */
  public static double[] getDoubleBufferAsArray(DoubleBuffer values) {
    double[] data = new double[values.limit()];
    // set start to 0 to get absolute array not relative to point
    values.get(0, data);
    return data;
  }

  /**
   * Used in legacy classes and to keep up compatibility. Do not use in new classes, directly refer
   * to the DoubleBuffers of Scans or {@link io.github.mzmine.datamodel.featuredata.IonSeries} and
   * extending classes.
   */
  @Deprecated
  public static double[] getMZsAsDoubleArray(DataPoint[] dataPoints) {
    double[] data = new double[dataPoints.length];

    for (int i = 0; i < dataPoints.length; i++) {
      data[i] = dataPoints[i].getMZ();
    }
    return data;
  }

  /**
   * Used in legacy classes and to keep up compatibility. Do not use in new classes, directly refer
   * to the DoubleBuffers of Scans or {@link io.github.mzmine.datamodel.featuredata.IonSeries} and
   * extending classes.
   */
  @Deprecated
  public static double[] getIntenstiesAsDoubleArray(DataPoint[] dataPoints) {
    double[] data = new double[dataPoints.length];

    for (int i = 0; i < dataPoints.length; i++) {
      data[i] = dataPoints[i].getIntensity();
    }
    return data;
  }

  public static double[][] getDatapointsAboveNoiseLevel(DoubleBuffer rawMzs,
      DoubleBuffer rawIntensities, double noiseLevel) {
    assert rawMzs.limit() == rawIntensities.limit();

    List<Double> mzs = new ArrayList<>();
    List<Double> intensities = new ArrayList<>();

    for (int i = 0; i < rawMzs.limit(); i++) {
      if (rawIntensities.get(i) > noiseLevel) {
        mzs.add(rawMzs.get(i));
        intensities.add(rawIntensities.get(i));
      }
    }
    double[][] data = new double[2][];
    data[0] = Doubles.toArray(mzs);
    data[1] = Doubles.toArray(intensities);
    return data;
  }

  public static double[][] getDatapointsAboveNoiseLevel(double[] rawMzs, double[] rawIntensities,
      double noiseLevel) {
    assert rawMzs.length == rawIntensities.length;

    List<Double> mzs = new ArrayList<>();
    List<Double> intensities = new ArrayList<>();

    for (int i = 0; i < rawMzs.length; i++) {
      if (rawIntensities[i] > noiseLevel) {
        mzs.add(rawMzs[i]);
        intensities.add(rawIntensities[i]);
      }
    }
    double[][] data = new double[2][];
    data[0] = Doubles.toArray(mzs);
    data[1] = Doubles.toArray(intensities);
    return data;
  }

  /**
   * @param rawMzs         array of mz values
   * @param rawIntensities array of intensity values
   * @param mzRange        the mz range
   * @return double[2][n], [0][] being mz values, [1][] being intensity values
   */
  public static double[][] getDataPointsInMzRange(double[] rawMzs, double[] rawIntensities,
      Range<Double> mzRange) {
    assert rawMzs.length == rawIntensities.length;

    List<Double> mzs = new ArrayList<>();
    List<Double> intensities = new ArrayList<>();

    for (int i = 0; i < rawMzs.length; i++) {
      if (mzRange.contains(rawMzs[i])) {
        mzs.add(rawMzs[i]);
        intensities.add(rawIntensities[i]);
      } else if (mzRange.upperEndpoint() < rawMzs[i] || rawMzs[i] == 0.0) {
        break;
      }
    }
    double[][] data = new double[2][];
    data[0] = Doubles.toArray(mzs);
    data[1] = Doubles.toArray(intensities);
    return data;
  }

  /**
   * @return array of data points
   */
  public static DataPoint[] getDataPoints(double[] mzs, double[] intensities) {
    assert mzs.length == intensities.length;
    DataPoint[] dps = new DataPoint[mzs.length];
    for (int i = 0; i < mzs.length; i++) {
      dps[i] = new SimpleDataPoint(mzs[i], intensities[i]);
    }
    return dps;
  }

  /**
   * Sorts the two arrays as data points
   *
   * @param mzs         mz values to be sorted
   * @param intensities intensity values to be sorted
   * @param sorter      sorting direction and property
   * @return sorted array of [2][length] for [mz, intensity]
   */
  public static double[][] sort(double[] mzs, double[] intensities, DataPointSorter sorter) {
    assert mzs.length == intensities.length;
    DataPoint[] dps = DataPointUtils.getDataPoints(mzs, intensities);
    Arrays.sort(dps, sorter);
    return getDataPointsAsDoubleArray(dps);
  }

  public static double[][] sort(DoubleBuffer mzs, DoubleBuffer intensities,
      DataPointSorter sorter) {
    assert mzs.array().length == intensities.array().length;
    DataPoint[] dps = DataPointUtils.getDataPoints(mzs.array(), intensities.array());
    Arrays.sort(dps, sorter);
    return getDataPointsAsDoubleArray(dps);
  }

  /**
   * Ensure sorting by mz ascending. Only applied if input data was unsorted.
   *
   * @param mzs         input mzs
   * @param intensities input intensities
   * @return [mzs, intensities], either the input arrays if already sorted or new sorted arrays
   */
  public static double[][] ensureSortingMzAscendingDefault(final double[] mzs,
      final double[] intensities) {
    for (int i = 1; i < mzs.length; i++) {
      if (mzs[i - 1] > mzs[i]) {
        return sort(mzs, intensities, DataPointSorter.DEFAULT_MZ_ASCENDING);
      }
    }
    return new double[][]{mzs, intensities};
  }

<<<<<<< HEAD
  /**
   * Sorts the two arrays as data points
   *
   * @param spectrum spectral data
   * @param sorter   sorting direction and property
   * @return sorted spectral data
   */
  public static SimpleSpectralArrays sort(final SimpleSpectralArrays spectrum,
      final DataPointSorter sorter) {
    var values = DataPointUtils.sort(spectrum.mzs(), spectrum.intensities(), sorter);
    return new SimpleSpectralArrays(values[0], values[1]);
  }
=======

  /**
   * Apply intensityPercentage filter so that the returned array contains all data points that make
   * X % of the total intensity. The result is further cropped to a maxNumSignals.
   *
   * @param intensitySorted           sorted by intensity descending
   * @param targetIntensityPercentage intensity percentage,e.g., 0.99
   * @param maxNumSignals             maximum signals to crop to
   * @return filtered data points array that make either >=X% of intensity or have reached the
   * maxNumSignals
   */
  public static DataPoint[] filterDataByIntensityPercent(final DataPoint[] intensitySorted,
      double targetIntensityPercentage, int maxNumSignals) {
    double total = 0;
    for (final DataPoint dp : intensitySorted) {
      total += dp.getIntensity();
    }

    double sum = 0;
    for (int i = 0; i < intensitySorted.length; i++) {
      if (i >= maxNumSignals - 1) {
        // max signals reached
        return Arrays.copyOf(intensitySorted, maxNumSignals);
      }
      sum += intensitySorted[i].getIntensity();
      if (sum / total >= targetIntensityPercentage) {
        // intensity percentage reached
        return Arrays.copyOf(intensitySorted, Math.min(i + 1, maxNumSignals));
      }
    }
    // percent not reached - should not happen
    return intensitySorted.length > maxNumSignals ? Arrays.copyOf(intensitySorted, maxNumSignals)
        : intensitySorted;
  }

  /**
   * Remove all signals that fall within precursorMZ +- removePrecursorMz
   * @param mzSorted sorted by mz ascending
   * @param precursorMz center of the signals to be removed
   * @param removePrecursorMz +-delta to remove signals
   * @return the filtered list
   */
  public static DataPoint[] removePrecursorMz(final DataPoint[] mzSorted, final double precursorMz,
      final double removePrecursorMz) {
    var numDps = mzSorted.length;
    if (numDps == 0) {
      return mzSorted;
    }

    IntToDoubleFunction mzExtractor = index -> mzSorted[index].getMZ();
    // might be higher or lower or -1
    final double lowerMzBound = precursorMz - removePrecursorMz;
    int lower = BinarySearch.binarySearch(lowerMzBound, true, numDps, mzExtractor);
    if (lower == -1) {
      // no signal found
      return mzSorted;
    }
    double lowerMz = mzSorted[lower].getMZ();

    final double upperMzBound = precursorMz + removePrecursorMz;
    if (lowerMz < lowerMzBound) {
      lower++; // increment to be within mz range or higher
      if (lower >= numDps) {
        return mzSorted;
      }
      lowerMz = mzSorted[lower].getMZ();
    }
    if (lowerMz > upperMzBound) {
      // nothing in range
      return mzSorted;
    }

    int upper = BinarySearch.binarySearch(upperMzBound, true, numDps, mzExtractor);
    double upperMz = mzSorted[upper].getMZ();
    if (upperMz <= upperMzBound) {
      upper = Math.min(numDps, upper + 1); // increment to be above mz range
    }

    // all the last signals are within range
    if (upper == numDps) {
      return Arrays.copyOf(mzSorted, lower); // lower points to the first index within range
    } else {
      // concat ranges
      var upperLength = numDps - upper;
      DataPoint[] results = new DataPoint[lower + upperLength];
      System.arraycopy(mzSorted, 0, results, 0, lower);
      System.arraycopy(mzSorted, upper, results, lower, upperLength);
      return results;
    }
  }

  public static boolean inRange(final double tested, final double center, final double delta) {
    return tested >= center - delta && tested <= center + delta;
  }


>>>>>>> 46e7dbd2
}<|MERGE_RESOLUTION|>--- conflicted
+++ resolved
@@ -30,11 +30,8 @@
 import io.github.mzmine.datamodel.DataPoint;
 import io.github.mzmine.datamodel.features.ModularFeature;
 import io.github.mzmine.datamodel.impl.SimpleDataPoint;
-<<<<<<< HEAD
 import io.github.mzmine.modules.io.import_rawdata_mzml.spectral_processor.SimpleSpectralArrays;
-=======
-import io.github.mzmine.util.collections.BinarySearch;
->>>>>>> 46e7dbd2
+import io.github.mzmine.util.collections.BinarySearch; #todo check if this import is needed
 import java.nio.DoubleBuffer;
 import java.util.ArrayList;
 import java.util.Arrays;
@@ -257,7 +254,7 @@
     return new double[][]{mzs, intensities};
   }
 
-<<<<<<< HEAD
+
   /**
    * Sorts the two arrays as data points
    *
@@ -270,8 +267,8 @@
     var values = DataPointUtils.sort(spectrum.mzs(), spectrum.intensities(), sorter);
     return new SimpleSpectralArrays(values[0], values[1]);
   }
-=======
-
+
+  #todo - check if those methods are needed
   /**
    * Apply intensityPercentage filter so that the returned array contains all data points that make
    * X % of the total intensity. The result is further cropped to a maxNumSignals.
@@ -367,5 +364,5 @@
   }
 
 
->>>>>>> 46e7dbd2
+  #finish check here
 }