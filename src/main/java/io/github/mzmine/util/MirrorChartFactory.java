/*
 * Copyright (c) 2004-2022 The MZmine Development Team
 *
 * Permission is hereby granted, free of charge, to any person
 * obtaining a copy of this software and associated documentation
 * files (the "Software"), to deal in the Software without
 * restriction, including without limitation the rights to use,
 * copy, modify, merge, publish, distribute, sublicense, and/or sell
 * copies of the Software, and to permit persons to whom the
 * Software is furnished to do so, subject to the following
 * conditions:
 *
 * The above copyright notice and this permission notice shall be
 * included in all copies or substantial portions of the Software.
 *
 * THE SOFTWARE IS PROVIDED "AS IS", WITHOUT WARRANTY OF ANY KIND,
 * EXPRESS OR IMPLIED, INCLUDING BUT NOT LIMITED TO THE WARRANTIES
 * OF MERCHANTABILITY, FITNESS FOR A PARTICULAR PURPOSE AND
 * NONINFRINGEMENT. IN NO EVENT SHALL THE AUTHORS OR COPYRIGHT
 * HOLDERS BE LIABLE FOR ANY CLAIM, DAMAGES OR OTHER LIABILITY,
 * WHETHER IN AN ACTION OF CONTRACT, TORT OR OTHERWISE, ARISING
 * FROM, OUT OF OR IN CONNECTION WITH THE SOFTWARE OR THE USE OR
 * OTHER DEALINGS IN THE SOFTWARE.
 */

package io.github.mzmine.util;

import io.github.mzmine.datamodel.DataPoint;
import io.github.mzmine.datamodel.MassSpectrum;
import io.github.mzmine.datamodel.RawDataFile;
import io.github.mzmine.datamodel.Scan;
import io.github.mzmine.datamodel.features.Feature;
import io.github.mzmine.datamodel.features.FeatureListRow;
import io.github.mzmine.datamodel.msms.DDAMsMsInfo;
import io.github.mzmine.gui.chartbasics.chartthemes.EStandardChartTheme;
import io.github.mzmine.gui.chartbasics.gui.javafx.EChartViewer;
import io.github.mzmine.gui.chartbasics.gui.swing.EChartPanel;
import io.github.mzmine.main.MZmineCore;
import io.github.mzmine.modules.visualization.spectra.spectra_stack.SpectrumChartFactory;
import io.github.mzmine.modules.visualization.spectra.spectra_stack.pseudospectra.PseudoSpectraItemLabelGenerator;
import io.github.mzmine.modules.visualization.spectra.spectra_stack.pseudospectra.PseudoSpectraRenderer;
import io.github.mzmine.modules.visualization.spectra.spectra_stack.pseudospectra.PseudoSpectrumDataSet;
import io.github.mzmine.parameters.parametertypes.tolerances.MZTolerance;
import io.github.mzmine.util.color.SimpleColorPalette;
import io.github.mzmine.util.scans.ScanAlignment;
import io.github.mzmine.util.scans.ScanUtils;
import io.github.mzmine.util.spectraldb.entry.DBEntryField;
import io.github.mzmine.util.spectraldb.entry.DataPointsTag;
import io.github.mzmine.util.spectraldb.entry.SpectralDBAnnotation;
import java.awt.BasicStroke;
import java.awt.Color;
import java.text.DecimalFormat;
import java.text.MessageFormat;
import java.text.NumberFormat;
import java.util.Arrays;
import java.util.List;
import java.util.Objects;
import java.util.logging.Logger;
import org.jetbrains.annotations.Nullable;
import org.jfree.chart.JFreeChart;
import org.jfree.chart.LegendItem;
import org.jfree.chart.LegendItemCollection;
import org.jfree.chart.axis.AxisLocation;
import org.jfree.chart.axis.NumberAxis;
import org.jfree.chart.plot.CombinedDomainXYPlot;
import org.jfree.chart.plot.DatasetRenderingOrder;
import org.jfree.chart.plot.PlotOrientation;
import org.jfree.chart.plot.ValueMarker;
import org.jfree.chart.plot.XYPlot;
import org.jfree.chart.title.LegendTitle;
import org.jfree.chart.ui.RectangleEdge;
import org.jfree.chart.ui.RectangleInsets;

public class MirrorChartFactory {

  public static final DataPointsTag[] tags = new DataPointsTag[]{DataPointsTag.ORIGINAL,
      DataPointsTag.FILTERED, DataPointsTag.ALIGNED};
  public static final String LIBRARY_MATCH_USER_DATA = "Library match";
  private static final Logger logger = Logger.getLogger(MirrorChartFactory.class.getName());

  /**
   * Creates a mirror chart from
   *
   * @param db
   * @return
   */
  public static EChartViewer createMirrorPlotFromSpectralDBPeakIdentity(SpectralDBAnnotation db) {

    Scan scan = db.getQueryScan();
    if (scan == null || db.getEntry().getDataPoints() == null) {
      EChartViewer mirrorSpecrumPlot = createMirrorChartViewer("Query: " + db.getCompoundName(), 0,
          0, null, "Library: " + db.getDatabase(), 0, 0, null, true, true);
      mirrorSpecrumPlot.setUserData(LIBRARY_MATCH_USER_DATA);
      EStandardChartTheme theme = MZmineCore.getConfiguration().getDefaultChartTheme();
      theme.apply(mirrorSpecrumPlot.getChart());

      return mirrorSpecrumPlot;
    }

    // get highest data intensity to calc relative intensity
    double mostIntenseQuery = Arrays.stream(db.getQueryDataPoints(DataPointsTag.ORIGINAL))
        .mapToDouble(DataPoint::getIntensity).max().orElse(0d);
    double mostIntenseDB = Arrays.stream(db.getLibraryDataPoints(DataPointsTag.ORIGINAL))
        .mapToDouble(DataPoint::getIntensity).max().orElse(0d);

    if (mostIntenseDB == 0d) {
      logger.warning(
          "This data set has no original data points in the library spectrum (development error)");
    }
    if (mostIntenseQuery == 0d) {
      logger.warning(
          "This data set has no original data points in the query spectrum (development error)");
    }
    if (mostIntenseDB == 0d || mostIntenseQuery == 0d) {
      return null;
    }

    // get colors for vision
    SimpleColorPalette palette = MZmineCore.getConfiguration().getDefaultColorPalette();
    // colors for the different DataPointsTags:
    final Color[] colors = new Color[]{Color.black, // black = filtered
        palette.getNegativeColorAWT(), // unaligned
        palette.getPositiveColorAWT() // aligned
    };

    // scan a
    double precursorMZA =
        scan.getMsMsInfo() instanceof DDAMsMsInfo info ? info.getIsolationMz() : 0d;
    double rtA = scan.getRetentionTime();

    Double precursorMZB = db.getEntry().getPrecursorMZ();
<<<<<<< HEAD
    Double rtB = ((Float) db.getEntry().getField(DBEntryField.RT).orElse(0d)).doubleValue();
=======
    Double rtB = ((Float) db.getEntry().getField(DBEntryField.RT).orElse(0f)).doubleValue();
>>>>>>> d6565591

    // create without data
    EChartViewer mirrorSpecrumPlot = createMirrorChartViewer("Query: " + scan.getScanDefinition(),
        precursorMZA, rtA, null, "Library: " + db.getCompoundName(),
        precursorMZB == null ? 0 : precursorMZB, rtB, null, false, true);
    // mirrorSpecrumPlot.setMaximumDrawWidth(4200); // TODO?
    // mirrorSpecrumPlot.setMaximumDrawHeight(2500);

    // add data
    DataPoint[][] query = new DataPoint[tags.length][];
    DataPoint[][] library = new DataPoint[tags.length][];
    for (int i = 0; i < tags.length; i++) {
      DataPointsTag tag = tags[i];
      query[i] = db.getQueryDataPoints(tag);
      library[i] = db.getLibraryDataPoints(tag);
    }

    // add datasets and renderer
    // set up renderer
    CombinedDomainXYPlot domainPlot = (CombinedDomainXYPlot) mirrorSpecrumPlot.getChart()
        .getXYPlot();
    NumberAxis axis = (NumberAxis) domainPlot.getDomainAxis();
    axis.setLabel("m/z");
    XYPlot queryPlot = (XYPlot) domainPlot.getSubplots().get(0);
    XYPlot libraryPlot = (XYPlot) domainPlot.getSubplots().get(1);

    // add all datapoints to a dataset that are not present in subsequent
    // masslist
    for (int i = 0; i < tags.length; i++) {
      DataPointsTag tag = tags[i];
      PseudoSpectrumDataSet qdata = new PseudoSpectrumDataSet(true,
          "Query " + tag.toRemainderString());
      for (DataPoint dp : query[i]) {
        // not contained in other
        if (notInSubsequentMassList(dp, query, i) && mostIntenseQuery > 0) {
          qdata.addDP(dp.getMZ(), dp.getIntensity() / mostIntenseQuery * 100d, null);
        }
      }

      PseudoSpectrumDataSet ldata = new PseudoSpectrumDataSet(true,
          "Library " + tag.toRemainderString());
      for (DataPoint dp : library[i]) {
        if (notInSubsequentMassList(dp, library, i) && mostIntenseDB > 0) {
          ldata.addDP(dp.getMZ(), dp.getIntensity() / mostIntenseDB * 100d, null);
        }
      }

      Color color = colors[i];
      PseudoSpectraRenderer renderer = new PseudoSpectraRenderer(color, false);
      PseudoSpectraRenderer renderer2 = new PseudoSpectraRenderer(color, false);

      queryPlot.setDataset(i, qdata);
      queryPlot.setRenderer(i, renderer);

      libraryPlot.setDataset(i, ldata);
      libraryPlot.setRenderer(i, renderer2);
    }

    // add legend
    LegendTitle legend = createLibraryMatchingLegend(tags, colors, domainPlot);
    mirrorSpecrumPlot.getChart().addLegend(legend);
    mirrorSpecrumPlot.setUserData(LIBRARY_MATCH_USER_DATA);

    // set y axis title
    queryPlot.getRangeAxis().setLabel("rel. intensity [%] (query)");
    libraryPlot.getRangeAxis().setLabel("rel. intensity [%] (library)");
    domainPlot.getDomainAxis().setLabel("m/z");

    queryPlot.setDomainGridlinesVisible(false);
    queryPlot.setDomainMinorGridlinesVisible(false);
    libraryPlot.setDomainGridlinesVisible(false);
    libraryPlot.setDomainMinorGridlinesVisible(false);
    queryPlot.setRangeGridlinesVisible(false);
    queryPlot.setRangeMinorGridlinesVisible(false);
    libraryPlot.setRangeGridlinesVisible(false);
    libraryPlot.setRangeMinorGridlinesVisible(false);

    EStandardChartTheme theme = MZmineCore.getConfiguration().getDefaultChartTheme();
    theme.apply(mirrorSpecrumPlot.getChart());

    return mirrorSpecrumPlot;
  }

  public static EChartViewer createMirrorPlotFromAligned(MZTolerance mzTol, boolean modified,
      DataPoint[] dpa, double precursorMZA, DataPoint[] dpb, double precursorMZB) {
    List<DataPoint[]> aligned;

    if (modified) {
      aligned = ScanAlignment.alignModAware(mzTol, dpa, dpb, precursorMZA, precursorMZB);
    } else {
      aligned = ScanAlignment.align(mzTol, dpa, dpb);
    }
    return createMirrorPlotFromAligned(mzTol, modified, aligned.toArray(DataPoint[][]::new),
        precursorMZA, precursorMZB);
  }

  public static EChartViewer createMirrorPlotFromAligned(MZTolerance mzTol, boolean modified,
      DataPoint[][] aligned, double precursorMZA, double precursorMZB) {

    final DataPointsTag[] tags = new DataPointsTag[]{DataPointsTag.UNALIGNED,
        DataPointsTag.ALIGNED_MODIFIED, DataPointsTag.ALIGNED};

    // get highest data intensity to calc relative intensity
    double mostIntenseQuery = Arrays.stream(aligned).map(dps -> dps[0]).filter(Objects::nonNull)
        .mapToDouble(DataPoint::getIntensity).max().orElse(0d);
    double mostIntenseDB = Arrays.stream(aligned).map(dps -> dps[1]).filter(Objects::nonNull)
        .mapToDouble(DataPoint::getIntensity).max().orElse(0d);

    if (mostIntenseDB == 0d) {
      logger.warning(
          "This data set has no original data points in the library spectrum (development error)");
      return null;
    }
    if (mostIntenseQuery == 0d) {
      logger.warning(
          "This data set has no original data points in the query spectrum (development error)");
      return null;
    }

    // get colors for vision
    SimpleColorPalette palette = MZmineCore.getConfiguration().getDefaultColorPalette();
    // colors for the different DataPointsTags:
    final Color[] colors = new Color[]{Color.black, // unaligned
        palette.getNegativeColorAWT(), // modified
        palette.getPositiveColorAWT() // aligned
    };

    // create without data
    EChartViewer mirrorSpecrumPlot = createMirrorChartViewer("Top: " + precursorMZA, precursorMZA,
        -1, null, "Bottom: " + precursorMZB, precursorMZB, -1, null, false, true);

    // add datasets and renderer
    // set up renderer
    CombinedDomainXYPlot domainPlot = (CombinedDomainXYPlot) mirrorSpecrumPlot.getChart()
        .getXYPlot();
    NumberAxis axis = (NumberAxis) domainPlot.getDomainAxis();
    axis.setLabel("m/z");
    XYPlot queryPlot = (XYPlot) domainPlot.getSubplots().get(0);
    XYPlot libraryPlot = (XYPlot) domainPlot.getSubplots().get(1);

    var labelGenerator = new PseudoSpectraItemLabelGenerator(mirrorSpecrumPlot);
    // add all datapoints to a dataset that are not present in subsequent
    // masslist
    for (int i = 0; i < tags.length; i++) {
      DataPointsTag tag = tags[i];
      PseudoSpectrumDataSet qdata = new PseudoSpectrumDataSet(true, tag.toRemainderString());
      PseudoSpectrumDataSet ldata = new PseudoSpectrumDataSet(true, tag.toRemainderString());

      if (i == 0) {
        // unmatched
        for (DataPoint[] dps : aligned) {
          if (dps[0] == null || dps[1] == null) {
            if (dps[0] != null) {
              qdata.addDP(dps[0].getMZ(), dps[0].getIntensity() / mostIntenseQuery * 100d, null);
            }
            if (dps[1] != null) {
              ldata.addDP(dps[1].getMZ(), dps[1].getIntensity() / mostIntenseDB * 100d, null);
            }
          }
        }
      } else if (i == 1) {
        // modified
        for (DataPoint[] dps : aligned) {
          if (dps[0] != null && dps[1] != null && !mzTol.checkWithinTolerance(dps[0].getMZ(),
              dps[1].getMZ())) {
            qdata.addDP(dps[0].getMZ(), dps[0].getIntensity() / mostIntenseQuery * 100d, null);
            ldata.addDP(dps[1].getMZ(), dps[1].getIntensity() / mostIntenseDB * 100d, null);
          }
        }
      } else if (i == 2) {
        // matched
        for (DataPoint[] dps : aligned) {
          if (dps[0] != null && dps[1] != null && mzTol.checkWithinTolerance(dps[0].getMZ(),
              dps[1].getMZ())) {
            qdata.addDP(dps[0].getMZ(), dps[0].getIntensity() / mostIntenseQuery * 100d, null);
            ldata.addDP(dps[1].getMZ(), dps[1].getIntensity() / mostIntenseDB * 100d, null);
          }
        }
      }

      Color color = colors[i];
      PseudoSpectraRenderer renderer = new PseudoSpectraRenderer(color, false);
      PseudoSpectraRenderer renderer2 = new PseudoSpectraRenderer(color, false);

      queryPlot.setDataset(i, qdata);
      queryPlot.setRenderer(i, renderer);

      libraryPlot.setDataset(i, ldata);
      libraryPlot.setRenderer(i, renderer2);

      renderer.setSeriesItemLabelGenerator(0, labelGenerator);
      renderer2.setSeriesItemLabelGenerator(0, labelGenerator);
      renderer.setDefaultItemLabelsVisible(true);
      renderer2.setDefaultItemLabelsVisible(true);

      renderer2.setDefaultSeriesVisibleInLegend(false, false);
    }

    // add legend
    LegendTitle legend = createLibraryMatchingLegend(tags, colors, domainPlot);
    mirrorSpecrumPlot.getChart().addLegend(legend);
    mirrorSpecrumPlot.setUserData(LIBRARY_MATCH_USER_DATA);

    // set y axis title
    queryPlot.getRangeAxis().setLabel("rel. intensity [%]");
    libraryPlot.getRangeAxis().setLabel("rel. intensity [%]");
    domainPlot.getDomainAxis().setLabel("m/z");

    queryPlot.getRangeAxis().setUpperMargin(0.12);
    libraryPlot.getRangeAxis().setUpperMargin(0.12);

    queryPlot.setDomainGridlinesVisible(false);
    queryPlot.setDomainMinorGridlinesVisible(false);
    libraryPlot.setDomainGridlinesVisible(false);
    libraryPlot.setDomainMinorGridlinesVisible(false);
    queryPlot.setRangeGridlinesVisible(false);
    queryPlot.setRangeMinorGridlinesVisible(false);
    libraryPlot.setRangeGridlinesVisible(false);
    libraryPlot.setRangeMinorGridlinesVisible(false);

    final DecimalFormat intensityFormat = new DecimalFormat("0.0");
    ((NumberAxis) queryPlot.getRangeAxis()).setNumberFormatOverride(intensityFormat);
    ((NumberAxis) libraryPlot.getRangeAxis()).setNumberFormatOverride(intensityFormat);

    if (precursorMZA > 0 && precursorMZB > 0) {
      queryPlot.addDomainMarker(createPrecursorMarker(precursorMZA, Color.GRAY, 0.5f));
      libraryPlot.addDomainMarker(createPrecursorMarker(precursorMZB, Color.GRAY, 0.5f));
    }

    EStandardChartTheme theme = MZmineCore.getConfiguration().getDefaultChartTheme();
    theme.apply(mirrorSpecrumPlot.getChart());
    mirrorSpecrumPlot.getChart().getLegend().setVisible(true);

    return mirrorSpecrumPlot;
  }

  private static ValueMarker createPrecursorMarker(double precursorMz, Color color, float alpha) {
    final ValueMarker marker = new ValueMarker(precursorMz);
    marker.setStroke(
        new BasicStroke(2f, BasicStroke.CAP_BUTT, BasicStroke.JOIN_MITER, 10f, new float[]{7}, 0f));
    marker.setPaint(color);
    marker.setAlpha(alpha);
    return marker;
  }

  /**
   * Creates a legend for
   *
   * @param mirrorSpectrumPlot
   * @return
   */
  public static LegendTitle createLibraryMatchingLegend(DataPointsTag[] tags, Color[] colors,
      CombinedDomainXYPlot mirrorSpectrumPlot) {
    LegendItem item;
    LegendItemCollection collection = new LegendItemCollection();

    for (int i = 0; i < tags.length; i++) {
      item = new LegendItem(tags[i].toRemainderString(), colors[i]);
      collection.add(item);
    }
    mirrorSpectrumPlot.getChart().removeLegend();
    LegendTitle legend = new LegendTitle(() -> collection);
    legend.setPosition(RectangleEdge.BOTTOM);

    return legend;
  }

  private static boolean notInSubsequentMassList(DataPoint dp, DataPoint[][] query, int current) {
    for (int i = current + 1; i < query.length; i++) {
      for (DataPoint b : query[i]) {
        if (Double.compare(dp.getMZ(), b.getMZ()) == 0
            && Double.compare(dp.getIntensity(), b.getIntensity()) == 0) {
          return false;
        }
      }
    }
    return true;
  }


  // ---- From old SpectrumChartFactory
  public static Scan getMSMSScan(FeatureListRow row, RawDataFile raw, boolean alwaysShowBest,
      boolean useBestForMissingRaw) {
    Scan scan = null;
    if (alwaysShowBest || raw == null) {
      scan = row.getMostIntenseFragmentScan();
    } else if (raw != null) {
      Feature peak = row.getFeature(raw);
      if (peak != null) {
        scan = peak.getMostIntenseFragmentScan();
      }
    }
    if (scan == null && useBestForMissingRaw) {
      scan = row.getMostIntenseFragmentScan();
    }
    return scan;
  }

  public static PseudoSpectrumDataSet createMSMSDataSet(Scan scan, String label) {
    if (scan != null) {
      return createMSMSDataSet(
          scan.getMsMsInfo() instanceof DDAMsMsInfo info ? info.getIsolationMz() : 0d,
          scan.getRetentionTime(), ScanUtils.extractDataPoints(scan), label);
    } else {
      return null;
    }
  }

  public static PseudoSpectrumDataSet createMSMSDataSet(double precursorMZ, double rt,
      DataPoint[] dps, String label) {
    NumberFormat mzForm = MZmineCore.getConfiguration().getMZFormat();
    NumberFormat rtForm = MZmineCore.getConfiguration().getRTFormat();

    if (label == null) {
      label = "";
    } else if (!label.isEmpty()) {
      label = " (" + label + ")";
    }
    // data
    PseudoSpectrumDataSet series = new PseudoSpectrumDataSet(true,
        MessageFormat.format("MSMS for m/z={0} RT={1}{2}", mzForm.format(precursorMZ),
            rtForm.format(rt), label));
    // for each row
    for (DataPoint dp : dps) {
      series.addDP(dp.getMZ(), dp.getIntensity(), null);
    }
    return series;
  }

  /**
   * Two scans as a mirror comparison
   *
   * @param scan
   * @param mirror gets reflected by *-1
   * @return
   */
  public static PseudoSpectrumDataSet createMirrorDataSet(Scan scan, Scan mirror) {
    NumberFormat mzForm = MZmineCore.getConfiguration().getMZFormat();
    NumberFormat rtForm = MZmineCore.getConfiguration().getRTFormat();

    if (scan != null && mirror != null) {
      double scanPrecursor =
          scan.getMsMsInfo() instanceof DDAMsMsInfo info ? info.getIsolationMz() : 0d;
      double mirrorPrecursor =
          mirror.getMsMsInfo() instanceof DDAMsMsInfo info ? info.getIsolationMz() : 0d;

      String label1 = MessageFormat.format("MSMS for m/z={0} RT={1}", mzForm.format(scanPrecursor),
          rtForm.format(scan.getRetentionTime()));
      String label2 = MessageFormat.format("MSMS for m/z={0} RT={1}",
          mzForm.format(mirrorPrecursor), rtForm.format(mirror.getRetentionTime()));
      // data
      PseudoSpectrumDataSet data = new PseudoSpectrumDataSet(true, label1, label2);
      // for each row
      for (DataPoint dp : scan) {
        data.addDP(0, dp.getMZ(), dp.getIntensity(), null);
      }
      for (DataPoint dp : mirror) {
        data.addDP(1, dp.getMZ(), -dp.getIntensity(), null);
      }

      return data;
    } else {
      return null;
    }
  }

  /**
   * Also adds the label gen
   *
   * @param showTitle
   * @param showLegend
   * @return
   */
  @Nullable
  public static EChartPanel createMirrorChartPanel(Scan scan, Scan mirror, String labelA,
      String labelB, boolean showTitle, boolean showLegend) {
    if (scan == null || mirror == null) {
      return null;
    }

    double scanPrecursor =
        scan.getMsMsInfo() instanceof DDAMsMsInfo info ? info.getIsolationMz() : 0d;
    double mirrorPrecursor =
        mirror.getMsMsInfo() instanceof DDAMsMsInfo info ? info.getIsolationMz() : 0d;

    return new EChartPanel(createMirrorChart(labelA, scanPrecursor, scan.getRetentionTime(),
        ScanUtils.extractDataPoints(scan), labelB, mirrorPrecursor, mirror.getRetentionTime(),
        ScanUtils.extractDataPoints(mirror), showTitle, showLegend));
  }

  public static EChartPanel createMirrorChartPanel(String labelA, double precursorMZA, double rtA,
      DataPoint[] dpsA, String labelB, double precursorMZB, double rtB, DataPoint[] dpsB,
      boolean showTitle, boolean showLegend) {
    return new EChartPanel(
        createMirrorChart(labelA, precursorMZA, rtA, dpsA, labelB, precursorMZB, rtB, dpsB,
            showTitle, showLegend));
  }

  public static EChartViewer createMirrorChartViewer(MassSpectrum scan, MassSpectrum mirror,
      String labelA, String labelB, boolean showTitle, boolean showLegend) {
    if (scan == null || mirror == null) {
      return null;
    }

    return new EChartViewer(createMirrorChart(labelA, ScanUtils.extractDataPoints(scan), labelB,
        ScanUtils.extractDataPoints(mirror), showTitle, showLegend));
  }

  public static EChartViewer createMirrorChartViewer(Scan scan, Scan mirror, String labelA,
      String labelB, boolean showTitle, boolean showLegend) {
    if (scan == null || mirror == null) {
      return null;
    }
    double scanPrecursor =
        scan.getMsMsInfo() instanceof DDAMsMsInfo info ? info.getIsolationMz() : 0d;
    double mirrorPrecursor =
        mirror.getMsMsInfo() instanceof DDAMsMsInfo info ? info.getIsolationMz() : 0d;

    return new EChartViewer(createMirrorChart(labelA, scanPrecursor, scan.getRetentionTime(),
        ScanUtils.extractDataPoints(scan), labelB, mirrorPrecursor, mirror.getRetentionTime(),
        ScanUtils.extractDataPoints(mirror), showTitle, showLegend));
  }

  public static EChartViewer createNeutralLossMirrorChartViewer(Scan scan, Scan mirror,
      String labelA, String labelB, boolean showTitle, boolean showLegend) {
    if (scan == null || mirror == null) {
      return null;
    }
    double scanPrecursor =
        scan.getMsMsInfo() instanceof DDAMsMsInfo info ? info.getIsolationMz() : 0d;
    double mirrorPrecursor =
        mirror.getMsMsInfo() instanceof DDAMsMsInfo info ? info.getIsolationMz() : 0d;

    return new EChartViewer(createMirrorChart(labelA, scanPrecursor, scan.getRetentionTime(),
        ScanUtils.getNeutralLossSpectrum(ScanUtils.extractDataPoints(scan), scanPrecursor), labelB,
        mirrorPrecursor, mirror.getRetentionTime(),
        ScanUtils.getNeutralLossSpectrum(ScanUtils.extractDataPoints(mirror), mirrorPrecursor),
        showTitle, showLegend));
  }

  public static EChartViewer createMirrorChartViewer(String labelA, double precursorMZA, double rtA,
      DataPoint[] dpsA, String labelB, double precursorMZB, double rtB, DataPoint[] dpsB,
      boolean showTitle, boolean showLegend) {
    return new EChartViewer(
        createMirrorChart(labelA, precursorMZA, rtA, dpsA, labelB, precursorMZB, rtB, dpsB,
            showTitle, showLegend));
  }

  private static JFreeChart createMirrorChart(String labelA, DataPoint[] dpsA, String labelB,
      DataPoint[] dpsB, boolean showTitle, boolean showLegend) {
    return createMirrorChart(labelA, -1, -1, dpsA, labelB, -1, -1, dpsB, showTitle, showLegend);
  }

  private static JFreeChart createMirrorChart(String labelA, double precursorMZA, double rtA,
      DataPoint[] dpsA, String labelB, double precursorMZB, double rtB, DataPoint[] dpsB,
      boolean showTitle, boolean showLegend) {
    PseudoSpectrumDataSet data =
        dpsA == null ? null : createMSMSDataSet(precursorMZA, rtA, dpsA, labelA);
    PseudoSpectrumDataSet dataMirror =
        dpsB == null ? null : createMSMSDataSet(precursorMZB, rtB, dpsB, labelB);

    NumberFormat mzForm = MZmineCore.getConfiguration().getMZFormat();
    NumberFormat intensityFormat = MZmineCore.getConfiguration().getIntensityFormat();

    // set the X axis (retention time) properties
    NumberAxis xAxis = new NumberAxis("m/z");
    xAxis.setNumberFormatOverride(mzForm);
    xAxis.setUpperMargin(0.05);
    xAxis.setLowerMargin(0.05);
    xAxis.setTickLabelInsets(new RectangleInsets(0, 0, 20, 20));
    xAxis.setAutoRangeIncludesZero(false);
    xAxis.setMinorTickCount(5);

    PseudoSpectraRenderer renderer1 = new PseudoSpectraRenderer(Color.BLACK, false);
    PseudoSpectraRenderer renderer2 = new PseudoSpectraRenderer(Color.BLACK, false);

    // create subplot 1...
    final NumberAxis rangeAxis1 = new NumberAxis(labelA != null ? labelA : "rel. intensity [%]");
    final XYPlot subplot1 = new XYPlot(data, null, rangeAxis1, renderer1);
    subplot1.setRangeAxisLocation(AxisLocation.BOTTOM_OR_LEFT);
    rangeAxis1.setNumberFormatOverride(intensityFormat);
    rangeAxis1.setAutoRangeIncludesZero(true);
    rangeAxis1.setAutoRangeStickyZero(true);
    rangeAxis1.addChangeListener(event -> {
      if (rangeAxis1.getLowerBound() > 0) {
        rangeAxis1.setRange(0, rangeAxis1.getUpperBound());
      }
    });

    // create subplot 2...
    final NumberAxis rangeAxis2 = new NumberAxis(labelB != null ? labelB : "rel. intensity [%]");
    rangeAxis2.setNumberFormatOverride(intensityFormat);
    rangeAxis2.setAutoRangeIncludesZero(true);
    rangeAxis2.setAutoRangeStickyZero(true);
    rangeAxis2.setInverted(true);
    final XYPlot subplot2 = new XYPlot(dataMirror, null, rangeAxis2, renderer2);
    subplot2.setRangeAxisLocation(AxisLocation.TOP_OR_LEFT);
    rangeAxis2.addChangeListener(event -> {
      if (rangeAxis2.getLowerBound() > 0) {
        rangeAxis2.setRange(0, rangeAxis2.getUpperBound());
      }
    });

    // parent plot...
    final CombinedDomainXYPlot plot = new CombinedDomainXYPlot(xAxis);
    plot.setGap(0);

    // add the subplots...
    plot.add(subplot1, 1);
    plot.add(subplot2, 1);
    plot.setOrientation(PlotOrientation.VERTICAL);

    // set the plot properties
    plot.setBackgroundPaint(Color.white);
    plot.setAxisOffset(RectangleInsets.ZERO_INSETS);

    // set rendering order
    plot.setDatasetRenderingOrder(DatasetRenderingOrder.FORWARD);

    // set crosshair (selection) properties
    plot.setDomainCrosshairVisible(false);
    plot.setRangeCrosshairVisible(false);

    // return a new chart containing the overlaid plot...
    JFreeChart chart = new JFreeChart("", JFreeChart.DEFAULT_TITLE_FONT, plot, true);
    chart.setBackgroundPaint(Color.white);
    chart.getTitle().setVisible(false);

    chart.getXYPlot().setRangeZeroBaselineVisible(true);
    chart.getTitle().setVisible(showTitle);
    chart.getLegend().setVisible(showLegend);

    XYPlot queryPlot = (XYPlot) plot.getSubplots().get(0);
    XYPlot libraryPlot = (XYPlot) plot.getSubplots().get(1);

    queryPlot.setDomainGridlinesVisible(false);
    queryPlot.setDomainMinorGridlinesVisible(false);
    libraryPlot.setDomainGridlinesVisible(false);
    libraryPlot.setDomainMinorGridlinesVisible(false);
    queryPlot.setRangeGridlinesVisible(false);
    queryPlot.setRangeMinorGridlinesVisible(false);
    libraryPlot.setRangeGridlinesVisible(false);
    libraryPlot.setRangeMinorGridlinesVisible(false);

    EStandardChartTheme theme = MZmineCore.getConfiguration().getDefaultChartTheme();
    theme.apply(plot.getChart());

    return chart;
  }


  /**
   * Also adds the label gen
   *
   * @param row
   * @param raw
   * @param showTitle
   * @param showLegend
   * @param useBestForMissingRaw
   * @param alwaysShowBest
   * @return
   */
  /*public static EChartPanel createMSMSChartPanel(FeatureListRow row, RawDataFile raw,
      boolean showTitle, boolean showLegend, boolean alwaysShowBest, boolean useBestForMissingRaw) {
    Scan scan = getMSMSScan(row, raw, alwaysShowBest, useBestForMissingRaw);
    if (scan == null) {
      return null;
    }
    return SpectrumChartFactory.createScanChartPanel(scan, showTitle, showLegend);
  }*/
  public static EChartViewer createMSMSChartViewer(FeatureListRow row, RawDataFile raw,
      boolean showTitle, boolean showLegend, boolean alwaysShowBest, boolean useBestForMissingRaw) {
    Scan scan = getMSMSScan(row, raw, alwaysShowBest, useBestForMissingRaw);
    if (scan == null) {
      return null;
    }
    return SpectrumChartFactory.createScanChartViewer(scan, showTitle, showLegend);
  }
}<|MERGE_RESOLUTION|>--- conflicted
+++ resolved
@@ -129,11 +129,7 @@
     double rtA = scan.getRetentionTime();
 
     Double precursorMZB = db.getEntry().getPrecursorMZ();
-<<<<<<< HEAD
-    Double rtB = ((Float) db.getEntry().getField(DBEntryField.RT).orElse(0d)).doubleValue();
-=======
     Double rtB = ((Float) db.getEntry().getField(DBEntryField.RT).orElse(0f)).doubleValue();
->>>>>>> d6565591
 
     // create without data
     EChartViewer mirrorSpecrumPlot = createMirrorChartViewer("Query: " + scan.getScanDefinition(),
