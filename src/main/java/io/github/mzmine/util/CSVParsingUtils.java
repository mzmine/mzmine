/*
 * Copyright (c) 2004-2022 The MZmine Development Team
 *
 * Permission is hereby granted, free of charge, to any person
 * obtaining a copy of this software and associated documentation
 * files (the "Software"), to deal in the Software without
 * restriction, including without limitation the rights to use,
 * copy, modify, merge, publish, distribute, sublicense, and/or sell
 * copies of the Software, and to permit persons to whom the
 * Software is furnished to do so, subject to the following
 * conditions:
 *
 * The above copyright notice and this permission notice shall be
 * included in all copies or substantial portions of the Software.
 *
 * THE SOFTWARE IS PROVIDED "AS IS", WITHOUT WARRANTY OF ANY KIND,
 * EXPRESS OR IMPLIED, INCLUDING BUT NOT LIMITED TO THE WARRANTIES
 * OF MERCHANTABILITY, FITNESS FOR A PARTICULAR PURPOSE AND
 * NONINFRINGEMENT. IN NO EVENT SHALL THE AUTHORS OR COPYRIGHT
 * HOLDERS BE LIABLE FOR ANY CLAIM, DAMAGES OR OTHER LIABILITY,
 * WHETHER IN AN ACTION OF CONTRACT, TORT OR OTHERWISE, ARISING
 * FROM, OUT OF OR IN CONNECTION WITH THE SOFTWARE OR THE USE OR
 * OTHER DEALINGS IN THE SOFTWARE.
 */

package io.github.mzmine.util;

import com.Ostermiller.util.CSVParser;
import io.github.mzmine.datamodel.features.compoundannotations.CompoundDBAnnotation;
import io.github.mzmine.datamodel.features.compoundannotations.SimpleCompoundDBAnnotation;
import io.github.mzmine.datamodel.features.types.abstr.StringType;
import io.github.mzmine.datamodel.features.types.annotations.iin.IonAdductType;
import io.github.mzmine.datamodel.features.types.annotations.iin.IonTypeType;
import io.github.mzmine.datamodel.features.types.numbers.NeutralMassType;
import io.github.mzmine.datamodel.features.types.numbers.abstr.DoubleType;
import io.github.mzmine.datamodel.features.types.numbers.abstr.FloatType;
import io.github.mzmine.datamodel.features.types.numbers.abstr.IntegerType;
import io.github.mzmine.datamodel.identities.iontype.IonType;
import io.github.mzmine.modules.dataprocessing.id_ion_identity_networking.ionidnetworking.IonNetworkLibrary;
import io.github.mzmine.parameters.parametertypes.ImportType;
import io.github.mzmine.taskcontrol.TaskStatus;
import java.io.BufferedReader;
import java.io.File;
import java.io.FileReader;
import java.io.IOException;
import java.util.ArrayList;
import java.util.Arrays;
import java.util.List;
import java.util.logging.Level;
import java.util.logging.Logger;
<<<<<<< HEAD
import org.jetbrains.annotations.NotNull;
=======
import javafx.beans.property.SimpleStringProperty;
import javafx.beans.property.StringProperty;
import org.jetbrains.annotations.NotNull;
import org.jetbrains.annotations.Nullable;
>>>>>>> ed2c78f3

public class CSVParsingUtils {

  private static final Logger logger = Logger.getLogger(CSVParsingUtils.class.getName());

  /**
   * Searches an array of strings for a specified list of import types. Returns all selected import
   * types or null if they were found.
   *
<<<<<<< HEAD
   * @param importTypes A list of {@link ImportType}s. Only if a type {@link
   *                    ImportType#isSelected()}, it will be included in the output list.
   * @param firstLine   The column headers
   * @return A new list of the selected import types with their line indices set. The returned list
   * might not have the same size as the input list, if not all lines were found.
   */
  @NotNull
  public static List<ImportType> findLineIds(List<ImportType> importTypes, String[] firstLine) {
=======
   * @param importTypes  A list of {@link ImportType}s. Only if a type
   *                     {@link ImportType#isSelected()}, it will be included in the output list.
   * @param firstLine    The column headers
   * @param errorMessage A string property to place an error message on failure. Stored property is
   *                     null unless an error occurs.
   * @return A new list of the selected import types with their line indices set, or null if a
   * selected column was not found.
   */
  @Nullable
  public static List<ImportType> findLineIds(List<ImportType> importTypes, String[] firstLine,
      @NotNull StringProperty errorMessage) {
>>>>>>> ed2c78f3
    List<ImportType> lines = new ArrayList<>();
    for (ImportType importType : importTypes) {
      if (importType.isSelected()) {
        ImportType type = new ImportType(importType.isSelected(), importType.getCsvColumnName(),
            importType.getDataType());
        lines.add(type);
      }
    }

    for (ImportType importType : lines) {
      for (int i = 0; i < firstLine.length; i++) {
        String columnName = firstLine[i];
        if (columnName.trim().equalsIgnoreCase(importType.getCsvColumnName().trim())) {
          if (importType.getColumnIndex() != -1) {
            logger.warning(
                () -> "Library file contains two columns called \"" + columnName + "\".");
          }
          importType.setColumnIndex(i);
        }
      }
    }
    final List<ImportType> nullMappings = lines.stream().filter(val -> val.getColumnIndex() == -1)
        .toList();
    if (!nullMappings.isEmpty()) {
<<<<<<< HEAD
      logger.warning(() -> "Did not find specified column " + Arrays.toString(
          nullMappings.stream().map(ImportType::getCsvColumnName).toArray()) + " in file.");
//      return null;
=======
      final String error = "Did not find specified column " + Arrays.toString(
          nullMappings.stream().map(ImportType::getCsvColumnName).toArray()) + " in file.";
      logger.warning(() -> error);
      errorMessage.set(error);
      return null;
>>>>>>> ed2c78f3
    }

    return nullMappings.isEmpty() ? lines
        : lines.stream().filter(val -> val.getColumnIndex() != -1).toList();
  }

  public static CompoundDBAnnotation csvLineToCompoundDBAnnotation(final String[] line,
      final List<ImportType> types) {

    final CompoundDBAnnotation annotation = new SimpleCompoundDBAnnotation();
    for (ImportType type : types) {
      final int columnIndex = type.getColumnIndex();

      if (columnIndex == -1 || line[columnIndex] == null || line[columnIndex].isBlank()) {
        continue;
      }

      try {
        switch (type.getDataType()) {
          case FloatType ft -> annotation.put(ft, Float.parseFloat(line[columnIndex]));
          case IntegerType it -> annotation.put(it, Integer.parseInt(line[columnIndex]));
          case DoubleType dt -> annotation.put(dt, Double.parseDouble(line[columnIndex]));
          case IonAdductType ignored -> {
            final IonType ionType = IonType.parseFromString(line[columnIndex]);
            annotation.put(IonTypeType.class, ionType);
          }
          case StringType st -> annotation.put(st, line[columnIndex]);
          default -> throw new RuntimeException(
              "Don't know how to parse data type " + type.getDataType().getClass().getName());
        }
      } catch (NumberFormatException e) {
        // silent - e.g. #NV from excel
      }
    }

    // try to calculate the neutral mass if it was not present.
    if (annotation.get(NeutralMassType.class) == null) {
      annotation.putIfNotNull(NeutralMassType.class,
          CompoundDBAnnotation.calcNeutralMass(annotation));
    }

    return annotation;
  }

  /**
   * Reads the given csv file and returns a {@link CompoundDbLoadResult} containing a list of valid
   * (see {@link CompoundDBAnnotation#isBaseAnnotationValid(CompoundDBAnnotation, boolean)}
   * annotations or an error message.
   *
   * @param peakListFile   The csv file.
   * @param fieldSeparator The field separator.
   * @param types          The list of possible import types. All types that are selected
   *                       ({@link ImportType#isSelected()} must be found in the csv file.
   * @param ionLibrary     An ion library or null. If the library is null, a precursor mz must be
   *                       given in the file. Otherwise, all formulas will be ionised by
   *                       {@link
   *                       CompoundDBAnnotation#buildCompoundsWithAdducts(CompoundDBAnnotation,
   *                       IonNetworkLibrary)}.
   */
  public static CompoundDbLoadResult getAnnotationsFromCsvFile(final File peakListFile,
      char fieldSeparator, @NotNull List<ImportType> types,
      @Nullable IonNetworkLibrary ionLibrary) {
    try (final FileReader dbFileReader = new FileReader(peakListFile)) {
      List<CompoundDBAnnotation> list = new ArrayList<>();

      String[][] peakListValues = CSVParser.parse(dbFileReader, fieldSeparator);

      final SimpleStringProperty errorMessage = new SimpleStringProperty();
      final List<ImportType> lineIds = CSVParsingUtils.findLineIds(types, peakListValues[0],
          errorMessage);

      if (lineIds == null) {
        return new CompoundDbLoadResult(List.of(), TaskStatus.ERROR, errorMessage.get());
      }

      for (int i = 1; i < peakListValues.length; i++) {
        final CompoundDBAnnotation baseAnnotation = CSVParsingUtils.csvLineToCompoundDBAnnotation(
            peakListValues[i], lineIds);

        if (!CompoundDBAnnotation.isBaseAnnotationValid(baseAnnotation, ionLibrary != null)) {
          logger.info(String.format(
              "Invalid base annotation for compound %s in line %d. Skipping annotation.",
              baseAnnotation, i));
          continue;
        }

        if (ionLibrary != null) {
          final List<CompoundDBAnnotation> ionizedAnnotations = CompoundDBAnnotation.buildCompoundsWithAdducts(
              baseAnnotation, ionLibrary);
          list.addAll(ionizedAnnotations);
        } else {
          list.add(baseAnnotation);
        }
      }

      if (list.isEmpty()) {
        return new CompoundDbLoadResult(List.of(), TaskStatus.ERROR,
            "Did not find any valid compounds in file.");
      }

      return new CompoundDbLoadResult(list, TaskStatus.FINISHED, null);

    } catch (Exception e) {
      logger.log(Level.WARNING, "Could not read file " + peakListFile, e);
      return new CompoundDbLoadResult(List.of(), TaskStatus.ERROR, e.getMessage());
    }
  }

  /**
   * Read data until end
   *
   * @param sep separator
   * @return list of rows
   * @throws IOException if read is unsuccessful
   */
  public static List<String[]> readData(final BufferedReader reader, final String sep)
      throws IOException {
    List<String[]> data = new ArrayList<>();
    String line;
    while ((line = reader.readLine()) != null) {
      String[] split = line.split(sep);
      if (split.length > 0 && split[0].length() > 0) {
        data.add(split);
      }
    }
    return data;
  }

  /**
   * Read data until end - then map to columns
   *
   * @param sep separator
   * @return array of [columns][rows]
   * @throws IOException if read is unsuccessful
   */
  public static String[][] readDataMapToColumns(final BufferedReader reader, final String sep)
      throws IOException {
    List<String[]> rows = readData(reader, sep);
    // max columns
    int cols = rows.stream().mapToInt(a -> a.length).max().orElse(0);

    String[][] data = new String[cols][rows.size()];
    for (int r = 0; r < rows.size(); r++) {
      String[] row = rows.get(r);
      for (int c = 0; c < row.length; c++) {
        String v = row[c];
        data[c][r] = v == null || v.isEmpty() ? null : v;
      }
    }

    return data;
  }

  public record CompoundDbLoadResult(@NotNull List<CompoundDBAnnotation> annotations,
                                     @NotNull TaskStatus status, @Nullable String errorMessage) {

  }


}<|MERGE_RESOLUTION|>--- conflicted
+++ resolved
@@ -48,14 +48,11 @@
 import java.util.List;
 import java.util.logging.Level;
 import java.util.logging.Logger;
-<<<<<<< HEAD
-import org.jetbrains.annotations.NotNull;
-=======
 import javafx.beans.property.SimpleStringProperty;
 import javafx.beans.property.StringProperty;
 import org.jetbrains.annotations.NotNull;
 import org.jetbrains.annotations.Nullable;
->>>>>>> ed2c78f3
+import org.jetbrains.annotations.NotNull;
 
 public class CSVParsingUtils {
 
@@ -65,16 +62,6 @@
    * Searches an array of strings for a specified list of import types. Returns all selected import
    * types or null if they were found.
    *
-<<<<<<< HEAD
-   * @param importTypes A list of {@link ImportType}s. Only if a type {@link
-   *                    ImportType#isSelected()}, it will be included in the output list.
-   * @param firstLine   The column headers
-   * @return A new list of the selected import types with their line indices set. The returned list
-   * might not have the same size as the input list, if not all lines were found.
-   */
-  @NotNull
-  public static List<ImportType> findLineIds(List<ImportType> importTypes, String[] firstLine) {
-=======
    * @param importTypes  A list of {@link ImportType}s. Only if a type
    *                     {@link ImportType#isSelected()}, it will be included in the output list.
    * @param firstLine    The column headers
@@ -86,7 +73,6 @@
   @Nullable
   public static List<ImportType> findLineIds(List<ImportType> importTypes, String[] firstLine,
       @NotNull StringProperty errorMessage) {
->>>>>>> ed2c78f3
     List<ImportType> lines = new ArrayList<>();
     for (ImportType importType : importTypes) {
       if (importType.isSelected()) {
@@ -111,21 +97,13 @@
     final List<ImportType> nullMappings = lines.stream().filter(val -> val.getColumnIndex() == -1)
         .toList();
     if (!nullMappings.isEmpty()) {
-<<<<<<< HEAD
-      logger.warning(() -> "Did not find specified column " + Arrays.toString(
-          nullMappings.stream().map(ImportType::getCsvColumnName).toArray()) + " in file.");
-//      return null;
-=======
       final String error = "Did not find specified column " + Arrays.toString(
           nullMappings.stream().map(ImportType::getCsvColumnName).toArray()) + " in file.";
       logger.warning(() -> error);
       errorMessage.set(error);
       return null;
->>>>>>> ed2c78f3
-    }
-
-    return nullMappings.isEmpty() ? lines
-        : lines.stream().filter(val -> val.getColumnIndex() != -1).toList();
+    }
+    return lines;
   }
 
   public static CompoundDBAnnotation csvLineToCompoundDBAnnotation(final String[] line,
