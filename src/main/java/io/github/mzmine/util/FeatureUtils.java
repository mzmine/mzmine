--- conflicted
+++ resolved
@@ -496,16 +496,6 @@
   }
 
   public static boolean isImsFeature(Feature f) {
-<<<<<<< HEAD
-    if (!(f.getRawDataFile() instanceof IMSRawDataFile)) {
-      return false;
-    }
-
-    if (!(f.getFeatureData() instanceof IonMobilogramTimeSeries)) {
-      return false;
-    }
-    return true;
-=======
     return f.getRawDataFile() instanceof IMSRawDataFile
         && f.getFeatureData() instanceof IonMobilogramTimeSeries;
   }
@@ -528,6 +518,5 @@
     }
 
     return null;
->>>>>>> b92c6a96
   }
 }