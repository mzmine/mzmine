--- conflicted
+++ resolved
@@ -1,5 +1,5 @@
 /*
- * Copyright (c) 2004-2023 The MZmine Development Team
+ * Copyright (c) 2004-2022 The MZmine Development Team
  *
  * Permission is hereby granted, free of charge, to any person
  * obtaining a copy of this software and associated documentation
@@ -25,7 +25,6 @@
 
 package io.github.mzmine.util.spectraldb.entry;
 
-import io.github.mzmine.datamodel.MZmineProject;
 import io.github.mzmine.datamodel.impl.masslist.SimpleMassList;
 import io.github.mzmine.modules.io.projectload.version_3_0.CONST;
 import io.github.mzmine.util.MemoryMapStorage;
@@ -45,42 +44,26 @@
 public class SpectralDBEntry extends SimpleMassList implements SpectralLibraryEntry {
 
   public static final String XML_DB_FIELD_LIST_ELEMENT = "databasefieldslist";
-  public static final String XML_LIBRARY_FILE_NAME_ATTR = "library_file";
   private static final String XML_DB_FIELD_ELEMENT = "entry";
   private static final String XML_FIELD_NAME_ATTR = "name";
+
   private final Map<DBEntryField, Object> fields;
 
-  @Nullable
-  private SpectralLibrary library;
-
   public SpectralDBEntry(@Nullable MemoryMapStorage storage, @NotNull double[] mzValues,
-      @NotNull double[] intensityValues, @Nullable Map<DBEntryField, Object> fields,
-      @Nullable SpectralLibrary library) {
+      @NotNull double[] intensityValues, Map<DBEntryField, Object> fields) {
     super(storage, mzValues, intensityValues);
     this.fields = new HashMap<>();
     if (fields != null) {
       this.fields.putAll(fields);
     }
-    this.library = library;
-  }
-
-  public SpectralDBEntry(@Nullable MemoryMapStorage storage, @NotNull double[] mzValues,
-      @NotNull double[] intensityValues, @Nullable Map<DBEntryField, Object> fields) {
-    this(storage, mzValues, intensityValues, fields, null);
-  }
-
-  public SpectralDBEntry(@Nullable MemoryMapStorage storage, @NotNull double[] mzValues,
-      @NotNull double[] intensityValues, SpectralLibrary library) {
-    this(storage, mzValues, intensityValues, null, library);
   }
 
   public SpectralDBEntry(@Nullable MemoryMapStorage storage, @NotNull double[] mzValues,
       @NotNull double[] intensityValues) {
-    this(storage, mzValues, intensityValues, null, null);
-  }
-
-  public static SpectralLibraryEntry loadFromXML(XMLStreamReader reader, MZmineProject project)
-      throws XMLStreamException {
+    this(storage, mzValues, intensityValues, null);
+  }
+
+  public static SpectralLibraryEntry loadFromXML(XMLStreamReader reader) throws XMLStreamException {
     if (!(reader.isStartElement() && reader.getLocalName().equals(XML_ELEMENT_ENTRY))) {
       throw new IllegalStateException(
           "Cannot load spectral db entry from the current element. Wrong name.");
@@ -89,8 +72,6 @@
     double[] mzs = null;
     double[] intensities = null;
     Map<DBEntryField, Object> fields = null;
-
-    final String libraryFileName = reader.getAttributeValue(null, XML_LIBRARY_FILE_NAME_ATTR);
 
     while (reader.hasNext() && !(reader.isEndElement() && reader.getLocalName()
         .equals(XML_ELEMENT_ENTRY))) {
@@ -112,13 +93,22 @@
     assert mzs != null && intensities != null;
     assert mzs.length == intensities.length;
 
-    if (libraryFileName != null) {
-      final SpectralLibrary library = project.getCurrentSpectralLibraries().stream()
-          .filter(l -> l.getName().equals(libraryFileName)).findFirst().orElse(null);
-      return new SpectralDBEntry(null, mzs, intensities, fields, library);
-    } else {
-      return new SpectralDBEntry(null, mzs, intensities, fields);
-    }
+    // TODO add library here somehow
+    return new SpectralDBEntry(null, mzs, intensities, fields);
+  }
+
+  @Override
+  public void putAll(Map<DBEntryField, Object> fields) {
+    this.fields.putAll(fields);
+  }
+
+  @Override
+  public boolean putIfNotNull(DBEntryField field, Object value) {
+    if (field != null && value != null) {
+      fields.put(field, value);
+      return true;
+    }
+    return false;
   }
 
   private static Map<DBEntryField, Object> loadDBEntriesFromXML(XMLStreamReader reader)
@@ -149,20 +139,6 @@
   }
 
   @Override
-  public void putAll(Map<DBEntryField, Object> fields) {
-    this.fields.putAll(fields);
-  }
-
-  @Override
-  public boolean putIfNotNull(DBEntryField field, Object value) {
-    if (field != null && value != null) {
-      fields.put(field, value);
-      return true;
-    }
-    return false;
-  }
-
-  @Override
   public Double getPrecursorMZ() {
     return (Double) fields.get(DBEntryField.PRECURSOR_MZ);
   }
@@ -181,9 +157,6 @@
   @Override
   public void saveToXML(XMLStreamWriter writer) throws XMLStreamException {
     writer.writeStartElement(XML_ELEMENT_ENTRY);
-    if (getLibraryName() != null) {
-      writer.writeAttribute(XML_LIBRARY_FILE_NAME_ATTR, getLibraryName());
-    }
 
     double[] mzs = getMzValues(new double[getNumberOfDataPoints()]);
     double[] intensities = getIntensityValues(new double[getNumberOfDataPoints()]);
@@ -238,10 +211,6 @@
     return fields;
   }
 
-<<<<<<< HEAD
-  public <T> T setField(DBEntryField field, T value) {
-    return (T) fields.put(field, value);
-=======
   public @Nullable SpectralLibrary getLibrary() {
     return library;
   }
@@ -253,7 +222,10 @@
   @Nullable
   public String getLibraryName() {
     return library != null ? library.getName() : null;
->>>>>>> 7c3d57d6
+  }
+
+  public <T> T setField(DBEntryField field, T value) {
+    return (T) fields.put(field, value);
   }
 
 }