--- conflicted
+++ resolved
@@ -1,5 +1,5 @@
 /*
- * Copyright (c) 2004-2023 The MZmine Development Team
+ * Copyright (c) 2004-2022 The MZmine Development Team
  *
  * Permission is hereby granted, free of charge, to any person
  * obtaining a copy of this software and associated documentation
@@ -27,7 +27,6 @@
 
 import com.google.common.collect.Range;
 import io.github.mzmine.datamodel.DataPoint;
-import io.github.mzmine.datamodel.MZmineProject;
 import io.github.mzmine.datamodel.MassList;
 import io.github.mzmine.datamodel.MergedMassSpectrum;
 import io.github.mzmine.datamodel.PolarityType;
@@ -166,9 +165,8 @@
     return precursors.stream().map(extractor).filter(Objects::nonNull).toList();
   }
 
-  static SpectralLibraryEntry loadFromXML(XMLStreamReader reader, MZmineProject project)
-      throws XMLStreamException {
-    return SpectralDBEntry.loadFromXML(reader, project);
+  static SpectralLibraryEntry loadFromXML(XMLStreamReader reader) throws XMLStreamException {
+    return SpectralDBEntry.loadFromXML(reader);
   }
 
   void putAll(Map<DBEntryField, Object> fields);
@@ -242,9 +240,9 @@
 
   default Float toFloat(Object v) {
     return switch (v) {
+      case null, default -> null;
       case Number n -> n.floatValue();
       case String s -> Float.parseFloat(s);
-      default -> null;
     };
   }
 
@@ -259,9 +257,9 @@
 
   default Double toDouble(Object v) {
     return switch (v) {
+      case null, default -> null;
       case Number n -> n.doubleValue();
       case String s -> Double.parseDouble(s);
-      default -> null;
     };
   }
 
@@ -276,19 +274,17 @@
 
   default Integer toInteger(Object v) {
     return switch (v) {
+      case null, default -> null;
       case Number n -> n.intValue();
       case String s -> Integer.parseInt(s);
-      default -> null;
     };
   }
 
-<<<<<<< HEAD
+  @Nullable SpectralLibrary getLibrary();
+
+  void setLibrary(@Nullable SpectralLibrary library);
+
+  @Nullable String getLibraryName();
+
   public <T> T setField(DBEntryField field, T value);
-=======
-  @Nullable SpectralLibrary getLibrary();
-
-  void setLibrary(@Nullable SpectralLibrary library);
-
-  @Nullable String getLibraryName();
->>>>>>> 7c3d57d6
 }