--- conflicted
+++ resolved
@@ -1,9 +1,5 @@
 /*
-<<<<<<< HEAD
  * Copyright 2006-2022 The MZmine Development Team
-=======
- *  Copyright 2006-2022 The MZmine Development Team
->>>>>>> c7f0d204
  *
  *  This file is part of MZmine.
  *
@@ -11,23 +7,13 @@
  *  General Public License as published by the Free Software Foundation; either version 2 of the
  *  License, or (at your option) any later version.
  *
-<<<<<<< HEAD
- * MZmine is distributed in the hope that it will be useful, but WITHOUT ANY WARRANTY; without even
+ *  MZmine is distributed in the hope that it will be useful, but WITHOUT ANY WARRANTY; without even
  * the implied warranty of MERCHANTABILITY or FITNESS FOR A PARTICULAR PURPOSE. See the GNU
  * General Public License for more details.
  *
- * You should have received a copy of the GNU General Public License along with MZmine; if not,
+ *  You should have received a copy of the GNU General Public License along with MZmine; if not,
  * write to the Free Software Foundation, Inc., 51 Franklin St, Fifth Floor, Boston, MA 02110-1301 USA.
  *
-=======
- *  MZmine is distributed in the hope that it will be useful, but WITHOUT ANY WARRANTY; without even
- *  the implied warranty of MERCHANTABILITY or FITNESS FOR A PARTICULAR PURPOSE. See the GNU General
- *  Public License for more details.
- *
- *  You should have received a copy of the GNU General Public License along with MZmine; if not,
- *  write to the Free Software Foundation, Inc., 51 Franklin St, Fifth Floor, Boston, MA 02110-1301
- *  USA
->>>>>>> c7f0d204
  */
 
 package io.github.mzmine.util;
@@ -58,17 +44,11 @@
 
 public class FormulaUtils {
 
-<<<<<<< HEAD
-  public static final double electronMass = 0.00054857990946;
-
-  private static final Logger logger = Logger.getLogger(FormulaUtils.class.getName());
-=======
   /**
    * https://physics.nist.gov/cgi-bin/cuu/Value?meu|search_for=electron+mass 2022/05/04
    */
   public static final double electronMass = 0.000548579909065;
   private static Logger logger = Logger.getLogger(FormulaUtils.class.getName());
->>>>>>> c7f0d204
 
   /**
    * Sort all molecular formulas by score of ppm distance, isotope sccore and msms score (with
@@ -232,8 +212,6 @@
     mass -= charge * electronMass;
 
     return Math.abs(mass / charge);
-<<<<<<< HEAD
-=======
   }
 
   /**
@@ -251,7 +229,6 @@
 
     return (MolecularFormulaManipulator.getMass(formula, MolecularFormulaManipulator.MonoIsotopic)
         - charge * electronMass) / Math.abs(charge);
->>>>>>> c7f0d204
   }
 
   public static double calculateExactMass(String formula) {
@@ -491,12 +468,7 @@
     try {
       final IAtomContainer iAtomContainer = new SmilesParser(
           SilentChemObjectBuilder.getInstance()).parseSmiles(smiles);
-<<<<<<< HEAD
       return MolecularFormulaManipulator.getMolecularFormula(iAtomContainer);
-=======
-      return MolecularFormulaManipulator.getMolecularFormula(
-          iAtomContainer);
->>>>>>> c7f0d204
     } catch (InvalidSmilesException e) {
       logger.log(Level.SEVERE, e.getMessage(), e);
     }
@@ -511,11 +483,7 @@
    * @return The neutral formula.
    */
   @Nullable
-<<<<<<< HEAD
   public static IMolecularFormula neutralizeFormulaWithHydrogen(@Nullable final String formula) {
-=======
-  public static IMolecularFormula getNeutralFormula(@Nullable final String formula) {
->>>>>>> c7f0d204
     if (formula == null) {
       return null;
     }
@@ -532,12 +500,8 @@
    * @return The neutral or null if the formula cannot be cloned or neutralized by protonation.
    */
   @Nullable
-<<<<<<< HEAD
   public static IMolecularFormula neutralizeFormulaWithHydrogen(
       @Nullable final IMolecularFormula formula) {
-=======
-  public static IMolecularFormula getNeutralFormula(@Nullable final IMolecularFormula formula) {
->>>>>>> c7f0d204
     if (formula == null) {
       return null;
     }
