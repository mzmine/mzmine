/*
 * Copyright 2006-2020 The MZmine Development Team
 * 
 * This file is part of MZmine.
 * 
 * MZmine is free software; you can redistribute it and/or modify it under the terms of the GNU
 * General Public License as published by the Free Software Foundation; either version 2 of the
 * License, or (at your option) any later version.
 * 
 * MZmine is distributed in the hope that it will be useful, but WITHOUT ANY WARRANTY; without even
 * the implied warranty of MERCHANTABILITY or FITNESS FOR A PARTICULAR PURPOSE. See the GNU General
 * Public License for more details.
 * 
 * You should have received a copy of the GNU General Public License along with MZmine; if not,
 * write to the Free Software Foundation, Inc., 51 Franklin St, Fifth Floor, Boston, MA 02110-1301
 * USA
 */

package io.github.mzmine.util;

import java.io.IOException;
import java.util.Comparator;
import java.util.Hashtable;
import java.util.List;
import java.util.Map;
import java.util.TreeSet;
import java.util.logging.Level;
import java.util.logging.Logger;
import java.util.regex.Matcher;
import java.util.regex.Pattern;
import javax.annotation.Nonnull;
<<<<<<< HEAD
import org.openscience.cdk.DefaultChemObjectBuilder;
=======
>>>>>>> c774b3b9
import org.openscience.cdk.config.IsotopeFactory;
import org.openscience.cdk.config.Isotopes;
import org.openscience.cdk.interfaces.IChemObjectBuilder;
import org.openscience.cdk.interfaces.IIsotope;
import org.openscience.cdk.interfaces.IMolecularFormula;
import org.openscience.cdk.silent.SilentChemObjectBuilder;
import org.openscience.cdk.tools.manipulator.MolecularFormulaManipulator;
import io.github.mzmine.datamodel.IonizationType;
import io.github.mzmine.datamodel.identities.MolecularFormulaIdentity;
import io.github.mzmine.datamodel.identities.iontype.IonType;

public class FormulaUtils {

  private static Logger logger = Logger.getLogger(FormulaUtils.class.getName());
  private static final double electronMass = 0.00054857990946;

  /**
   * Sort all molecular formulas by score of ppm distance, isotope sccore and msms score (with
   * weighting). Best will be at first position
   * 
   * @param list
   * @param neutralMass
   * @param ppmMax
   * @param weightIsotopeScore
   * @param weightMSMSscore
   */
  public static void sortFormulaList(List<MolecularFormulaIdentity> list, double ppmMax,
      double weightIsotopeScore, double weightMSMSscore) {
    if (list == null)
      return;
    list.sort(new Comparator<MolecularFormulaIdentity>() {
      @Override
      public int compare(MolecularFormulaIdentity a, MolecularFormulaIdentity b) {
        double scoreA = a.getScore(ppmMax, weightIsotopeScore, weightMSMSscore);
        double scoreB = b.getScore(ppmMax, weightIsotopeScore, weightMSMSscore);
        // best to position 0 (therefore change A B)
        return Double.compare(scoreB, scoreA);
      }
    });
  }

  /**
   * Returns the exact mass of an element. Mass is obtained from the CDK library.
   */
  public static double getElementMass(String element) {
    try {
      Isotopes isotopeFactory = Isotopes.getInstance();
      IIsotope majorIsotope = isotopeFactory.getMajorIsotope(element);
      // If the isotope symbol does not exist, return 0
      if (majorIsotope == null) {
        return 0;
      }
      double mass = majorIsotope.getExactMass();
      return mass;
    } catch (IOException e) {
      e.printStackTrace();
      return 0;
    }
  }

  public static boolean containsElement(IMolecularFormula f, String element) {
    for (IIsotope iso : f.isotopes()) {
      if (iso.getSymbol().equals(element))
        return true;
    }
    return false;
  }

  public static int countElement(IMolecularFormula f, String element) {
    int count = 0;
    for (IIsotope iso : f.isotopes()) {
      if (iso.getSymbol().equals(element))
        count += f.getIsotopeCount(iso);
    }
    return count;
  }

  @Nonnull
  public static Map<String, Integer> parseFormula(String formula) {

    Map<String, Integer> parsedFormula = new Hashtable<String, Integer>();

    Pattern pattern = Pattern.compile("([A-Z][a-z]?)(-?[0-9]*)");
    Matcher matcher = pattern.matcher(formula);

    while (matcher.find()) {
      String element = matcher.group(1);
      String countString = matcher.group(2);
      int addCount = 1;
      if ((countString.length() > 0) && (!countString.equals("-")))
        addCount = Integer.parseInt(countString);
      int currentCount = 0;
      if (parsedFormula.containsKey(element)) {
        currentCount = parsedFormula.get(element);
      }
      int newCount = currentCount + addCount;
      parsedFormula.put(element, newCount);
    }
    return parsedFormula;
  }

  @Nonnull
  public static String formatFormula(@Nonnull Map<String, Integer> parsedFormula) {

    StringBuilder formattedFormula = new StringBuilder();

    // Use TreeSet to sort the elements by alphabet
    TreeSet<String> elements = new TreeSet<String>(parsedFormula.keySet());

    if (elements.contains("C")) {
      int countC = parsedFormula.get("C");
      formattedFormula.append("C");
      if (countC > 1)
        formattedFormula.append(countC);
      elements.remove("C");
      if (elements.contains("H")) {
        int countH = parsedFormula.get("H");
        formattedFormula.append("H");
        if (countH > 1)
          formattedFormula.append(countH);
        elements.remove("H");
      }
    }
    for (String element : elements) {
      formattedFormula.append(element);
      int count = parsedFormula.get(element);
      if (count > 1)
        formattedFormula.append(count);
    }
    return formattedFormula.toString();
  }

<<<<<<< HEAD
  /**
   * Calculate m/z ratio for given ionic formula string
   *
   * This method utilizes existing cdk codebase to parse the ionic formula string
   * and then obtain its exact mass and charge
   * Seems like the cdk builder used does not support isotopic notation such as (15N)5
   * If no charge is given then +1 is used
   * For charge of more than -1 or +1 use square brackets
   * Uses monoisotopic masses of each atom present in the compound
   *
   * Example outputs
   * C23H39N7O17P3S+   gives 810.1330500980904 (charge is +1)
   * C23H39N7O17P3S-   gives 810.1341472579095 (charge is -1)
   * C10H16N5O10P2+    gives 428.03669139209063 (charge is +1)
   * [C21H30N7O17P3]2+ gives 372.54500261509054 (charge is +2)
   * 
   * @param  ionicFormula ionic formula string
   * @return              ion m/z ratio
   */
  public static double calculateMzRatio(String ionicFormula) {
    IChemObjectBuilder builder = DefaultChemObjectBuilder.getInstance();
    IMolecularFormula mf = MolecularFormulaManipulator.getMolecularFormula(ionicFormula, builder);

    int charge = 1;
    char lastChar = ionicFormula.charAt(ionicFormula.length() - 1);
    if(lastChar == '-') {
      charge = -1;
    }
    if(mf.getCharge() != null) {
      charge = mf.getCharge();
    }

    double mass = MolecularFormulaManipulator.getMass(mf, MolecularFormulaManipulator.MonoIsotopic);
    mass -= charge * electronMass;

    double mz = Math.abs(mass / charge);
    return mz;
  }

=======
>>>>>>> c774b3b9
  public static double calculateExactMass(String formula) {
    return calculateExactMass(formula, 0);
  }

  /**
   * Calculates exact monoisotopic mass of a given formula. Note that the returned mass may be
   * negative, in case the formula contains negative such as C3H10P-3. This is important for
   * calculating the mass of some ionization adducts, such as deprotonation (H-1).
   */
  public static double calculateExactMass(String formula, int charge) {

    if (formula.trim().length() == 0)
      return 0;

    Map<String, Integer> parsedFormula = parseFormula(formula);

    double totalMass = 0;
    for (String element : parsedFormula.keySet()) {
      int count = parsedFormula.get(element);
      double elementMass = getElementMass(element);
      totalMass += count * elementMass;
    }

    totalMass -= charge * electronMass;

    return totalMass;
  }

  /**
   * Modifies the formula according to the ionization type
   */
  public static String ionizeFormula(String formula, IonType ionType, int charge) {
    StringBuilder combinedFormula = new StringBuilder();
    combinedFormula.append(formula);
    for (int i = 0; i < charge; i++) {
      combinedFormula.append(ionType.getName());
    }

    Map<String, Integer> parsedFormula = parseFormula(combinedFormula.toString());
    return formatFormula(parsedFormula);
  }

  /**
   * Modifies the formula according to the ionization type
   */
  public static String ionizeFormula(String formula, IonizationType ionType, int charge) {

    // No ionization
    if (ionType == IonizationType.NO_IONIZATION)
      return formula;

    StringBuilder combinedFormula = new StringBuilder();
    combinedFormula.append(formula);
    for (int i = 0; i < charge; i++) {
      combinedFormula.append(ionType.getAdduct());
    }

    Map<String, Integer> parsedFormula = parseFormula(combinedFormula.toString());
    return formatFormula(parsedFormula);
  }

  /**
   * Checks if a formula string only contains valid isotopes/elements.
   * 
   * @param formula String of the molecular formula.
   * @return true / false
   */
  public static boolean checkMolecularFormula(String formula) {
    if (formula.matches(".*[äöüÄÖÜß°§$%&/()=?ß²³´`+*~'#;:<>|]")) { // check
                                                                   // for
                                                                   // this
                                                                   // first
      logger.info("Formula contains illegal characters.");
      return false;
    }
    IChemObjectBuilder builder = SilentChemObjectBuilder.getInstance();
    IMolecularFormula molFormula;

    molFormula = MolecularFormulaManipulator.getMajorIsotopeMolecularFormula(formula, builder);

    boolean valid = true;

    for (IIsotope iso : molFormula.isotopes()) {
      if ((iso.getAtomicNumber() == null) || (iso.getAtomicNumber() == 0)) {
        // iso.getAtomicNumber() != null has to be checked, e.g. for
        // some reason an element with
        // Symbol "R" and number 0 exists in the CDK
        valid = false;
      }
    }

    if (!valid) {
      logger.warning("Formula invalid! Formula contains element symbols that do not exist.");
      return false;
    }
    return true;
  }

  /**
   * Creates a formula with the major isotopes (important to use this method for exact mass
   * calculation over the CDK version, which generates formulas without an exact mass)
   * 
   * @param formula
   * @return the formula or null
   */
  public static IMolecularFormula createMajorIsotopeMolFormula(String formula) {
    try {
      // new formula consists of isotopes without exact mass
      IChemObjectBuilder builder = SilentChemObjectBuilder.getInstance();
      IMolecularFormula f = MolecularFormulaManipulator
          .getMajorIsotopeMolecularFormula(formula.replace(" ", ""), builder);

      if (f == null)
        return null;
      // replace isotopes
      // needed, as MolecularFormulaManipulator method returns isotopes
      // without exact mass info
      try {
        return replaceAllIsotopesWithoutExactMass(f);
      } catch (Exception e) {
        logger.log(Level.SEVERE, "Cannot create formula for: " + formula, e);
        return null;
      }
    } catch (Exception e) {
      logger.log(Level.SEVERE, "Cannot create formula for: " + formula, e);
      return null;
    }

  }

  /**
   * Searches for all isotopes exactmass=null and replaces them with the major isotope
   * 
   * @param f
   * @return
   * @throws IOException
   */
  public static IMolecularFormula replaceAllIsotopesWithoutExactMass(IMolecularFormula f)
      throws IOException {
    for (IIsotope iso : f.isotopes()) {
      // find isotope without exact mass
      if (iso.getExactMass() == null || iso.getExactMass() == 0) {
        int isotopeCount = f.getIsotopeCount(iso);
        f.removeIsotope(iso);

        // replace
        IsotopeFactory iFac = Isotopes.getInstance();
        IIsotope major = iFac.getMajorIsotope(iso.getAtomicNumber());
        if (major != null)
          f.addIsotope(major, isotopeCount);
        return replaceAllIsotopesWithoutExactMass(f);
      }
    }
    // no isotope found
    return f;
  }

  /**
   * 
   * @param result is going to be changed. is also the returned value
   * @param sub
   * @return
   */
  public static IMolecularFormula subtractFormula(IMolecularFormula result, IMolecularFormula sub) {
    for (IIsotope isotope : sub.isotopes()) {
      int count = sub.getIsotopeCount(isotope);
      boolean found = false;
      do {
        found = false;
        for (IIsotope realIsotope : result.isotopes()) {
          // there can be different implementations of IIsotope
          if (equalIsotopes(isotope, realIsotope)) {
            found = true;
            int realCount = result.getIsotopeCount(realIsotope);
            int remaining = realCount - count;
            result.removeIsotope(realIsotope);
            if (remaining > 0)
              result.addIsotope(realIsotope, remaining);
            count -= realCount;
            break;
          }
        }
      } while (count > 0 && found);
    }
    return result;
  }

  /**
   * 
   * @param result is going to be changed. is also the returned value
   * @param add
   * @return
   */
  public static IMolecularFormula addFormula(IMolecularFormula result, IMolecularFormula add) {
    result.add(add);
    return result;
  }

  /**
   * Compare to IIsotope. The method doesn't compare instance but if they have the same symbol,
   * natural abundance and exact mass. TODO
   *
   * @param isotopeOne The first Isotope to compare
   * @param isotopeTwo The second Isotope to compare
   * @return True, if both isotope are the same
   */
  private static boolean equalIsotopes(IIsotope isotopeOne, IIsotope isotopeTwo) {
    if (!isotopeOne.getSymbol().equals(isotopeTwo.getSymbol()))
      return false;
    // exactMass and naturalAbundance is null when using
    // createMajorIsotopeMolFormula
    // // XXX: floating point comparision!
    // if (!Objects.equals(isotopeOne.getNaturalAbundance(),
    // isotopeTwo.getNaturalAbundance()))
    // return false;
    // if (!Objects.equals(isotopeOne.getExactMass(),
    // isotopeTwo.getExactMass()))
    // return false;

    return true;
  }

  public static long getFormulaSize(String formula) {
    long size = 1;

    IChemObjectBuilder builder = SilentChemObjectBuilder.getInstance();
    IMolecularFormula molFormula;

    molFormula = MolecularFormulaManipulator.getMajorIsotopeMolecularFormula(formula, builder);
    Isotopes isotopeFactory;
    try {
      isotopeFactory = Isotopes.getInstance();
      for (IIsotope iso : molFormula.isotopes()) {

        int naturalIsotopes = 0;
        for (IIsotope i : isotopeFactory.getIsotopes(iso.getSymbol())) {
          if (i.getNaturalAbundance() > 0.0) {
            naturalIsotopes++;
          }

        }

        try {
          size = Math.multiplyExact(size, (molFormula.getIsotopeCount(iso) * naturalIsotopes));
        } catch (ArithmeticException e) {
          e.printStackTrace();
          logger.info("Formula size of " + formula + " is too big.");
          return -1;
        }
      }
    } catch (IOException e) {
      logger.warning("Unable to initialise Isotopes.");
      e.printStackTrace();
    }

    return size;
  }
}<|MERGE_RESOLUTION|>--- conflicted
+++ resolved
@@ -29,10 +29,6 @@
 import java.util.regex.Matcher;
 import java.util.regex.Pattern;
 import javax.annotation.Nonnull;
-<<<<<<< HEAD
-import org.openscience.cdk.DefaultChemObjectBuilder;
-=======
->>>>>>> c774b3b9
 import org.openscience.cdk.config.IsotopeFactory;
 import org.openscience.cdk.config.Isotopes;
 import org.openscience.cdk.interfaces.IChemObjectBuilder;
@@ -165,28 +161,29 @@
     return formattedFormula.toString();
   }
 
-<<<<<<< HEAD
   /**
    * Calculate m/z ratio for given ionic formula string
    *
    * This method utilizes existing cdk codebase to parse the ionic formula string
    * and then obtain its exact mass and charge
    * Seems like the cdk builder used does not support isotopic notation such as (15N)5
+   * but recursive subformulas should be supported
    * If no charge is given then +1 is used
    * For charge of more than -1 or +1 use square brackets
    * Uses monoisotopic masses of each atom present in the compound
    *
    * Example outputs
-   * C23H39N7O17P3S+   gives 810.1330500980904 (charge is +1)
-   * C23H39N7O17P3S-   gives 810.1341472579095 (charge is -1)
-   * C10H16N5O10P2+    gives 428.03669139209063 (charge is +1)
-   * [C21H30N7O17P3]2+ gives 372.54500261509054 (charge is +2)
+   * C23H39N7O17P3S+    gives 810.1330500980904 (charge is +1)
+   * C23H39N7O17P3S-    gives 810.1341472579095 (charge is -1)
+   * C10H16N5O10P2+     gives 428.03669139209063 (charge is +1)
+   * C5H6(CH2)5N5O10P2+ gives 428.03669139209063 (charge is +1)
+   * [C21H30N7O17P3]2+  gives 372.54500261509054 (charge is +2)
    * 
    * @param  ionicFormula ionic formula string
    * @return              ion m/z ratio
    */
   public static double calculateMzRatio(String ionicFormula) {
-    IChemObjectBuilder builder = DefaultChemObjectBuilder.getInstance();
+    IChemObjectBuilder builder = SilentChemObjectBuilder.getInstance();
     IMolecularFormula mf = MolecularFormulaManipulator.getMolecularFormula(ionicFormula, builder);
 
     int charge = 1;
@@ -205,8 +202,6 @@
     return mz;
   }
 
-=======
->>>>>>> c774b3b9
   public static double calculateExactMass(String formula) {
     return calculateExactMass(formula, 0);
   }
