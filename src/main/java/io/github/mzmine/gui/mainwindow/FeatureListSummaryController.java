--- conflicted
+++ resolved
@@ -90,7 +90,9 @@
     Object value = parameter.getValue();
     StringBuilder sb = new StringBuilder(name);
     sb.append(":\t");
-    if (value.getClass().isArray()) {
+    if (value == null) {
+      sb.append("<not set>");
+    } else if (value.getClass().isArray()) {
       sb.append(Arrays.toString((Object[]) value));
     } else {
       sb.append(value.toString());
@@ -163,36 +165,6 @@
     tvParameterValues.setText("");
   }
 
-<<<<<<< HEAD
-=======
-  private String parameterToString(Parameter<?> parameter) {
-    String name = parameter.getName();
-    Object value = parameter.getValue();
-    StringBuilder sb = new StringBuilder(name);
-    sb.append(":\t");
-    if (value == null) {
-      sb.append("<not set>");
-    } else if (value.getClass().isArray()) {
-      sb.append(Arrays.toString((Object[]) value));
-    } else {
-      sb.append(value.toString());
-    }
-    if (parameter instanceof EmbeddedParameterSet embedded) {
-      ParameterSet parameterSet = embedded.getEmbeddedParameters();
-      for (Parameter<?> parameter1 : parameterSet.getParameters()) {
-        sb.append("\n\t");
-        sb.append(parameterToString(parameter1));
-      }
-    }
-    if (parameter instanceof OptionalParameter) {
-      sb.append("\t(");
-      sb.append(((OptionalParameter<?>) parameter).getEmbeddedParameter().getValue());
-      sb.append(")");
-    }
-    return sb.toString();
-  }
-
->>>>>>> 6f10313c
   @FXML
   void setAsBatchQueue() {
 
