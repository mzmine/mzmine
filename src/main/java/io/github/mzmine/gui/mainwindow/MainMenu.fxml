<?xml version="1.0" encoding="UTF-8"?>

<!--
  ~ Copyright 2006-2020 The MZmine Development Team
  ~
  ~ This file is part of MZmine.
  ~
  ~ MZmine is free software; you can redistribute it and/or modify it under the terms of the GNU
  ~ General Public License as published by the Free Software Foundation; either version 2 of the
  ~ License, or (at your option) any later version.
  ~
  ~ MZmine is distributed in the hope that it will be useful, but WITHOUT ANY WARRANTY; without even
  ~ the implied warranty of MERCHANTABILITY or FITNESS FOR A PARTICULAR PURPOSE. See the GNU General
  ~ Public License for more details.
  ~
  ~ You should have received a copy of the GNU General Public License along with MZmine; if not,
  ~ write to the Free Software Foundation, Inc., 51 Franklin St, Fifth Floor, Boston, MA 02110-1301
  ~ USA
  ~
  -->

<?import io.github.mzmine.util.javafx.WindowsMenu?>
<?import javafx.scene.control.Menu?>
<?import javafx.scene.control.MenuBar?>
<?import javafx.scene.control.MenuItem?>
<?import javafx.scene.control.SeparatorMenuItem?>
<?import javafx.scene.input.KeyCodeCombination?>
<MenuBar useSystemMenuBar="true"
  xmlns="http://javafx.com/javafx/8" xmlns:fx="http://javafx.com/fxml/1"
  fx:controller="io.github.mzmine.gui.mainwindow.MainMenuController">

  <Menu onShowing="#fillRecentProjects" text="Project">
    <Menu text="Open recent project..." fx:id="recentProjectsMenu"/>
    <MenuItem fx:id="openProject" text="Open project" onAction="#runModule"
      userData="io.github.mzmine.modules.io.projectload.ProjectLoadModule">
      <accelerator>
        <KeyCodeCombination alt="UP" code="O"
          control="UP" meta="UP" shift="UP" shortcut="DOWN"/>
      </accelerator>
    </MenuItem>
    <MenuItem onAction="#runModule" text="Save project"
      userData="io.github.mzmine.modules.io.projectsave.ProjectSaveModule"
      fx:id="saveProject">
      <accelerator>
        <KeyCodeCombination alt="UP" code="S"
          control="UP" meta="UP" shift="UP" shortcut="DOWN"/>
      </accelerator>
    </MenuItem>
    <MenuItem onAction="#runModule" text="Save project as"
      userData="io.github.mzmine.modules.io.projectsave.ProjectSaveAsModule"
      fx:id="saveProjectAs">
      <accelerator>
        <KeyCodeCombination alt="UP" code="S"
          control="UP" meta="UP" shift="DOWN" shortcut="DOWN"/>
      </accelerator>
    </MenuItem>
    <MenuItem onAction="#closeProject" text="Close project" fx:id="closeProject">
      <accelerator>
        <KeyCodeCombination alt="UP" code="Q"
          control="UP" meta="UP" shift="DOWN" shortcut="DOWN"/>
      </accelerator>
    </MenuItem>

    <SeparatorMenuItem/>

    <MenuItem text="Batch mode" onAction="#runModule"
      userData="io.github.mzmine.modules.batchmode.BatchModeModule">
      <accelerator>
        <KeyCodeCombination alt="UP" code="B"
          control="UP" meta="UP" shift="UP" shortcut="DOWN"/>
      </accelerator>
    </MenuItem>

    <SeparatorMenuItem/>
    <MenuItem text="Set sample parameters"
      onAction="#setSampleParams"/>

    <SeparatorMenuItem/>
    <MenuItem onAction="#setPreferences" text="Set preferences">
      <accelerator>
        <KeyCodeCombination alt="UP" code="P"
          control="UP" meta="UP" shift="UP" shortcut="DOWN"/>
      </accelerator>
    </MenuItem>

    <SeparatorMenuItem/>
    <MenuItem text="Save MZmine parameters" onAction="#runModule"
      userData=""/>
    <MenuItem text="Load MZmine parameters" onAction="#runModule"
      userData=""/>

    <SeparatorMenuItem/>
    <MenuItem text="Export audit log" onAction="#runModule"
      userData="io.github.mzmine.modules.auditlogexport.AuditLogExportModule"/>

    <SeparatorMenuItem/>
    <MenuItem text="Exit" onAction="#exitApplication"/>
  </Menu>


  <!-- RAW DATA METHODS -->
  <Menu text="Raw data methods">
    <Menu text="Raw data import">
      <MenuItem onAction="#runModule" text="MS data (advanced)"
        userData="io.github.mzmine.modules.io.import_rawdata_all.AllSpectralDataImportModule">
        <accelerator>
          <KeyCodeCombination alt="UP" code="I"
            control="UP" meta="UP" shift="UP" shortcut="DOWN"/>
        </accelerator>
      </MenuItem>
      <SeparatorMenuItem/>

      <MenuItem onAction="#runModule" text="mzML"
        userData="io.github.mzmine.modules.io.import_rawdata_mzml.MSDKmzMLImportModule"/>
      <!-- *Obsolete* MenuItem onAction="#runModule" text="mzML via jmzml"
        userData="io.github.mzmine.modules.io.deprecated_jmzml.MzMLImportModule"/ -->
      <MenuItem onAction="#runModule" text="imzML"
        userData="io.github.mzmine.modules.io.import_rawdata_imzml.ImzMLImportModule"/>
      <MenuItem onAction="#runModule" text="netCDF"
        userData="io.github.mzmine.modules.io.import_rawdata_netcdf.NetCDFImportModule"/>
      <MenuItem onAction="#runModule" text="mzXML"
        userData="io.github.mzmine.modules.io.import_rawdata_mzxml.MzXMLImportModule"/>
      <MenuItem onAction="#runModule" text="mzData"
        userData="io.github.mzmine.modules.io.import_rawdata_mzdata.MzDataImportModule"/>
      <MenuItem onAction="#runModule" text="aird"
        userData="io.github.mzmine.modules.io.import_rawdata_aird.AirdImportModule"/>
      <SeparatorMenuItem/>

      <MenuItem onAction="#runModule" text="Thermo RAW"
        userData="io.github.mzmine.modules.io.import_rawdata_thermo_raw.ThermoRawImportModule"/>
      <MenuItem onAction="#runModule" text="Waters RAW"
        userData="io.github.mzmine.modules.io.import_rawdata_waters_raw.WatersRawImportModule"/>
      <MenuItem onAction="#runModule" text="Bruker TDF"
        userData="io.github.mzmine.modules.io.import_rawdata_bruker_tdf.TDFImportModule"/>
      <MenuItem onAction="#runModule" text="Bruker TSF"
        userData="io.github.mzmine.modules.io.import_rawdata_bruker_tsf.TSFImportModule"/>
      <MenuItem onAction="#runModule" text="ZIP / gzip"
        userData="io.github.mzmine.modules.io.import_rawdata_zip.ZipImportModule"/>
      <MenuItem onAction="#runModule" text="Import spectral libraries"
        userData="io.github.mzmine.modules.io.import_spectral_library.SpectralLibraryImportModule"/>
      <SeparatorMenuItem/>

      <MenuItem onAction="#runModule" text="ICP-MS CVS"
        userData="io.github.mzmine.modules.io.import_rawdata_icpms_csv.IcpMsCVSImportModule"/>
      <accelerator>
        <KeyCodeCombination alt="UP" code="I" control="UP" meta="UP" shift="UP" shortcut="DOWN"/>
      </accelerator>

    </Menu>


    <Menu text="Raw data export">
      <MenuItem text="mzML"
        onAction="#runModule"
        userData="io.github.mzmine.modules.io.export_rawdata_mzml.MzMLExportModule"/>
      <MenuItem text="netCDF"
        onAction="#runModule"
        userData="io.github.mzmine.modules.io.export_rawdata_netcdf.NetCDFExportModule"/>
      <MenuItem text="Export scans mgf, txt, msp and mzML"
        onAction="#runModule"
        userData="io.github.mzmine.modules.io.export_scans.ExportScansFromRawFilesModule"/>
      <MenuItem text="Extract scans to CSV file"
        onAction="#runModule"
        userData="io.github.mzmine.modules.io.export_scans.ExportScansModule"/>
    </Menu>
    <Menu text="Raw data filtering">
      <MenuItem text="Scan by scan filtering"
        onAction="#runModule"
        userData="io.github.mzmine.modules.dataprocessing.filter_scanfilters.ScanFiltersModule"/>
      <MenuItem text="Crop filter" onAction="#runModule"
        userData="io.github.mzmine.modules.dataprocessing.filter_cropfilter.CropFilterModule"/>
      <MenuItem text="Baseline correction" onAction="#runModule"
        userData="io.github.mzmine.modules.dataprocessing.filter_baselinecorrection.BaselineCorrectionModule"/>
      <MenuItem text="Align scans (MS1)" onAction="#runModule"
        userData="io.github.mzmine.modules.dataprocessing.filter_alignscans.AlignScansModule"/>
      <MenuItem text="Scan smoothing (MS1)" onAction="#runModule"
        userData="io.github.mzmine.modules.dataprocessing.filter_scansmoothing.ScanSmoothingModule"/>
    </Menu>

    <Menu text="Mass detection">
      <MenuItem text="Mass detection" onAction="#runModule"
        userData="io.github.mzmine.modules.dataprocessing.featdet_massdetection.MassDetectionModule"/>
      <MenuItem onAction="#runModule"
        text="FTMS shoulder peak filter"
        userData="io.github.mzmine.modules.dataprocessing.featdet_shoulderpeaksfilter.ShoulderPeaksFilterModule"/>
      <MenuItem onAction="#runModule"
        text="Mass calibration"
        userData="io.github.mzmine.modules.dataprocessing.featdet_masscalibration.MassCalibrationModule"/>
    </Menu>

    <Menu text="File merging">
      <MenuItem text="Raw data file merging" onAction="#runModule"
        userData="io.github.mzmine.modules.dataprocessing.filter_merge.RawFileMergeModule"/>
      <MenuItem text="Mobility scan merging" onAction="#runModule"
        userData="io.github.mzmine.modules.dataprocessing.featdet_mobilityscanmerger.MobilityScanMergerModule"/>
    </Menu>

  </Menu>


  <Menu text="Feature detection">
    <Menu text="LC-MS">
      <MenuItem onAction="#runModule"
        text="ADAP chromatogram builder"
        userData="io.github.mzmine.modules.dataprocessing.featdet_adapchromatogrambuilder.ModularADAPChromatogramBuilderModule"/>
      <!--<MenuItem text="GridMass" onAction="#runModule"
        userData="io.github.mzmine.modules.dataprocessing.featdet_gridmass.GridMassModule"/>-->
      <MenuItem onAction="#runModule"
        text="Targeted feature detection"
        userData="io.github.mzmine.modules.dataprocessing.featdet_targeted.TargetedFeatureDetectionModule"/>
    </Menu>
    <Menu text="LC-IMS-MS">
      <MenuItem onAction="#runModule"
        text="Ion mobility trace builder"
        userData="io.github.mzmine.modules.dataprocessing.featdet_ionmobilitytracebuilder.IonMobilityTraceBuilderModule"/>
      <MenuItem onAction="#runModule"
        text="Recursive IMS builder"
        userData="io.github.mzmine.modules.dataprocessing.featdet_recursiveimsbuilder.RecursiveIMSBuilderModule"/>
      <MenuItem onAction="#runModule"
        text="Ims expander"
        userData="io.github.mzmine.modules.dataprocessing.featdet_imsexpander.ImsExpanderModule"/>
    </Menu>
    <Menu text="Imaging">
      <MenuItem onAction="#runModule"
        text="Image builder"
        userData="io.github.mzmine.modules.dataprocessing.featdet_imagebuilder.ImageBuilderModule"/>
    </Menu>
    <Menu text="MSn">
      <MenuItem onAction="#runModule"
        text="MSn feature list builder"
        userData="io.github.mzmine.modules.dataprocessing.featdet_msn.MsnFeatureDetectionModule"/>
    </Menu>
    <Menu text="SRM">
      <MenuItem onAction="#runModule"
        text="SRM feature list builder (TODO)" userData="TODO"/>
    </Menu>

    <SeparatorMenuItem/>

    <MenuItem text="Smoothing"
      onAction="#runModule"
      userData="io.github.mzmine.modules.dataprocessing.featdet_smoothing.SmoothingModule"/>

    <Menu text="Chromatogram resolving">
      <MenuItem text="Local minimum resolver" onAction="#runModule"
        userData="io.github.mzmine.modules.dataprocessing.featdet_chromatogramdeconvolution.minimumsearch.MinimumSearchFeatureResolverModule"/>
      <MenuItem text="ADAP resolver" onAction="#runModule"
        userData="io.github.mzmine.modules.dataprocessing.featdet_chromatogramdeconvolution.ADAPpeakpicking.AdapResolverModule"/>
      <MenuItem text="Baseline resolver" onAction="#runModule"
        userData="io.github.mzmine.modules.dataprocessing.featdet_chromatogramdeconvolution.baseline.BaselineFeatureResolverModule"/>
      <MenuItem text="CentWave resolver" onAction="#runModule"
        userData="io.github.mzmine.modules.dataprocessing.featdet_chromatogramdeconvolution.centwave.CentWaveResolverModule"/>
      <MenuItem text="Noise amplitude resolver" onAction="#runModule"
        userData="io.github.mzmine.modules.dataprocessing.featdet_chromatogramdeconvolution.noiseamplitude.NoiseAmplitudeResolverModule"/>
      <MenuItem text="Savitzky Golay resolver" onAction="#runModule"
        userData="io.github.mzmine.modules.dataprocessing.featdet_chromatogramdeconvolution.savitzkygolay.SavitzkyGolayResolverModule"/>
    </Menu>

    <MenuItem onAction="#runModule"
      text="Mobilogram binning"
      userData="io.github.mzmine.modules.dataprocessing.featdet_mobilogram_summing.MobilogramBinningModule"/>

    <SeparatorMenuItem/>

  </Menu>

  <!-- FEATURE LIST METHODS -->
  <Menu text="Feature list methods">
    <Menu text="Import feature list">
      <MenuItem text="mzTab" onAction="#runModule"
        userData="io.github.mzmine.modules.io.import_features_mztab.MzTabImportModule"/>
      <MenuItem text="mzTab-m" onAction="#runModule"
        userData="io.github.mzmine.modules.io.import_features_mztabm.MZTabmImportModule"/>
      <MenuItem text="csv" onAction="#runModule"
        userData="io.github.mzmine.modules.io.import_features_csv.CsvImportModule"/>
    </Menu>

    <Menu text="Export feature list">
      <MenuItem text="CSV" onAction="#runModule"
        userData="io.github.mzmine.modules.io.export_features_csv.CSVExportModularModule"/>
      <MenuItem text="CSV (legacy MZmine 2)" onAction="#runModule"
        userData="io.github.mzmine.modules.io.export_features_csv_legacy.LegacyCSVExportModule"/>
      <MenuItem text="Venn diagram export" onAction="#runModule"
        userData="io.github.mzmine.modules.io.export_features_venn.VennExportModule"/>
      <MenuItem text="MetaboAnalyst" onAction="#runModule"
        userData="io.github.mzmine.modules.io.export_features_metaboanalyst.MetaboAnalystExportModule"/>
      <MenuItem text="mzTab" onAction="#runModule"
        userData="io.github.mzmine.modules.io.export_features_mztab.MzTabExportModule"/>
      <MenuItem text="mzTab-m" onAction="#runModule"
        userData="io.github.mzmine.modules.io.export_features_mztabm.MZTabmExportModule"/>
      <MenuItem text="SQL Database" onAction="#runModule"
        userData="io.github.mzmine.modules.io.export_features_sql.SQLExportModule"/>
      <MenuItem text="MSP file (ADAP)" onAction="#runModule"
        userData="io.github.mzmine.modules.io.export_features_msp.AdapMspExportModule"/>
      <MenuItem text="MGF file (ADAP)" onAction="#runModule"
        userData="io.github.mzmine.modules.io.export_features_mgf.AdapMgfExportModule"/>
      <MenuItem text="GNPS - feature based molecular networking" onAction="#runModule"
        userData="io.github.mzmine.modules.io.export_features_gnps.fbmn.GnpsFbmnExportAndSubmitModule"/>
      <MenuItem text="GNPS-GC-MS (with ADAP)"
        onAction="#runModule"
        userData="io.github.mzmine.modules.io.export_features_gnps.gc.GnpsGcExportAndSubmitModule"/>
      <MenuItem text="SIRIUS / CSI-FingerID" onAction="#runModule"
        userData="io.github.mzmine.modules.io.export_features_sirius.SiriusExportModule"/>
      <MenuItem text="Export feature networks to csv" onAction="#runModule"
        userData="io.github.mzmine.modules.dataprocessing.group_metacorrelate.export.ExportCorrAnnotationModule"/>
    </Menu>

    <Menu text="Processing">
      <MenuItem onAction="#runModule" text="Assign MS2 to features"
        userData="io.github.mzmine.modules.dataprocessing.filter_groupms2.GroupMS2Module"/>
      <MenuItem onAction="#runModule"
        text="Internal reference CCS calibration"
        userData="io.github.mzmine.modules.dataprocessing.id_ccscalibration.reference.ReferenceCCSCalibrationModule"/>
      <MenuItem onAction="#runModule"
        text="External CCS calibration"
        userData="io.github.mzmine.modules.dataprocessing.id_ccscalibration.external.ExternalCCSCalibrationModule"/>
      <MenuItem onAction="#runModule"
        text="Calculate CCS values"
        userData="io.github.mzmine.modules.dataprocessing.id_ccscalc.CCSCalcModule"/>
    </Menu>

    <Menu text="Isotopes">
      <MenuItem onAction="#runModule" text="13C isotope filter (formerly: isotope grouper)"
        userData="io.github.mzmine.modules.dataprocessing.filter_isotopegrouper.IsotopeGrouperModule"/>
      <MenuItem onAction="#runModule" text="Isotope pattern finder"
        userData="io.github.mzmine.modules.dataprocessing.filter_isotopefinder.IsotopeFinderModule"/>
      <MenuItem text="Isotope peak scanner" onAction="#runModule"
        userData="io.github.mzmine.modules.dataprocessing.id_isotopepeakscanner.IsotopePeakScannerModule"/>
    </Menu>

    <Menu text="Feature grouping">
      <MenuItem text="metaCorrelate (corrGroup)" onAction="#runModule"
        userData="io.github.mzmine.modules.dataprocessing.group_metacorrelate.corrgrouping.CorrelateGroupingModule"/>
      <MenuItem text="MS/MS similarity" onAction="#runModule"
        userData="io.github.mzmine.modules.dataprocessing.group_metacorrelate.msms.similarity.MS2SimilarityModule"/>
      <MenuItem text="Ion identity networking" onAction="#runModule"
        userData="io.github.mzmine.modules.dataprocessing.id_ion_identity_networking.ionidnetworking.IonNetworkingModule"/>
      <MenuItem text="Add more ion identities" onAction="#runModule"
        userData="io.github.mzmine.modules.dataprocessing.id_ion_identity_networking.addionannotations.AddIonNetworkingModule"/>
      <MenuItem text="Refine ion identities" onAction="#runModule"
        userData="io.github.mzmine.modules.dataprocessing.id_ion_identity_networking.refinement.IonNetworkRefinementModule"/>
      <MenuItem text="Relations between compounds (IINs)" onAction="#runModule"
        userData="io.github.mzmine.modules.dataprocessing.id_ion_identity_networking.relations.IonNetRelationsModule"/>
      <MenuItem text="Formula prediction on ion identities" onAction="#runModule"
        userData="io.github.mzmine.modules.dataprocessing.id_ion_identity_networking.formula.prediction.FormulaPredictionIonNetworkModule"/>
      <MenuItem text="Average formulas" onAction="#runModule"
        userData="io.github.mzmine.modules.dataprocessing.id_ion_identity_networking.formula.createavgformulas.CreateAvgNetworkFormulasModule"/>
      <MenuItem text="Check MS/MS ion identities" onAction="#runModule"
        userData="io.github.mzmine.modules.dataprocessing.id_ion_identity_networking.checkmsms.IonNetworkMSMSCheckModule"/>
      <MenuItem text="Clear ion identities" onAction="#runModule"
        userData="io.github.mzmine.modules.dataprocessing.id_ion_identity_networking.clearionids.ClearIonIdentitiesModule"/>
      <MenuItem text="Annotate Isomers" onAction="#runModule"
        userData="io.github.mzmine.modules.dataprocessing.filter_interestingfeaturefinder.AnnotateIsomersModule"/>
      <MenuItem text="CliqueMS group (unfinished)" onAction="#runModule"
        userData="io.github.mzmine.modules.dataprocessing.id_cliquems.CliqueMSModule"/>
    </Menu>

    <Menu text="Spectral deconvolution (GC)">
      <MenuItem text="Hierarchical clustering"
        onAction="#runModule"
        userData="io.github.mzmine.modules.dataprocessing.adap_hierarchicalclustering.ADAPHierarchicalClusteringModule"/>
      <MenuItem text="Multivariate curve resolution"
        onAction="#runModule"
        userData="io.github.mzmine.modules.dataprocessing.adap_mcr.ADAPMultivariateCurveResolutionModule"/>
    </Menu>

    <Menu text="Feature list filtering">
      <MenuItem text="Duplicate feature filter"
        onAction="#runModule"
        userData="io.github.mzmine.modules.dataprocessing.filter_duplicatefilter.DuplicateFilterModule"/>
      <MenuItem text="Feature list rows filter"
        onAction="#runModule"
        userData="io.github.mzmine.modules.dataprocessing.filter_rowsfilter.RowsFilterModule"/>
      <MenuItem text="Feature filter" onAction="#runModule"
        userData="io.github.mzmine.modules.dataprocessing.filter_featurefilter.FeatureFilterModule"/>
      <MenuItem text="Peak comparison rows filter"
        onAction="#runModule"
        userData="io.github.mzmine.modules.dataprocessing.filter_peakcomparisonrowfilter.PeakComparisonRowFilterModule"/>
      <MenuItem text="Neutral loss filter" onAction="#runModule"
        userData="io.github.mzmine.modules.dataprocessing.filter_neutralloss.NeutralLossFilterModule"/>
      <MenuItem onAction="#runModule" text="mobility-m/z region filter"
        userData="io.github.mzmine.modules.dataprocessing.filter_mobilitymzregionextraction.MobilityMzRegionExtractionModule"/>
      <MenuItem text="Feature list blank subtraction" onAction="#runModule"
        userData="io.github.mzmine.modules.dataprocessing.filter_blanksubtraction.FeatureListBlankSubtractionModule"/>
    </Menu>

    <Menu text="Alignment">
      <MenuItem text="Join aligner" onAction="#runModule"
        userData="io.github.mzmine.modules.dataprocessing.align_join.JoinAlignerModule"/>
      <MenuItem text="Merge lists" onAction="#runModule"
        userData="io.github.mzmine.modules.dataprocessing.align_append_rows.MergeAlignerModule"/>
      <MenuItem text="RANSAC aligner" onAction="#runModule"
        userData="io.github.mzmine.modules.dataprocessing.align_ransac.RansacAlignerModule"/>
      <MenuItem text="Hierarchical aligner (GC)"
        onAction="#runModule"
        userData="io.github.mzmine.modules.dataprocessing.align_hierarchical.HierarAlignerGcModule"/>
      <MenuItem text="ADAP aligner (GC)" onAction="#runModule"
        userData="io.github.mzmine.modules.dataprocessing.align_adap3.ADAP3AlignerModule"/>
    </Menu>

    <Menu text="Gap filling">
      <MenuItem text="Peak finder" onAction="#runModule"
        userData="io.github.mzmine.modules.dataprocessing.gapfill_peakfinder.multithreaded.MultiThreadPeakFinderModule"/>
      <MenuItem text="Same RT and m/z range gap filler"
        onAction="#runModule"
        userData="io.github.mzmine.modules.dataprocessing.gapfill_samerange.SameRangeGapFillerModule"/>
    </Menu>

    <Menu text="Normalization">
      <MenuItem text="Retention time calibration"
        onAction="#runModule"
        userData="io.github.mzmine.modules.dataprocessing.norm_rtcalibration.RTCalibrationModule"/>
      <MenuItem text="Linear normalizer" onAction="#runModule"
        userData="io.github.mzmine.modules.dataprocessing.norm_linear.LinearNormalizerModule"/>
      <MenuItem text="Standard compound normalizer"
        onAction="#runModule"
        userData="io.github.mzmine.modules.dataprocessing.norm_standardcompound.StandardCompoundNormalizerModule"/>
    </Menu>

    <Menu text="Annotation">
      <Menu text="Search precursor mass">
        <MenuItem text="Local compound database (CSV) search"
          onAction="#runModule"
          userData="io.github.mzmine.modules.dataprocessing.id_localcsvsearch.LocalCSVDatabaseSearchModule"/>
        <MenuItem text="Online compound database search"
          onAction="#runModule"
          userData="io.github.mzmine.modules.dataprocessing.id_onlinecompounddb.OnlineDBSearchModule"/>
        <MenuItem
          text="Precursor search in spectral libraries"
          onAction="#runModule"
          userData="io.github.mzmine.modules.dataprocessing.id_precursordbsearch.PrecursorDBSearchModule"/>
      </Menu>

      <Menu text="Search spectra">
        <MenuItem onAction="#runModule"
          text="Import spectral libraries"
          userData="io.github.mzmine.modules.io.import_spectral_library.SpectralLibraryImportModule"/>
        <MenuItem text="Spectral library search"
          onAction="#runModule"
          userData="io.github.mzmine.modules.dataprocessing.id_spectral_library_match.SpectralLibrarySearchModule"/>
        <MenuItem text="NIST MS search" onAction="#runModule"
          userData="io.github.mzmine.modules.dataprocessing.id_nist.NistMsSearchModule"/>
        <MenuItem text="Chemical formula prediction"
          onAction="#runModule"
          userData="io.github.mzmine.modules.dataprocessing.id_formulapredictionfeaturelist.FormulaPredictionFeatureListModule"/>
        <MenuItem text="Lipid annotation" onAction="#runModule"
          userData="io.github.mzmine.modules.dataprocessing.id_lipididentification.LipidSearchModule"/>
        <MenuItem text="MS2 similarity search"
          onAction="#runModule"
          userData="io.github.mzmine.modules.dataprocessing.id_ms2search.Ms2SearchModule"/>
<<<<<<< HEAD
        <MenuItem text="SIRIUS / CSI-FingerID"
          onAction="#runModule"
          userData="io.github.mzmine.modules.dataprocessing.id_sirius.SiriusIdentificationModule"/>
        <MenuItem
          text="Rate compound annotations (Sirius)"
          onAction="#runModule"
          userData="io.github.mzmine.modules.dataprocessing.id_sirius_cli.sirius_bridge.SiriusRatingModule"/>
        <MenuItem text="Import annotations from Sirius project" onAction="#runModule"
          userData="io.github.mzmine.modules.dataprocessing.id_sirius_cli.sirius_import.SiriusResultsImportModule"/>
=======
>>>>>>> 4a551d52
      </Menu>

      <SeparatorMenuItem/>
      <MenuItem text="Clear feature list annotations"
        onAction="#runModule"
        userData="io.github.mzmine.modules.dataprocessing.filter_clearannotations.ClearFeatureAnnotationsModule"/>
    </Menu>

    <!--<Menu text="Data analysis">
      <Menu text="Bubble plots">
        <MenuItem text="Coefficient of variation (CV) plot"
          onAction="#runModule"
          userData="io.github.mzmine.modules.dataanalysis.bubbleplots.cvplot.CVPlotModule"/>
        <MenuItem text="Logratio plot" onAction="#runModule"
          userData="io.github.mzmine.modules.dataanalysis.bubbleplots.logratioplot.LogratioPlotModule"/>
      </Menu>
      <Menu text="Dimensionality reduction">
        <MenuItem text="Principal component analysis (PCA)"
          onAction="#runModule"
          userData="io.github.mzmine.modules.dataanalysis.projectionplots.PCAPlotModule"/>
        <MenuItem text="Curvilinear distance analysis (CDA)"
          onAction="#runModule"
          userData="io.github.mzmine.modules.dataanalysis.projectionplots.CDAPlotModule"/>
        <MenuItem text="Sammon's projection" onAction="#runModule"
          userData="io.github.mzmine.modules.dataanalysis.projectionplots.SammonsPlotModule"/>
      </Menu>
      <MenuItem text="Clustering" onAction="#runModule"
        userData="io.github.mzmine.modules.dataanalysis.clustering.ClusteringModule"/>
      <MenuItem text="Heat map plot" onAction="#runModule"
        userData="io.github.mzmine.modules.dataanalysis.heatmaps.HeatMapModule"/>
      <MenuItem text="One-way ANOVA" onAction="#runModule"
        userData="io.github.mzmine.modules.dataanalysis.anova.AnovaModule"/>
    </Menu>-->
  </Menu>

  <!-- VISUALIZATION -->
  <Menu text="Visualization">
    <MenuItem text="Raw data overview" onAction="#runModule"
      userData="io.github.mzmine.modules.visualization.rawdataoverview.RawDataOverviewModule"/>
    <MenuItem onAction="#runModule" text="Ion mobility raw data overview"
      userData="io.github.mzmine.modules.visualization.rawdataoverviewims.IMSRawDataOverviewModule"/>
    <MenuItem onAction="#runModule" text="Image viewer"
      userData="io.github.mzmine.modules.visualization.image.ImageVisualizerModule"/>

    <SeparatorMenuItem/>

    <MenuItem text="MS spectrum" onAction="#runModule"
      userData="io.github.mzmine.modules.visualization.spectra.simplespectra.SpectraVisualizerModule"/>
    <MenuItem text="Chromatogram plot" onAction="#runModule"
      userData="io.github.mzmine.modules.visualization.chromatogram.ChromatogramVisualizerModule"/>
    <MenuItem text="2D plot" onAction="#runModule"
      userData="io.github.mzmine.modules.visualization.twod.TwoDVisualizerModule"/>
    <MenuItem text="3D plot" onAction="#runModule"
      userData="io.github.mzmine.modules.visualization.fx3d.Fx3DVisualizerModule"/>
    <MenuItem onAction="#showMSnTreeTab" text="MS(n) spectra tree"
      userData="io.github.mzmine.modules.visualization.spectra.msn_tree.MSnTreeVisualizerModule"/>

    <SeparatorMenuItem/>

    <MenuItem onAction="#runModule" text="MS/MS scatter plot"
      userData="io.github.mzmine.modules.visualization.msms.MsMsVisualizerModule"/>
    <MenuItem onAction="#runModule" text="Feature networking"
      userData="io.github.mzmine.modules.visualization.networking.AnnotationNetworkModule"/>
    <MenuItem onAction="#runModule" text="Correlated features Δm/z histogram"
      userData="io.github.mzmine.modules.visualization.mzhistogram.CorrelatedFeaturesMzHistogramModule"/>
    <MenuItem onAction="#runModule"
      text="Correlation coefficient histogram (grouped feature shapes)"
      userData="io.github.mzmine.modules.visualization.histo_feature_correlation.FeatureCorrelationHistogramModule"/>

    <SeparatorMenuItem/>

    <MenuItem text="m/z scan histogram" onAction="#runModule"
      userData="io.github.mzmine.modules.visualization.mzhistogram.ScanMzHistogramModule"/>

    <SeparatorMenuItem/>

    <MenuItem text="Scatter plot" onAction="#runModule"
      userData="io.github.mzmine.modules.visualization.scatterplot.ScatterPlotVisualizerModule"/>
    <MenuItem text="Histogram plot" onAction="#runModule"
      userData="io.github.mzmine.modules.visualization.histogram.HistogramVisualizerModule"/>
    <MenuItem text="Feature intensity plot" onAction="#runModule"
      userData="io.github.mzmine.modules.visualization.intensityplot.IntensityPlotModule"/>
    <MenuItem text="Kendrick mass plot" onAction="#runModule"
      userData="io.github.mzmine.modules.visualization.kendrickmassplot.KendrickMassPlotModule"/>
    <MenuItem text="Van Krevelen diagram" onAction="#runModule"
      userData="io.github.mzmine.modules.visualization.vankrevelendiagram.VanKrevelenDiagramModule"/>

  </Menu>

  <!-- TOOLS -->
  <Menu text="Tools">
    <MenuItem text="Isotope pattern preview"
      onAction="#runModule"
      userData="io.github.mzmine.modules.tools.isotopepatternpreview.IsotopePatternPreviewModule"/>
    <MenuItem text="Kovats index extraction"
      onAction="#runModule"
      userData="io.github.mzmine.modules.tools.kovats.KovatsIndexExtractionModule"/>
    <MenuItem text="Calculate quality parameters"
      onAction="#runModule"
      userData="io.github.mzmine.modules.tools.qualityparameters.QualityParametersModule"/>
  </Menu>

  <Menu text="Processing wizard">
    <MenuItem text="LC-MS / LC-IMS-MS workflow" onAction="#showWizardTab"
      userData="io.github.mzmine.modules.tools.batchwizard.BatchWizardModule">
      <accelerator>
        <KeyCodeCombination alt="UP" code="W"
          control="UP" meta="UP" shift="UP" shortcut="DOWN"/>
      </accelerator>
    </MenuItem>
  </Menu>

  <!-- WINDOWS -->
  <WindowsMenu/>

  <!-- HELP -->
  <Menu text="Help">
    <MenuItem text="About MZmine" onAction="#showAbout"/>
    <MenuItem text="Open documentation (MZmine 3)" onAction="#openLink"
      userData="https://mzmine.github.io/mzmine_documentation/"/>
    <MenuItem text="Open documentation (MZmine 2)" onAction="#openLink"
      userData="http://mzmine.github.io/documentation.html"/>
    <MenuItem text="Support" onAction="#openLink"
      userData="http://mzmine.github.io/support.html"/>
    <MenuItem text="Open introduction tab" onAction="#handleAddIntroductionTab"/>
    <SeparatorMenuItem/>
    <MenuItem text="Check for updates" onAction="#versionCheck"/>
    <SeparatorMenuItem/>
    <MenuItem text="Show log file" onAction="#handleShowLogFile"/>
    <MenuItem text="Report a problem" onAction="#openLink"
      userData="https://github.com/mzmine/mzmine3/issues"/>

  </Menu>

</MenuBar>
<|MERGE_RESOLUTION|>--- conflicted
+++ resolved
@@ -1,7 +1,7 @@
 <?xml version="1.0" encoding="UTF-8"?>
 
 <!--
-  ~ Copyright 2006-2020 The MZmine Development Team
+  ~ Copyright 2006-2021 The MZmine Development Team
   ~
   ~ This file is part of MZmine.
   ~
@@ -10,12 +10,11 @@
   ~ License, or (at your option) any later version.
   ~
   ~ MZmine is distributed in the hope that it will be useful, but WITHOUT ANY WARRANTY; without even
-  ~ the implied warranty of MERCHANTABILITY or FITNESS FOR A PARTICULAR PURPOSE. See the GNU General
-  ~ Public License for more details.
+  ~ the implied warranty of MERCHANTABILITY or FITNESS FOR A PARTICULAR PURPOSE. See the GNU
+  ~ General Public License for more details.
   ~
   ~ You should have received a copy of the GNU General Public License along with MZmine; if not,
-  ~ write to the Free Software Foundation, Inc., 51 Franklin St, Fifth Floor, Boston, MA 02110-1301
-  ~ USA
+  ~ write to the Free Software Foundation, Inc., 51 Franklin St, Fifth Floor, Boston, MA 02110-1301 USA.
   ~
   -->
 
@@ -448,18 +447,12 @@
         <MenuItem text="MS2 similarity search"
           onAction="#runModule"
           userData="io.github.mzmine.modules.dataprocessing.id_ms2search.Ms2SearchModule"/>
-<<<<<<< HEAD
-        <MenuItem text="SIRIUS / CSI-FingerID"
-          onAction="#runModule"
-          userData="io.github.mzmine.modules.dataprocessing.id_sirius.SiriusIdentificationModule"/>
         <MenuItem
           text="Rate compound annotations (Sirius)"
           onAction="#runModule"
           userData="io.github.mzmine.modules.dataprocessing.id_sirius_cli.sirius_bridge.SiriusRatingModule"/>
         <MenuItem text="Import annotations from Sirius project" onAction="#runModule"
           userData="io.github.mzmine.modules.dataprocessing.id_sirius_cli.sirius_import.SiriusResultsImportModule"/>
-=======
->>>>>>> 4a551d52
       </Menu>
 
       <SeparatorMenuItem/>
