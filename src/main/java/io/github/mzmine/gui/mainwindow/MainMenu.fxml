<?xml version="1.0" encoding="UTF-8"?>

<!--
  ~ Copyright (c) 2004-2023 The MZmine Development Team
  ~
  ~ Permission is hereby granted, free of charge, to any person
  ~ obtaining a copy of this software and associated documentation
  ~ files (the "Software"), to deal in the Software without
  ~ restriction, including without limitation the rights to use,
  ~ copy, modify, merge, publish, distribute, sublicense, and/or sell
  ~ copies of the Software, and to permit persons to whom the
  ~ Software is furnished to do so, subject to the following
  ~ conditions:
  ~
  ~ The above copyright notice and this permission notice shall be
  ~ included in all copies or substantial portions of the Software.
  ~
  ~ THE SOFTWARE IS PROVIDED "AS IS", WITHOUT WARRANTY OF ANY KIND,
  ~ EXPRESS OR IMPLIED, INCLUDING BUT NOT LIMITED TO THE WARRANTIES
  ~ OF MERCHANTABILITY, FITNESS FOR A PARTICULAR PURPOSE AND
  ~ NONINFRINGEMENT. IN NO EVENT SHALL THE AUTHORS OR COPYRIGHT
  ~ HOLDERS BE LIABLE FOR ANY CLAIM, DAMAGES OR OTHER LIABILITY,
  ~ WHETHER IN AN ACTION OF CONTRACT, TORT OR OTHERWISE, ARISING
  ~ FROM, OUT OF OR IN CONNECTION WITH THE SOFTWARE OR THE USE OR
  ~ OTHER DEALINGS IN THE SOFTWARE.
  -->
<?import io.github.mzmine.util.javafx.WindowsMenu?>
<?import javafx.scene.control.Menu?>
<?import javafx.scene.control.MenuBar?>
<?import javafx.scene.control.MenuItem?>
<?import javafx.scene.control.SeparatorMenuItem?>
<?import javafx.scene.input.KeyCodeCombination?>
<MenuBar useSystemMenuBar="true"
  xmlns="http://javafx.com/javafx/8" xmlns:fx="http://javafx.com/fxml/1"
  fx:controller="io.github.mzmine.gui.mainwindow.MainMenuController">

  <Menu onShowing="#fillRecentProjects" text="Project">
    <Menu text="Open recent project..." fx:id="recentProjectsMenu"/>
    <MenuItem fx:id="openProject" text="Open project" onAction="#runModule"
      userData="io.github.mzmine.modules.io.projectload.ProjectLoadModule">
      <accelerator>
        <KeyCodeCombination alt="UP" code="O"
          control="UP" meta="UP" shift="UP" shortcut="DOWN"/>
      </accelerator>
    </MenuItem>
    <MenuItem onAction="#runModule" text="Save project"
      userData="io.github.mzmine.modules.io.projectsave.ProjectSaveModule"
      fx:id="saveProject">
      <accelerator>
        <KeyCodeCombination alt="UP" code="S"
          control="UP" meta="UP" shift="UP" shortcut="DOWN"/>
      </accelerator>
    </MenuItem>
    <MenuItem onAction="#runModule" text="Save project as"
      userData="io.github.mzmine.modules.io.projectsave.ProjectSaveAsModule"
      fx:id="saveProjectAs">
      <accelerator>
        <KeyCodeCombination alt="UP" code="S"
          control="UP" meta="UP" shift="DOWN" shortcut="DOWN"/>
      </accelerator>
    </MenuItem>
    <MenuItem onAction="#closeProject" text="Close project" fx:id="closeProject">
      <accelerator>
        <KeyCodeCombination alt="UP" code="Q"
          control="UP" meta="UP" shift="DOWN" shortcut="DOWN"/>
      </accelerator>
    </MenuItem>

    <SeparatorMenuItem/>

    <MenuItem text="Batch mode" onAction="#runModule"
      userData="io.github.mzmine.modules.batchmode.BatchModeModule">
      <accelerator>
        <KeyCodeCombination alt="UP" code="B"
          control="UP" meta="UP" shift="UP" shortcut="DOWN"/>
      </accelerator>
    </MenuItem>

    <SeparatorMenuItem/>
    <MenuItem text="Sample metadata"
      onAction="#setSampleMetadata">
      <accelerator>
        <KeyCodeCombination alt="UP" code="M"
          control="UP" meta="UP" shift="UP" shortcut="DOWN"/>
      </accelerator>
    </MenuItem>

    <SeparatorMenuItem/>
    <MenuItem onAction="#setPreferences" text="Set preferences">
      <accelerator>
        <KeyCodeCombination alt="UP" code="P"
          control="UP" meta="UP" shift="UP" shortcut="DOWN"/>
      </accelerator>
    </MenuItem>

    <SeparatorMenuItem/>
    <MenuItem text="Save MZmine parameters" onAction="#runModule"
      userData=""/>
    <MenuItem text="Load MZmine parameters" onAction="#runModule"
      userData=""/>

    <SeparatorMenuItem/>
    <MenuItem text="Exit" onAction="#exitApplication"/>
  </Menu>


  <!-- RAW DATA METHODS -->
  <Menu text="Raw data methods">
    <Menu text="Raw data import">
      <MenuItem onAction="#runModule" text="Import MS data"
        userData="io.github.mzmine.modules.io.import_rawdata_all.AllSpectralDataImportModule">
        <accelerator>
          <KeyCodeCombination alt="UP" code="I"
            control="UP" meta="UP" shift="UP" shortcut="DOWN"/>
        </accelerator>
      </MenuItem>
      <SeparatorMenuItem/>

      <MenuItem onAction="#runModule" text="mzML"
        userData="io.github.mzmine.modules.io.import_rawdata_mzml.MSDKmzMLImportModule"/>
      <MenuItem onAction="#runModule" text="imzML"
        userData="io.github.mzmine.modules.io.import_rawdata_imzml.ImzMLImportModule"/>
      <MenuItem onAction="#runModule" text="netCDF"
        userData="io.github.mzmine.modules.io.import_rawdata_netcdf.NetCDFImportModule"/>
      <MenuItem onAction="#runModule" text="mzXML"
        userData="io.github.mzmine.modules.io.import_rawdata_mzxml.MzXMLImportModule"/>
      <MenuItem onAction="#runModule" text="mzData"
        userData="io.github.mzmine.modules.io.import_rawdata_mzdata.MzDataImportModule"/>
      <MenuItem onAction="#runModule" text="aird"
        userData="io.github.mzmine.modules.io.import_rawdata_aird.AirdImportModule"/>
      <SeparatorMenuItem/>

      <MenuItem onAction="#runModule" text="Thermo RAW"
        userData="io.github.mzmine.modules.io.import_rawdata_thermo_raw.ThermoRawImportModule"/>
      <MenuItem onAction="#runModule" text="Waters RAW"
        userData="io.github.mzmine.modules.io.import_rawdata_waters_raw.WatersRawImportModule"/>
      <MenuItem onAction="#runModule" text="Bruker TDF"
        userData="io.github.mzmine.modules.io.import_rawdata_bruker_tdf.TDFImportModule"/>
      <MenuItem onAction="#runModule" text="Bruker TSF"
        userData="io.github.mzmine.modules.io.import_rawdata_bruker_tsf.TSFImportModule"/>
      <MenuItem onAction="#runModule" text="ZIP / gzip"
        userData="io.github.mzmine.modules.io.import_rawdata_zip.ZipImportModule"/>
      <MenuItem onAction="#runModule" text="Import spectral libraries"
        userData="io.github.mzmine.modules.io.import_spectral_library.SpectralLibraryImportModule"/>
      <MenuItem onAction="#runModule" text="Spectral library to feature list"
        userData="io.github.mzmine.modules.dataprocessing.id_spectral_library_match.library_to_featurelist.SpectralLibraryToFeatureListModule"/>
      <SeparatorMenuItem/>

      <MenuItem onAction="#runModule" text="ICP-MS CSV"
        userData="io.github.mzmine.modules.io.import_rawdata_icpms_csv.IcpMsCVSImportModule"/>
      <accelerator>
        <KeyCodeCombination alt="UP" code="I" control="UP" meta="UP" shift="UP" shortcut="DOWN"/>
      </accelerator>

    </Menu>


    <Menu text="Raw data export">
      <MenuItem text="mzML"
        onAction="#runModule"
        userData="io.github.mzmine.modules.io.export_rawdata_mzml.MzMLExportModule"/>
      <MenuItem text="netCDF"
        onAction="#runModule"
        userData="io.github.mzmine.modules.io.export_rawdata_netcdf.NetCDFExportModule"/>
      <MenuItem text="Export scans mgf, txt, msp and mzML"
        onAction="#runModule"
        userData="io.github.mzmine.modules.io.export_scans.ExportScansFromRawFilesModule"/>
      <MenuItem text="Extract scans to CSV file"
        onAction="#runModule"
        userData="io.github.mzmine.modules.io.export_scans.ExportScansModule"/>
      <MenuItem text="Export MSn trees" onAction="#runModule"
        userData="io.github.mzmine.modules.io.export_msn_tree.MSnTreeExportModule"/>
    </Menu>
    <Menu text="Raw data filtering">
      <MenuItem text="Scan by scan filtering"
        onAction="#runModule"
        userData="io.github.mzmine.modules.dataprocessing.filter_scanfilters.ScanFiltersModule"/>
      <MenuItem text="Crop filter" onAction="#runModule"
        userData="io.github.mzmine.modules.dataprocessing.filter_cropfilter.CropFilterModule"/>
      <MenuItem text="Baseline correction" onAction="#runModule"
        userData="io.github.mzmine.modules.dataprocessing.filter_baselinecorrection.BaselineCorrectionModule"/>
      <MenuItem text="Align scans (MS1)" onAction="#runModule"
        userData="io.github.mzmine.modules.dataprocessing.filter_alignscans.AlignScansModule"/>
      <MenuItem text="Scan smoothing (MS1)" onAction="#runModule"
        userData="io.github.mzmine.modules.dataprocessing.filter_scansmoothing.ScanSmoothingModule"/>
      <MenuItem text="Denormalize scans (multiply by inject time)" onAction="#runModule"
        userData="io.github.mzmine.modules.dataprocessing.featdet_denormalize_by_inject_time.DenormalizeScansMultiplyByInjectTimeModule"/>
      <MenuItem text="Split MALDI spots to raw data files" onAction="#runModule"
        userData="io.github.mzmine.modules.dataprocessing.filter_maldipseudofilegenerator.MaldiPseudoFileGeneratorModule"/>
    </Menu>

    <Menu text="Mass detection">
      <MenuItem text="Mass detection" onAction="#runModule"
        userData="io.github.mzmine.modules.dataprocessing.featdet_massdetection.MassDetectionModule"/>
      <MenuItem onAction="#runModule"
        text="FTMS shoulder peak filter"
        userData="io.github.mzmine.modules.dataprocessing.featdet_shoulderpeaksfilter.ShoulderPeaksFilterModule"/>
      <MenuItem onAction="#runModule" text="Scan signal removal"
        userData="io.github.mzmine.modules.dataprocessing.filter_scan_signals.ScanSignalRemovalModule"/>
      <MenuItem onAction="#runModule"
        text="Mass calibration"
        userData="io.github.mzmine.modules.dataprocessing.featdet_masscalibration.MassCalibrationModule"/>
    </Menu>

    <Menu text="File merging">
      <MenuItem text="Raw data file merging" onAction="#runModule"
        userData="io.github.mzmine.modules.dataprocessing.filter_merge.RawFileMergeModule"/>
      <MenuItem text="Mobility scan merging" onAction="#runModule"
        userData="io.github.mzmine.modules.dataprocessing.featdet_mobilityscanmerger.MobilityScanMergerModule"/>
    </Menu>

  </Menu>


  <Menu text="Feature detection">
    <Menu text="LC-MS">
      <MenuItem onAction="#runModule" text="ADAP chromatogram builder"
        userData="io.github.mzmine.modules.dataprocessing.featdet_adapchromatogrambuilder.ModularADAPChromatogramBuilderModule"/>
      <MenuItem text="GridMass" onAction="#runModule"
        userData="io.github.mzmine.modules.dataprocessing.featdet_gridmass.GridMassModule"/>
      <MenuItem onAction="#runModule"
        text="Targeted feature detection"
        userData="io.github.mzmine.modules.dataprocessing.featdet_targeted.TargetedFeatureDetectionModule"/>
    </Menu>
    <Menu text="GC-MS">
          <MenuItem onAction="#runModule" text="ADAP chromatogram builder"
            userData="io.github.mzmine.modules.dataprocessing.featdet_adapchromatogrambuilder.ModularADAPChromatogramBuilderModule"/>
    </Menu>
    <Menu text="LC-IMS-MS">
      <MenuItem onAction="#runModule"
        text="Ion mobility trace builder"
        userData="io.github.mzmine.modules.dataprocessing.featdet_ionmobilitytracebuilder.IonMobilityTraceBuilderModule"/>
      <MenuItem onAction="#runModule"
        text="Recursive IMS builder"
        userData="io.github.mzmine.modules.dataprocessing.featdet_recursiveimsbuilder.RecursiveIMSBuilderModule"/>
      <MenuItem onAction="#runModule"
        text="Ims expander"
        userData="io.github.mzmine.modules.dataprocessing.featdet_imsexpander.ImsExpanderModule"/>
    </Menu>
    <Menu text="Imaging">
      <MenuItem onAction="#runModule"
        text="Image builder"
        userData="io.github.mzmine.modules.dataprocessing.featdet_imagebuilder.ImageBuilderModule"/>
      <MenuItem onAction="#runModule"
        text="Dried droplet MALDI"
        userData="io.github.mzmine.modules.dataprocessing.featdet_maldispotfeaturedetection.MaldiSpotFeatureDetectionModule"/>
    </Menu>
    <Menu text="MSn">
      <MenuItem onAction="#runModule"
        text="MSn tree feature list builder"
        userData="io.github.mzmine.modules.dataprocessing.featdet_msn_tree.MsnTreeFeatureDetectionModule"/>
      <MenuItem onAction="#runModule"
        text="MSn feature list builder"
        userData="io.github.mzmine.modules.dataprocessing.featdet_msn.MsnFeatureDetectionModule"/>
    </Menu>
    <Menu text="SRM">
      <MenuItem onAction="#runModule"
        text="SRM feature list builder (TODO)" userData="TODO"/>
    </Menu>

    <SeparatorMenuItem/>

    <MenuItem text="Smoothing"
      onAction="#runModule"
      userData="io.github.mzmine.modules.dataprocessing.featdet_smoothing.SmoothingModule"/>

    <Menu text="Chromatogram resolving">
      <MenuItem text="Local minimum resolver" onAction="#runModule"
        userData="io.github.mzmine.modules.dataprocessing.featdet_chromatogramdeconvolution.minimumsearch.MinimumSearchFeatureResolverModule"/>
      <MenuItem text="ADAP resolver" onAction="#runModule"
        userData="io.github.mzmine.modules.dataprocessing.featdet_chromatogramdeconvolution.ADAPpeakpicking.AdapResolverModule"/>
      <MenuItem text="Baseline resolver" onAction="#runModule"
        userData="io.github.mzmine.modules.dataprocessing.featdet_chromatogramdeconvolution.baseline.BaselineFeatureResolverModule"/>
      <MenuItem text="CentWave resolver" onAction="#runModule"
        userData="io.github.mzmine.modules.dataprocessing.featdet_chromatogramdeconvolution.centwave.CentWaveResolverModule"/>
      <MenuItem text="Noise amplitude resolver" onAction="#runModule"
        userData="io.github.mzmine.modules.dataprocessing.featdet_chromatogramdeconvolution.noiseamplitude.NoiseAmplitudeResolverModule"/>
      <MenuItem text="Savitzky Golay resolver" onAction="#runModule"
        userData="io.github.mzmine.modules.dataprocessing.featdet_chromatogramdeconvolution.savitzkygolay.SavitzkyGolayResolverModule"/>
    </Menu>

    <MenuItem onAction="#runModule"
      text="Mobilogram binning"
      userData="io.github.mzmine.modules.dataprocessing.featdet_mobilogram_summing.MobilogramBinningModule"/>

    <SeparatorMenuItem/>

  </Menu>

  <!-- FEATURE LIST METHODS -->
  <Menu text="Feature list methods">
<!--    <Menu text="Import feature list">-->
<!--      <MenuItem text="mzTab-m" onAction="#runModule"-->
<!--        userData="io.github.mzmine.modules.io.import_features_mztabm.MZTabmImportModule"/>-->
<!--      <MenuItem text="csv" onAction="#runModule"-->
<!--        userData="io.github.mzmine.modules.io.import_features_csv.CsvImportModule"/>-->
<!--    </Menu>-->

    <Menu text="Export feature list">
      <Menu text="Graphics">
        <MenuItem text="Annotations graphics export (pdf, png)" onAction="#runModule"
          userData="io.github.mzmine.modules.io.export_features_all_speclib_matches.ExportAllIdsGraphicalModule"/>
      </Menu>

      <MenuItem text="CSV" onAction="#runModule"
        userData="io.github.mzmine.modules.io.export_features_csv.CSVExportModularModule"/>
      <MenuItem text="Export compound annotations to csv" onAction="#runModule"
                userData="io.github.mzmine.modules.io.export_compoundAnnotations_csv.CompoundAnnotationsCSVExportModule"/>
      <MenuItem text="CSV (legacy MZmine 2)" onAction="#runModule"
        userData="io.github.mzmine.modules.io.export_features_csv_legacy.LegacyCSVExportModule"/>
      <MenuItem text="Venn diagram export" onAction="#runModule"
        userData="io.github.mzmine.modules.io.export_features_venn.VennExportModule"/>
      <MenuItem text="Statistics export (MetaboAnalyst)" onAction="#runModule"
        userData="io.github.mzmine.modules.io.export_features_metaboanalyst.MetaboAnalystExportModule"/>
      <MenuItem text="mzTab-m" onAction="#runModule"
        userData="io.github.mzmine.modules.io.export_features_mztabm.MZTabmExportModule"/>
      <MenuItem text="SQL Database" onAction="#runModule"
        userData="io.github.mzmine.modules.io.export_features_sql.SQLExportModule"/>
      <MenuItem text="MSP file (ADAP)" onAction="#runModule"
        userData="io.github.mzmine.modules.io.export_features_msp.AdapMspExportModule"/>
      <MenuItem text="MGF file (ADAP)" onAction="#runModule"
        userData="io.github.mzmine.modules.io.export_features_mgf.AdapMgfExportModule"/>
      <MenuItem text="Molecular networking files (e.g., GNPS, FBMN, IIMN, MetGem)" onAction="#runModule"
        userData="io.github.mzmine.modules.io.export_features_gnps.fbmn.GnpsFbmnExportAndSubmitModule"/>
      <MenuItem text="GNPS-GC-MS (with ADAP)"
        onAction="#runModule"
        userData="io.github.mzmine.modules.io.export_features_gnps.gc.GnpsGcExportAndSubmitModule"/>
      <MenuItem text="SIRIUS / CSI-FingerID" onAction="#runModule"
        userData="io.github.mzmine.modules.io.export_features_sirius.SiriusExportModule"/>
      <MenuItem text="Export feature networks to csv" onAction="#runModule"
        userData="io.github.mzmine.modules.dataprocessing.group_metacorrelate.export.ExportCorrAnnotationModule"/>
      <MenuItem text="Export spectral networks to graphml (FBMN/IIMN)" onAction="#runModule"
        userData="io.github.mzmine.modules.io.export_network_graphml.NetworkGraphMlExportModule"/>
      <MenuItem text="Spectral library batch generation" onAction="#runModule"
        userData="io.github.mzmine.modules.io.spectraldbsubmit.batch.LibraryBatchGenerationModule"/>
      <MenuItem text="Export to GNPS batch library submission" onAction="#runModule"
        userData="io.github.mzmine.modules.io.export_library_gnps_batch.GNPSLibraryBatchExportModule"/>
      <MenuItem text="FeatureML" onAction="#runModule"
        userData="io.github.mzmine.modules.io.export_features_featureML.FeatureMLExportModularModule"/>
<<<<<<< HEAD
      <MenuItem text="RepoRT entries" onAction="#runModule"
        userData="io.github.mzmine.modules.io.export_repo_rt.RepoRtAnnotationsExportModule"/>
=======
        <MenuItem text="CCSBase export" onAction="#runModule"
                userData="io.github.mzmine.modules.io.export_ccsbase.CcsBaseExportModule"/>
>>>>>>> ed685549
    </Menu>

    <Menu text="Processing">
      <MenuItem onAction="#runModule" text="Assign MS2 to features"
        userData="io.github.mzmine.modules.dataprocessing.filter_groupms2.GroupMS2Module"/>
      <MenuItem onAction="#runModule" text="Assign DIA pseudo spectra to features (experimental)"
        userData="io.github.mzmine.modules.dataprocessing.filter_diams2.DiaMs2CorrModule"/>
      <MenuItem onAction="#runModule" text="Assign MALDI MS2 to features"
        userData="io.github.mzmine.modules.dataprocessing.filter_maldigroupms2.MaldiGroupMS2Module"/>
      <MenuItem onAction="#runModule" text="Refine IMS-MS2 spectra"
        userData="io.github.mzmine.modules.dataprocessing.filter_ims_msms_refinement.ImsMs2RefinementModule"/>
      <MenuItem onAction="#runModule" text="Refine fragmentation scans of features"
        userData="io.github.mzmine.modules.dataprocessing.filter_groupms2_refine.GroupedMs2RefinementModule"/>
      <MenuItem onAction="#runModule" text="Precursor purity checker (chimerity)"
        userData="io.github.mzmine.modules.dataanalysis.spec_chimeric_precursor.PrecursorPurityCheckerModule"/>
      <MenuItem onAction="#runModule" text="Score intra-row purity by MS2 similarity"
        userData="io.github.mzmine.modules.dataanalysis.feat_ms2_similarity_intra.IntraFeatureRowMs2SimilarityModule"/>
      <MenuItem onAction="#runModule"
        text="Internal reference CCS calibration"
        userData="io.github.mzmine.modules.dataprocessing.id_ccscalibration.reference.ReferenceCCSCalibrationModule"/>
      <MenuItem onAction="#runModule"
        text="External CCS calibration"
        userData="io.github.mzmine.modules.dataprocessing.id_ccscalibration.external.ExternalCCSCalibrationModule"/>
      <MenuItem onAction="#runModule"
        text="Calculate CCS values"
        userData="io.github.mzmine.modules.dataprocessing.id_ccscalc.CCSCalcModule"/>
    </Menu>

    <Menu text="Isotopes">
      <MenuItem onAction="#runModule" text="13C isotope filter (formerly: isotope grouper)"
        userData="io.github.mzmine.modules.dataprocessing.filter_isotopegrouper.IsotopeGrouperModule"/>
      <MenuItem onAction="#runModule" text="Isotope pattern finder"
        userData="io.github.mzmine.modules.dataprocessing.filter_isotopefinder.IsotopeFinderModule"/>
      <MenuItem text="Isotope peak scanner" onAction="#runModule"
        userData="io.github.mzmine.modules.dataprocessing.id_isotopepeakscanner.IsotopePeakScannerModule"/>
    </Menu>

    <Menu text="Feature grouping">
      <MenuItem text="Correlation grouping (metaCorrelate)" onAction="#runModule"
        userData="io.github.mzmine.modules.dataprocessing.group_metacorrelate.corrgrouping.CorrelateGroupingModule"/>
      <MenuItem text="MS/MS spectral networking" onAction="#runModule"
        userData="io.github.mzmine.modules.dataprocessing.group_spectral_networking.SpectralNetworkingModule"/>
      <MenuItem text="Ion identity networking" onAction="#runModule"
        userData="io.github.mzmine.modules.dataprocessing.id_ion_identity_networking.ionidnetworking.IonNetworkingModule"/>
      <MenuItem text="Add more ion identities" onAction="#runModule"
        userData="io.github.mzmine.modules.dataprocessing.id_ion_identity_networking.addionannotations.AddIonNetworkingModule"/>
      <MenuItem text="Refine ion identities" onAction="#runModule"
        userData="io.github.mzmine.modules.dataprocessing.id_ion_identity_networking.refinement.IonNetworkRefinementModule"/>
      <MenuItem text="Relations between compounds (IINs)" onAction="#runModule"
        userData="io.github.mzmine.modules.dataprocessing.id_ion_identity_networking.relations.IonNetRelationsModule"/>
      <MenuItem text="Formula prediction on ion identities" onAction="#runModule"
        userData="io.github.mzmine.modules.dataprocessing.id_ion_identity_networking.formula.prediction.FormulaPredictionIonNetworkModule"/>
      <MenuItem text="Average formulas" onAction="#runModule"
        userData="io.github.mzmine.modules.dataprocessing.id_ion_identity_networking.formula.createavgformulas.CreateAvgNetworkFormulasModule"/>
      <MenuItem text="Check MS/MS ion identities" onAction="#runModule"
        userData="io.github.mzmine.modules.dataprocessing.id_ion_identity_networking.checkmsms.IonNetworkMSMSCheckModule"/>
      <MenuItem text="Clear ion identities" onAction="#runModule"
        userData="io.github.mzmine.modules.dataprocessing.id_ion_identity_networking.clearionids.ClearIonIdentitiesModule"/>
      <MenuItem text="Annotate Isomers" onAction="#runModule"
        userData="io.github.mzmine.modules.dataprocessing.filter_interestingfeaturefinder.AnnotateIsomersModule"/>
      <MenuItem text="CliqueMS group (unfinished)" onAction="#runModule"
        userData="io.github.mzmine.modules.dataprocessing.id_cliquems.CliqueMSModule"/>
    </Menu>

    <Menu text="Spectral deconvolution (GC)">
      <MenuItem text="Hierarchical clustering"
        onAction="#runModule"
        userData="io.github.mzmine.modules.dataprocessing.adap_hierarchicalclustering.ADAPHierarchicalClusteringModule"/>
      <MenuItem text="Multivariate curve resolution"
        onAction="#runModule"
        userData="io.github.mzmine.modules.dataprocessing.adap_mcr.ADAPMultivariateCurveResolutionModule"/>
    </Menu>

    <Menu text="Feature list filtering">
      <MenuItem text="Duplicate feature filter"
        onAction="#runModule"
        userData="io.github.mzmine.modules.dataprocessing.filter_duplicatefilter.DuplicateFilterModule"/>
      <MenuItem text="Feature list rows filter"
        onAction="#runModule"
        userData="io.github.mzmine.modules.dataprocessing.filter_rowsfilter.RowsFilterModule"/>
      <MenuItem text="Feature filter" onAction="#runModule"
        userData="io.github.mzmine.modules.dataprocessing.filter_featurefilter.FeatureFilterModule"/>
      <MenuItem text="Peak comparison rows filter"
        onAction="#runModule"
        userData="io.github.mzmine.modules.dataprocessing.filter_peakcomparisonrowfilter.PeakComparisonRowFilterModule"/>
      <MenuItem text="Neutral loss filter" onAction="#runModule"
        userData="io.github.mzmine.modules.dataprocessing.filter_neutralloss.NeutralLossFilterModule"/>
      <MenuItem onAction="#runModule" text="mobility-m/z region filter"
        userData="io.github.mzmine.modules.dataprocessing.filter_mobilitymzregionextraction.MobilityMzRegionExtractionModule"/>
      <MenuItem text="Feature list blank subtraction" onAction="#runModule"
        userData="io.github.mzmine.modules.dataprocessing.filter_blanksubtraction.FeatureListBlankSubtractionModule"/>
    </Menu>

    <Menu text="Alignment">
      <MenuItem text="Join aligner" onAction="#runModule"
        userData="io.github.mzmine.modules.dataprocessing.align_join.JoinAlignerModule"/>
      <MenuItem text="Merge lists" onAction="#runModule"
        userData="io.github.mzmine.modules.dataprocessing.align_append_rows.MergeAlignerModule"/>
      <MenuItem text="RANSAC aligner" onAction="#runModule"
        userData="io.github.mzmine.modules.dataprocessing.align_ransac.RansacAlignerModule"/>
      <MenuItem text="Hierarchical aligner (GC)"
        onAction="#runModule"
        userData="io.github.mzmine.modules.dataprocessing.align_hierarchical.HierarAlignerGcModule"/>
      <MenuItem text="ADAP aligner (GC)" onAction="#runModule"
        userData="io.github.mzmine.modules.dataprocessing.align_adap3.ADAP3AlignerModule"/>
      <MenuItem text="LC-Image-Aligner" onAction="#runModule"
        userData="io.github.mzmine.modules.dataprocessing.align_lcimage.LcImageAlignerModule"/>
    </Menu>

    <Menu text="Gap filling">
      <MenuItem text="Peak finder" onAction="#runModule"
        userData="io.github.mzmine.modules.dataprocessing.gapfill_peakfinder.multithreaded.MultiThreadPeakFinderModule"/>
      <MenuItem text="Same RT and m/z range gap filler"
        onAction="#runModule"
        userData="io.github.mzmine.modules.dataprocessing.gapfill_samerange.SameRangeGapFillerModule"/>
    </Menu>

    <Menu text="Normalization">
      <MenuItem text="Retention time calibration"
        onAction="#runModule"
        userData="io.github.mzmine.modules.dataprocessing.norm_rtcalibration.RTCalibrationModule"/>
      <MenuItem text="Linear normalizer" onAction="#runModule"
        userData="io.github.mzmine.modules.dataprocessing.norm_linear.LinearNormalizerModule"/>
      <MenuItem text="Standard compound normalizer"
        onAction="#runModule"
        userData="io.github.mzmine.modules.dataprocessing.norm_standardcompound.StandardCompoundNormalizerModule"/>
    </Menu>

    <Menu text="Annotation">
      <Menu text="Search precursor mass">
        <MenuItem text="Local compound database (CSV) search"
          onAction="#runModule"
          userData="io.github.mzmine.modules.dataprocessing.id_localcsvsearch.LocalCSVDatabaseSearchModule"/>
        <MenuItem
          text="Precursor search in spectral libraries"
          onAction="#runModule"
          userData="io.github.mzmine.modules.dataprocessing.id_precursordbsearch.PrecursorDBSearchModule"/>
        <MenuItem text="BioTransformer 3.0"
          onAction="#runModule"
          userData="io.github.mzmine.modules.dataprocessing.id_biotransformer.BioTransformerModule"/>
      </Menu>

      <Menu text="Search spectra">
        <MenuItem onAction="#runModule"
          text="Import spectral libraries"
          userData="io.github.mzmine.modules.io.import_spectral_library.SpectralLibraryImportModule"/>
        <MenuItem text="Spectral library search"
          onAction="#runModule"
          userData="io.github.mzmine.modules.dataprocessing.id_spectral_library_match.SpectralLibrarySearchModule"/>
        <MenuItem text="NIST MS search" onAction="#runModule"
          userData="io.github.mzmine.modules.dataprocessing.id_nist.NistMsSearchModule"/>
        <MenuItem text="Chemical formula prediction"
          onAction="#runModule"
          userData="io.github.mzmine.modules.dataprocessing.id_formulapredictionfeaturelist.FormulaPredictionFeatureListModule"/>
        <MenuItem text="Lipid annotation" onAction="#runModule"
          userData="io.github.mzmine.modules.dataprocessing.id_lipididentification.LipidSearchModule"/>
        <MenuItem text="MS2 similarity search"
          onAction="#runModule"
          userData="io.github.mzmine.modules.dataprocessing.id_ms2search.Ms2SearchModule"/>
      </Menu>

      <Menu text="EC-MS workflow">
        <MenuItem text="Calculate potentials"
          onAction="#runModule"
          userData="io.github.mzmine.modules.dataprocessing.id_ecmscalcpotential.CalcEcmsPotentialModule"/>
      </Menu>

      <SeparatorMenuItem/>
      <MenuItem text="Clear feature list annotations"
        onAction="#runModule"
        userData="io.github.mzmine.modules.dataprocessing.filter_clearannotations.ClearFeatureAnnotationsModule"/>
    </Menu>

    <!--<Menu text="Data analysis">
      <Menu text="Bubble plots">
        <MenuItem text="Coefficient of variation (CV) plot"
          onAction="#runModule"
          userData="io.github.mzmine.modules.dataanalysis.bubbleplots.cvplot.CVPlotModule"/>
        <MenuItem text="Logratio plot" onAction="#runModule"
          userData="io.github.mzmine.modules.dataanalysis.bubbleplots.logratioplot.LogratioPlotModule"/>
      </Menu>
      <Menu text="Dimensionality reduction">
        <MenuItem text="Principal component analysis (PCA)"
          onAction="#runModule"
          userData="io.github.mzmine.modules.dataanalysis.projectionplots.PCAPlotModule"/>
        <MenuItem text="Curvilinear distance analysis (CDA)"
          onAction="#runModule"
          userData="io.github.mzmine.modules.dataanalysis.projectionplots.CDAPlotModule"/>
        <MenuItem text="Sammon's projection" onAction="#runModule"
          userData="io.github.mzmine.modules.dataanalysis.projectionplots.SammonsPlotModule"/>
      </Menu>
      <MenuItem text="Clustering" onAction="#runModule"
        userData="io.github.mzmine.modules.dataanalysis.clustering.ClusteringModule"/>
      <MenuItem text="Heat map plot" onAction="#runModule"
        userData="io.github.mzmine.modules.dataanalysis.heatmaps.HeatMapModule"/>
      <MenuItem text="One-way ANOVA" onAction="#runModule"
        userData="io.github.mzmine.modules.dataanalysis.anova.AnovaModule"/>
    </Menu>-->
  </Menu>

  <!-- VISUALIZATION -->
  <Menu text="Visualization">
    <MenuItem text="Raw data overview" onAction="#runModule"
      userData="io.github.mzmine.modules.visualization.rawdataoverview.RawDataOverviewModule"/>
    <MenuItem onAction="#runModule" text="Ion mobility raw data overview"
      userData="io.github.mzmine.modules.visualization.rawdataoverviewims.IMSRawDataOverviewModule"/>
    <MenuItem onAction="#runModule" text="Image viewer"
      userData="io.github.mzmine.modules.visualization.image.ImageVisualizerModule"/>

    <SeparatorMenuItem/>

    <MenuItem text="MS spectrum" onAction="#runModule"
      userData="io.github.mzmine.modules.visualization.spectra.simplespectra.SpectraVisualizerModule"/>
    <MenuItem text="IMS frame visualizer" onAction="#runModule"
      userData="io.github.mzmine.modules.visualization.frames.FrameVisualizerModule"/>
    <MenuItem text="Chromatogram plot" onAction="#runModule"
      userData="io.github.mzmine.modules.visualization.chromatogram.ChromatogramVisualizerModule"/>
    <MenuItem text="2D plot" onAction="#runModule"
      userData="io.github.mzmine.modules.visualization.twod.TwoDVisualizerModule"/>
    <MenuItem text="3D plot" onAction="#runModule"
      userData="io.github.mzmine.modules.visualization.fx3d.Fx3DVisualizerModule"/>
    <Menu text="Massvoltammogram">
      <MenuItem text="From Raw Data File" onAction="#runModule"
        userData="io.github.mzmine.modules.visualization.massvoltammogram.MassvoltammogramFromFileModule"/>
      <MenuItem text="From Feature List" onAction="#runModule"
        userData="io.github.mzmine.modules.visualization.massvoltammogram.MassvoltammogramFromFeatureListModule"/>
    </Menu>
    <MenuItem onAction="#showMSnTreeTab" text="MS(n) spectra tree"
      userData="io.github.mzmine.modules.visualization.spectra.msn_tree.MSnTreeVisualizerModule"/>

    <SeparatorMenuItem/>

    <MenuItem onAction="#runModule" text="MS/MS scatter plot"
      userData="io.github.mzmine.modules.visualization.msms.MsMsVisualizerModule"/>
    <MenuItem onAction="#runModule" text="Feature overview / Interactive Ion Identity Molecular Networks"
      userData="io.github.mzmine.modules.visualization.network_overview.FeatureNetworkOverviewModule"/>
    <MenuItem onAction="#runModule" text="Correlated features Δm/z histogram"
      userData="io.github.mzmine.modules.visualization.scan_histogram.CorrelatedFeaturesMzHistogramModule"/>
    <MenuItem onAction="#runModule"
      text="Correlation coefficient histogram (grouped feature shapes)"
      userData="io.github.mzmine.modules.visualization.histo_feature_correlation.FeatureCorrelationHistogramModule"/>

    <SeparatorMenuItem/>

    <MenuItem text="Raw data summary" onAction="#runModule"
      userData="io.github.mzmine.modules.visualization.raw_data_summary.RawDataSummaryModule"/>

    <MenuItem text="Scan histogram" onAction="#runModule"
      userData="io.github.mzmine.modules.visualization.scan_histogram.ScanHistogramModule"/>

    <MenuItem text="Scan inject time analysis" onAction="#runModule"
      userData="io.github.mzmine.modules.visualization.injection_time.InjectTimeAnalysisModule"/>

    <SeparatorMenuItem/>

    <MenuItem text="Scatter plot" onAction="#runModule"
      userData="io.github.mzmine.modules.visualization.scatterplot.ScatterPlotVisualizerModule"/>
    <MenuItem text="Histogram plot" onAction="#runModule"
      userData="io.github.mzmine.modules.visualization.histogram.HistogramVisualizerModule"/>
    <MenuItem text="Feature intensity plot" onAction="#runModule"
      userData="io.github.mzmine.modules.visualization.intensityplot.IntensityPlotModule"/>
    <MenuItem text="Kendrick mass plot" onAction="#runModule"
      userData="io.github.mzmine.modules.visualization.kendrickmassplot.KendrickMassPlotModule"/>
    <MenuItem text="Van Krevelen diagram" onAction="#runModule"
      userData="io.github.mzmine.modules.visualization.vankrevelendiagram.VanKrevelenDiagramModule"/>

  </Menu>

  <!-- TOOLS -->
  <Menu text="Tools">
      <MenuItem onAction="#openQuickSearch" text="Quick search">
        <accelerator>
          <KeyCodeCombination alt="UP" code="F"
            control="UP" meta="UP" shift="UP" shortcut="DOWN"/>
        </accelerator>
      </MenuItem>
    <MenuItem text="Isotope pattern preview" onAction="#runModule"
      userData="io.github.mzmine.modules.tools.isotopepatternpreview.IsotopePatternPreviewModule"/>
    <MenuItem onAction="#showSpectralMirrorDialog" text="Spectral mirror (USI enabled)"/>
<!--    There is an exception with a combobox value being null in the dialog. not sure how to fix -->
<!--    <MenuItem text="Kovats index extraction"-->
<!--      onAction="#runModule"-->
<!--      userData="io.github.mzmine.modules.tools.kovats.KovatsIndexExtractionModule"/>-->
    <MenuItem text="Calculate quality parameters"
      onAction="#runModule"
      userData="io.github.mzmine.modules.tools.qualityparameters.QualityParametersModule"/>
    <MenuItem onAction="#runModule" text="Analyse libraries to csv"
      userData="io.github.mzmine.modules.io.export_library_analysis_csv.LibraryAnalysisCSVExportModule"/>
    <MenuItem onAction="#runModule" text="Export MS2 Spectra quality"
      userData="io.github.mzmine.modules.io.export_msmsquality.MsMsQualityExportModule"/>
    <Menu text="timsTOF fleX">
      <MenuItem onAction="#runModule" text="timsTOF MALDI dried-droplet MS2"
            userData="io.github.mzmine.modules.tools.timstofmaldiacq.TimsTOFMaldiAcquisitionModule"/>
      <MenuItem onAction="#runModule" text="timsTOF SIMSEF imaging scheduler"
            userData="io.github.mzmine.modules.tools.timstofmaldiacq.imaging.SimsefImagingSchedulerModule"/>
    </Menu>
  </Menu>

  <Menu text="Processing wizard">
    <MenuItem text="Processing wizard" onAction="#showWizardTab"
      userData="io.github.mzmine.modules.tools.batchwizard.BatchWizardModule">
      <accelerator>
        <KeyCodeCombination alt="UP" code="W"
          control="UP" meta="UP" shift="UP" shortcut="DOWN"/>
      </accelerator>
    </MenuItem>
  </Menu>

  <!-- Window control -->
  <WindowsMenu>
    <Menu text="Task manager">
      <MenuItem text="Hide" onAction="#hideTaskViewer"/>
      <MenuItem text="Main window" onAction="#setTaskViewerBottom"/>
      <MenuItem text="External window" onAction="#setTaskViewerExternal"/>
      <MenuItem text="Tab" onAction="#setTaskViewerTab"/>
    </Menu>
    <SeparatorMenuItem/>
  </WindowsMenu>

  <!-- HELP -->
  <Menu text="Help">
    <MenuItem text="About MZmine" onAction="#showAbout"/>
    <MenuItem text="Open documentation (MZmine 3)" onAction="#openLink"
      userData="https://mzmine.github.io/mzmine_documentation/"/>
    <MenuItem text="Open documentation (MZmine 2)" onAction="#openLink"
      userData="http://mzmine.github.io/documentation.html"/>
    <MenuItem text="Support" onAction="#openLink"
      userData="http://mzmine.github.io/support.html"/>
    <MenuItem text="Open introduction tab" onAction="#handleAddIntroductionTab"/>
    <SeparatorMenuItem/>
    <MenuItem text="Check for updates" onAction="#versionCheck"/>
    <SeparatorMenuItem/>
    <MenuItem text="Show log file" onAction="#handleShowLogFile"/>
    <MenuItem text="Report a problem" onAction="#openLink"
      userData="https://github.com/mzmine/mzmine3/issues"/>

  </Menu>

</MenuBar>
<|MERGE_RESOLUTION|>--- conflicted
+++ resolved
@@ -337,13 +337,10 @@
         userData="io.github.mzmine.modules.io.export_library_gnps_batch.GNPSLibraryBatchExportModule"/>
       <MenuItem text="FeatureML" onAction="#runModule"
         userData="io.github.mzmine.modules.io.export_features_featureML.FeatureMLExportModularModule"/>
-<<<<<<< HEAD
       <MenuItem text="RepoRT entries" onAction="#runModule"
         userData="io.github.mzmine.modules.io.export_repo_rt.RepoRtAnnotationsExportModule"/>
-=======
         <MenuItem text="CCSBase export" onAction="#runModule"
                 userData="io.github.mzmine.modules.io.export_ccsbase.CcsBaseExportModule"/>
->>>>>>> ed685549
     </Menu>
 
     <Menu text="Processing">
