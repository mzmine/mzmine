--- conflicted
+++ resolved
@@ -249,7 +249,6 @@
                 IonTimeSeriesUtils.remapRtAxis(newValue.getFeatureData(),
                     flistBox.getValue().getSeletedScans(newValue.getRawDataFile())), null);
 
-<<<<<<< HEAD
             for (IonTimeSeries<? extends Scan> series : resolved) {
               ColoredXYDataset ds = new ColoredXYDataset(new IonTimeSeriesToXYProvider(series,
                   rtFormat.format(series.getSpectra().get(0).getRetentionTime()) + " - "
@@ -277,28 +276,6 @@
             }
           } catch (UnsupportedOperationException e) {
             MZmineCore.getDesktop().displayErrorMessage(e.getMessage());
-=======
-          for (IonTimeSeries<? extends Scan> series : resolved) {
-            ColoredXYDataset ds = new ColoredXYDataset(new IonTimeSeriesToXYProvider(series,
-                rtFormat.format(series.getSpectra().get(0).getRetentionTime()) + " - "
-                    + rtFormat.format(
-                    series.getSpectra().get(series.getNumberOfValues() - 1).getRetentionTime())
-                    + " min", new SimpleObjectProperty<>(palette.get(resolvedFeatureCounter++))));
-            MZmineCore.runLater(() -> chart.addDataset(ds, shapeRenderer));
-          }
-        } else {
-          // for mobility dimension we don't need to remap RT
-          final List<IonTimeSeries<? extends Scan>> resolved = resolver.resolve(
-              newValue.getFeatureData(), null);
-          for (IonTimeSeries<? extends Scan> series : resolved) {
-            final SummedIntensityMobilitySeries mobilogram = ((IonMobilogramTimeSeries) series).getSummedMobilogram();
-            ColoredXYDataset ds = new ColoredXYDataset(new SummedMobilogramXYProvider(mobilogram,
-                new SimpleObjectProperty<>(palette.get(resolvedFeatureCounter++)),
-                mobilityFormat.format(mobilogram.getMobility(0)) + " - " + mobilityFormat.format(
-                    mobilogram.getMobility(mobilogram.getNumberOfValues() - 1)) + " "
-                    + ((Frame) series.getSpectrum(0)).getMobilityType().getUnit()));
-            MZmineCore.runLater(() -> chart.addDataset(ds, shapeRenderer));
->>>>>>> edbe5918
           }
         }
       }
