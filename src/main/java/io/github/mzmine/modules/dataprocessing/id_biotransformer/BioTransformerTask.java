--- conflicted
+++ resolved
@@ -31,22 +31,18 @@
 import io.github.mzmine.datamodel.features.SimpleFeatureListAppliedMethod;
 import io.github.mzmine.datamodel.features.compoundannotations.CompoundDBAnnotation;
 import io.github.mzmine.datamodel.features.compoundannotations.FeatureAnnotation;
-<<<<<<< HEAD
 import io.github.mzmine.datamodel.features.compoundannotations.SpectralDBAnnotation;
-=======
-import io.github.mzmine.datamodel.features.correlation.RowsRelationship;
->>>>>>> dc079fec
 import io.github.mzmine.datamodel.features.types.annotations.CompoundNameType;
-import io.github.mzmine.datamodel.features.types.numbers.RTType;
 import io.github.mzmine.modules.dataprocessing.id_ion_identity_networking.ionidnetworking.IonNetworkLibrary;
 import io.github.mzmine.parameters.ParameterSet;
 import io.github.mzmine.parameters.parametertypes.ionidentity.IonLibraryParameterSet;
 import io.github.mzmine.parameters.parametertypes.tolerances.MZTolerance;
-import io.github.mzmine.parameters.parametertypes.tolerances.RTTolerance;
 import io.github.mzmine.taskcontrol.AbstractTask;
 import io.github.mzmine.taskcontrol.TaskStatus;
+import io.github.mzmine.util.files.FileAndPathUtil;
+import io.github.mzmine.datamodel.features.types.numbers.RTType;
+import io.github.mzmine.parameters.parametertypes.tolerances.RTTolerance;
 import io.github.mzmine.util.FormulaUtils;
-import io.github.mzmine.util.files.FileAndPathUtil;
 import java.io.File;
 import java.io.IOException;
 import java.time.Instant;
@@ -278,7 +274,7 @@
           });
         }
         description = "Annotated " + numAnnotations + " rows for as transformations of "
-            + bestAnnotation.getCompoundName();
+                      + bestAnnotation.getCompoundName();
         predictions++;
       }
 
@@ -290,7 +286,7 @@
     } catch (IOException e) {
       logger.log(Level.WARNING, e.getMessage(), e);
       setErrorMessage("Error reading/writing temporary files during BioTransformer prediction.\n"
-          + e.getMessage());
+                      + e.getMessage());
       setStatus(TaskStatus.ERROR);
     }
   }
@@ -304,13 +300,13 @@
 
     final List<SpectralDBAnnotation> spectralLibraryMatches = row.getSpectralLibraryMatches();
     if (!spectralLibraryMatches.isEmpty() && (smilesSource == SmilesSource.ALL
-        || smilesSource == SmilesSource.SPECTRAL_LIBRARY)) {
+                                              || smilesSource == SmilesSource.SPECTRAL_LIBRARY)) {
       return spectralLibraryMatches.get(0);
     }
 
     final List<CompoundDBAnnotation> compoundAnnotations = row.getCompoundAnnotations();
     if (!compoundAnnotations.isEmpty() && (smilesSource == SmilesSource.ALL
-        || smilesSource == SmilesSource.COMPOUND_DB)) {
+                                           || smilesSource == SmilesSource.COMPOUND_DB)) {
       return compoundAnnotations.get(0);
     }
 
