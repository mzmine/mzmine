--- conflicted
+++ resolved
@@ -183,11 +183,7 @@
     ModularFeature f = new ModularFeature((ModularFeatureList) peakListRow.getFeatureList(),
         rawDataFile, trace, FeatureStatus.ESTIMATED);
 
-<<<<<<< HEAD
     peakListRow.addFeature(rawDataFile, f, false);
-=======
-    peakListRow.addFeature(rawDataFile, f);
     return true;
->>>>>>> 4ee7543d
   }
 }