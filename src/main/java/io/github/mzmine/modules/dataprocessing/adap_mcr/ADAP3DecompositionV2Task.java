/*
 * Copyright (c) 2004-2022 The MZmine Development Team
 *
 * Permission is hereby granted, free of charge, to any person
 * obtaining a copy of this software and associated documentation
 * files (the "Software"), to deal in the Software without
 * restriction, including without limitation the rights to use,
 * copy, modify, merge, publish, distribute, sublicense, and/or sell
 * copies of the Software, and to permit persons to whom the
 * Software is furnished to do so, subject to the following
 * conditions:
 *
 * The above copyright notice and this permission notice shall be
 * included in all copies or substantial portions of the Software.
 *
 * THE SOFTWARE IS PROVIDED "AS IS", WITHOUT WARRANTY OF ANY KIND,
 * EXPRESS OR IMPLIED, INCLUDING BUT NOT LIMITED TO THE WARRANTIES
 * OF MERCHANTABILITY, FITNESS FOR A PARTICULAR PURPOSE AND
 * NONINFRINGEMENT. IN NO EVENT SHALL THE AUTHORS OR COPYRIGHT
 * HOLDERS BE LIABLE FOR ANY CLAIM, DAMAGES OR OTHER LIABILITY,
 * WHETHER IN AN ACTION OF CONTRACT, TORT OR OTHERWISE, ARISING
 * FROM, OUT OF OR IN CONNECTION WITH THE SOFTWARE OR THE USE OR
 * OTHER DEALINGS IN THE SOFTWARE.
 */
package io.github.mzmine.modules.dataprocessing.adap_mcr;

import dulab.adap.datamodel.BetterComponent;
import dulab.adap.datamodel.BetterPeak;
import dulab.adap.datamodel.Chromatogram;
import dulab.adap.workflow.decomposition.Decomposition;
import io.github.mzmine.datamodel.DataPoint;
import io.github.mzmine.datamodel.FeatureStatus;
import io.github.mzmine.datamodel.IsotopePattern;
import io.github.mzmine.datamodel.MZmineProject;
import io.github.mzmine.datamodel.RawDataFile;
import io.github.mzmine.datamodel.Scan;
import io.github.mzmine.datamodel.featuredata.IonTimeSeries;
import io.github.mzmine.datamodel.featuredata.impl.SimpleIonTimeSeries;
import io.github.mzmine.datamodel.features.Feature;
import io.github.mzmine.datamodel.features.FeatureList;
import io.github.mzmine.datamodel.features.FeatureList.FeatureListAppliedMethod;
import io.github.mzmine.datamodel.features.FeatureListRow;
import io.github.mzmine.datamodel.features.ModularFeature;
import io.github.mzmine.datamodel.features.ModularFeatureList;
import io.github.mzmine.datamodel.features.ModularFeatureListRow;
import io.github.mzmine.datamodel.features.SimpleFeatureListAppliedMethod;
import io.github.mzmine.datamodel.features.types.FeatureShapeType;
import io.github.mzmine.datamodel.impl.SimpleDataPoint;
import io.github.mzmine.datamodel.impl.SimpleIsotopePattern;
import io.github.mzmine.parameters.Parameter;
import io.github.mzmine.parameters.ParameterSet;
<<<<<<< HEAD
import io.github.mzmine.parameters.parametertypes.StringParameter;
import io.github.mzmine.parameters.parametertypes.selectors.FeatureListsParameter;
import io.github.mzmine.parameters.parametertypes.selectors.FeatureListsPlaceholder;
=======
import io.github.mzmine.parameters.parametertypes.OriginalFeatureListHandlingParameter.OriginalFeatureListOption;
>>>>>>> 9c55e314
import io.github.mzmine.taskcontrol.AbstractTask;
import io.github.mzmine.taskcontrol.TaskStatus;
import io.github.mzmine.util.DataTypeUtils;
import io.github.mzmine.util.MemoryMapStorage;
import java.time.Instant;
import java.util.ArrayList;
import java.util.Arrays;
import java.util.Comparator;
import java.util.List;
import java.util.logging.Level;
import java.util.logging.Logger;
import javafx.collections.ObservableList;
import org.jetbrains.annotations.NotNull;
import org.jetbrains.annotations.Nullable;

/**
 * @author aleksandrsmirnov
 */
public class ADAP3DecompositionV2Task extends AbstractTask {

  // Logger.
  private static final Logger logger = Logger.getLogger(ADAP3DecompositionV2Task.class.getName());

  private final ADAP3DecompositionV2Utils utils = new ADAP3DecompositionV2Utils();

  // Feature lists.
  private final MZmineProject project;
  private final ChromatogramPeakPair originalLists;
  private final Decomposition decomposition;
  private final RawDataFile dataFile;
  private final String suffix;
  // User parameters
  private final ParameterSet parameters;

  ADAP3DecompositionV2Task(final MZmineProject project, final ChromatogramPeakPair lists,
      RawDataFile dataFile, final ParameterSet parameterSet, @Nullable MemoryMapStorage storage,
      @NotNull Instant moduleCallDate) {
    super(storage, moduleCallDate);
    // Initialize.
    this.project = project;
    parameters = parameterSet;
    originalLists = lists;
    decomposition = new Decomposition();
    this.dataFile = dataFile;
    this.suffix = parameters.getParameter(ADAP3DecompositionV2Parameters.SUFFIX).getValue();
  }

  @Override
  public String getTaskDescription() {
    return "ADAP Peak decomposition on " + originalLists;
  }

  @Override
  public double getFinishedPercentage() {
    return decomposition.getProcessedPercent();
  }

  @Override
  public void run() {
    if (!isCanceled()) {
      String errorMsg = null;

      setStatus(TaskStatus.PROCESSING);
      logger.info("Started ADAP Peak Decomposition on " + originalLists);

      //=====================================================
//      String derivedName;
//      boolean found = false;
//      ObservableList<FeatureListAppliedMethod> appliedMethodsList = originalLists.peaks.getAppliedMethods();
//
//      outerloop:
//      for(int i = appliedMethodsList.size() -1 ; i >=0 ; i--){
//       var parameters = appliedMethodsList.get(i).getParameters();
//       for(Parameter p : parameters.getParameters()){
//         var value = p.getValue().toString();
//         String str[] = value.split(" ");
//         for(int j = str.length-1; j>=0; j--){
//           if(str[j].equals("chromatograms")){
//             derivedName = String.join(" ",Arrays.copyOfRange(str,0, j+1));
//             break outerloop;
//           }
//
//         }
//
//       }
//     }
      ObservableList<FeatureListAppliedMethod> appliedMethodsList = originalLists.peaks.getAppliedMethods();
      for (int i = appliedMethodsList.size()-1; i >= 0; i--) {
        ParameterSet parameters = appliedMethodsList.get(i).getParameters();
        for (final Parameter<?> param : parameters.getParameters()) {
          if (param instanceof FeatureListsParameter flistParam) {
            FeatureListsPlaceholder[] placeholders = flistParam.getValue().getEvaluationResult();
            flistParam.getValue().

          }
        }
      }
      // Check raw data files.
      if (originalLists.chromatograms.getNumberOfRawDataFiles() > 1
          && originalLists.peaks.getNumberOfRawDataFiles() > 1) {
        setStatus(TaskStatus.ERROR);
        setErrorMessage(
            "Peak Decomposition can only be performed on feature lists with a single raw data file");
      } else {

        try {

          ModularFeatureList newPeakList = decomposePeaks(originalLists);

          if (!isCanceled()) {

            // Add new peaklist to the project.
            project.addFeatureList(newPeakList);
            // Remove the original peaklist if requested.
            if (parameters.getParameter(ADAP3DecompositionV2Parameters.HANDLE_ORIGINAL).getValue() == OriginalFeatureListOption.REMOVE) {
              project.removeFeatureList(originalLists.chromatograms);
              project.removeFeatureList(originalLists.peaks);
            }

            setStatus(TaskStatus.FINISHED);
            logger.info("Finished peak decomposition on " + originalLists);
          }

        } catch (IllegalArgumentException e) {
          errorMsg = "Incorrect Feature List selected:\n" + e.getMessage();
          e.printStackTrace();
        } catch (IllegalStateException e) {
          errorMsg = "Peak decompostion error:\n" + e.getMessage();
          e.printStackTrace();
        } catch (Exception e) {
          errorMsg = "'Unknown error' during peak decomposition. \n" + e.getMessage();
          e.printStackTrace();
        } catch (Throwable t) {

          setStatus(TaskStatus.ERROR);
          setErrorMessage(t.getMessage());
          t.printStackTrace();
          logger.log(Level.SEVERE, "Peak decompostion error", t);
        }

        // Report error.
        if (errorMsg != null) {
          setErrorMessage(errorMsg);
          setStatus(TaskStatus.ERROR);
        }
      }
    }
  }

  private ModularFeatureList decomposePeaks(@NotNull ChromatogramPeakPair lists) {
    RawDataFile dataFile = lists.chromatograms.getRawDataFile(0);

    // Create new feature list.
    ModularFeatureList resolvedPeakList = new ModularFeatureList(dataFile + " " + suffix,
        getMemoryMapStorage(), dataFile);
    DataTypeUtils.addDefaultChromatographicTypeColumns(resolvedPeakList);

    resolvedPeakList.setSelectedScans(dataFile, lists.chromatograms.getSeletedScans(dataFile));

    // Load previous applied methods.
    for (final FeatureList.FeatureListAppliedMethod method : lists.peaks.getAppliedMethods()) {
      resolvedPeakList.addDescriptionOfAppliedTask(method);
    }

    // Add task description to feature list.
    resolvedPeakList.addDescriptionOfAppliedTask(
        new SimpleFeatureListAppliedMethod("Peak deconvolution by ADAP-3",
            ADAPMultivariateCurveResolutionModule.class, parameters, getModuleCallDate()));

    // Collect peak information
    List<BetterPeak> chromatograms = utils.getPeaks(lists.chromatograms);
    List<BetterPeak> peaks = utils.getPeaks(lists.peaks);

    // Find components (a.k.a. clusters of peaks with fragmentation spectra)
    List<BetterComponent> components = getComponents(chromatograms, peaks);

    // Create PeakListRow for each components
    List<FeatureListRow> newPeakListRows = new ArrayList<>();

    int rowID = 0;

    for (final BetterComponent component : components) {
      if (component.spectrum.length == 0 || component.getIntensity() < 1e-12) {
        continue;
      }

      // Create a reference peak
      Feature refPeak = getFeature(dataFile, component, resolvedPeakList);

      // Add spectrum
      List<DataPoint> dataPoints = new ArrayList<>();
      for (int i = 0; i < component.spectrum.length; ++i) {
        double mz = component.spectrum.getMZ(i);
        double intensity = component.spectrum.getIntensity(i);
        if (intensity > 1e-3 * component.getIntensity()) {
          dataPoints.add(new SimpleDataPoint(mz, intensity));
        }
      }

      if (dataPoints.size() < 5) {
        continue;
      }

      // todo: replace this with it's own data type?
      refPeak.setIsotopePattern(
          new SimpleIsotopePattern(dataPoints.toArray(new DataPoint[dataPoints.size()]), -1,
              IsotopePattern.IsotopePatternStatus.PREDICTED, "Spectrum"));

      final ModularFeatureListRow row = new ModularFeatureListRow(resolvedPeakList, ++rowID);

      row.addFeature(dataFile, refPeak);
      row.set(FeatureShapeType.class, true);

      newPeakListRows.add(row);
    }

    // ------------------------------------
    // Sort new peak rows by retention time
    // ------------------------------------

    newPeakListRows.sort(Comparator.comparingDouble(FeatureListRow::getAverageRT));

    for (FeatureListRow row : newPeakListRows) {
      resolvedPeakList.addRow(row);
    }

    return resolvedPeakList;
  }

  /**
   * Performs ADAP Peak Decomposition
   *
   * @param chromatograms list of {@link BetterPeak} representing chromatograms
   * @param peaks         containing ranges of detected peaks
   * @return Collection of dulab.adap.Component objects
   */

  private List<BetterComponent> getComponents(List<BetterPeak> chromatograms,
      List<BetterPeak> peaks) {
    // -----------------------------
    // ADAP Decomposition Parameters
    // -----------------------------

    Decomposition.Parameters params = new Decomposition.Parameters();

    params.prefWindowWidth = parameters.getParameter(
        ADAP3DecompositionV2Parameters.PREF_WINDOW_WIDTH).getValue();
    params.retTimeTolerance = parameters.getParameter(
        ADAP3DecompositionV2Parameters.RET_TIME_TOLERANCE).getValue();
    params.minClusterSize = parameters.getParameter(ADAP3DecompositionV2Parameters.MIN_CLUSTER_SIZE)
        .getValue();
    params.adjustApexRetTimes = parameters.getParameter(
        ADAP3DecompositionV2Parameters.ADJUST_APEX_RET_TIME).getValue();

    return decomposition.run(params, chromatograms, peaks);
  }

  @NotNull
  private Feature getFeature(@NotNull RawDataFile file, @NotNull BetterPeak peak,
      ModularFeatureList resolvedFeatureList) {
    Chromatogram chromatogram = peak.chromatogram;

    // todo: can the scans be passed along from the original features so we dont have to go through all scans here?
    // Retrieve scan numbers
    List<Scan> scans = new ArrayList<>(chromatogram.length);
    for (Scan num : file.getScans()) {
      double retTime = num.getRetentionTime();
      Double intensity = chromatogram.getIntensity(retTime, false);
      if (intensity != null) { // warning: now it's not guaranteed that the mzs, intensities and scans have the same number of values (required)
        scans.add(num);
      }
    }

    double[] mzs = new double[chromatogram.length];
    Arrays.fill(mzs, peak.getMZ()); // todo: use mzs from the actual scans (get from original feature?)

    IonTimeSeries<Scan> series = new SimpleIonTimeSeries(resolvedFeatureList.getMemoryMapStorage(),
        mzs, chromatogram.ys, scans);

    // calculations done in the constructor by FeatureDataUtils
    return new ModularFeature(resolvedFeatureList, dataFile, series, FeatureStatus.MANUAL);
  }

  @Override
  public void cancel() {
    decomposition.cancel();
    super.cancel();
  }
}<|MERGE_RESOLUTION|>--- conflicted
+++ resolved
@@ -38,7 +38,6 @@
 import io.github.mzmine.datamodel.featuredata.impl.SimpleIonTimeSeries;
 import io.github.mzmine.datamodel.features.Feature;
 import io.github.mzmine.datamodel.features.FeatureList;
-import io.github.mzmine.datamodel.features.FeatureList.FeatureListAppliedMethod;
 import io.github.mzmine.datamodel.features.FeatureListRow;
 import io.github.mzmine.datamodel.features.ModularFeature;
 import io.github.mzmine.datamodel.features.ModularFeatureList;
@@ -47,15 +46,8 @@
 import io.github.mzmine.datamodel.features.types.FeatureShapeType;
 import io.github.mzmine.datamodel.impl.SimpleDataPoint;
 import io.github.mzmine.datamodel.impl.SimpleIsotopePattern;
-import io.github.mzmine.parameters.Parameter;
 import io.github.mzmine.parameters.ParameterSet;
-<<<<<<< HEAD
-import io.github.mzmine.parameters.parametertypes.StringParameter;
-import io.github.mzmine.parameters.parametertypes.selectors.FeatureListsParameter;
-import io.github.mzmine.parameters.parametertypes.selectors.FeatureListsPlaceholder;
-=======
 import io.github.mzmine.parameters.parametertypes.OriginalFeatureListHandlingParameter.OriginalFeatureListOption;
->>>>>>> 9c55e314
 import io.github.mzmine.taskcontrol.AbstractTask;
 import io.github.mzmine.taskcontrol.TaskStatus;
 import io.github.mzmine.util.DataTypeUtils;
@@ -67,7 +59,6 @@
 import java.util.List;
 import java.util.logging.Level;
 import java.util.logging.Logger;
-import javafx.collections.ObservableList;
 import org.jetbrains.annotations.NotNull;
 import org.jetbrains.annotations.Nullable;
 
@@ -121,38 +112,6 @@
       setStatus(TaskStatus.PROCESSING);
       logger.info("Started ADAP Peak Decomposition on " + originalLists);
 
-      //=====================================================
-//      String derivedName;
-//      boolean found = false;
-//      ObservableList<FeatureListAppliedMethod> appliedMethodsList = originalLists.peaks.getAppliedMethods();
-//
-//      outerloop:
-//      for(int i = appliedMethodsList.size() -1 ; i >=0 ; i--){
-//       var parameters = appliedMethodsList.get(i).getParameters();
-//       for(Parameter p : parameters.getParameters()){
-//         var value = p.getValue().toString();
-//         String str[] = value.split(" ");
-//         for(int j = str.length-1; j>=0; j--){
-//           if(str[j].equals("chromatograms")){
-//             derivedName = String.join(" ",Arrays.copyOfRange(str,0, j+1));
-//             break outerloop;
-//           }
-//
-//         }
-//
-//       }
-//     }
-      ObservableList<FeatureListAppliedMethod> appliedMethodsList = originalLists.peaks.getAppliedMethods();
-      for (int i = appliedMethodsList.size()-1; i >= 0; i--) {
-        ParameterSet parameters = appliedMethodsList.get(i).getParameters();
-        for (final Parameter<?> param : parameters.getParameters()) {
-          if (param instanceof FeatureListsParameter flistParam) {
-            FeatureListsPlaceholder[] placeholders = flistParam.getValue().getEvaluationResult();
-            flistParam.getValue().
-
-          }
-        }
-      }
       // Check raw data files.
       if (originalLists.chromatograms.getNumberOfRawDataFiles() > 1
           && originalLists.peaks.getNumberOfRawDataFiles() > 1) {
