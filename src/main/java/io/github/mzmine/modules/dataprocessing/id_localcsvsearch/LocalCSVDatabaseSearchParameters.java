--- conflicted
+++ resolved
@@ -32,11 +32,7 @@
 import io.github.mzmine.datamodel.features.types.annotations.InChIStructureType;
 import io.github.mzmine.datamodel.features.types.annotations.IsomericSmilesStructureType;
 import io.github.mzmine.datamodel.features.types.annotations.SmilesStructureType;
-<<<<<<< HEAD
 import io.github.mzmine.datamodel.features.types.annotations.compounddb.PubChemIdType;
-=======
-import io.github.mzmine.datamodel.features.types.annotations.compounddb.MolecularClassType;
->>>>>>> ed685549
 import io.github.mzmine.datamodel.features.types.annotations.formula.FormulaType;
 import io.github.mzmine.datamodel.features.types.annotations.iin.IonAdductType;
 import io.github.mzmine.datamodel.features.types.numbers.CCSType;
@@ -112,23 +108,15 @@
       new ImportType(true, "smiles", new SmilesStructureType()),
       new ImportType(true, "isomeric_smiles", new IsomericSmilesStructureType()),
       new ImportType(false, "inchi", new InChIStructureType()),
-<<<<<<< HEAD
-      new ImportType(false, "inchikey", new InChIKeyStructureType()),
-=======
       new ImportType(false, "inchi_key", new InChIKeyStructureType()),
->>>>>>> ed685549
       new ImportType(false, "name", new CompoundNameType()),
       new ImportType(false, "CCS", new CCSType()),
       new ImportType(false, "mobility", new MobilityType()),
       new ImportType(true, "comment", new CommentType()),
       new ImportType(false, "adduct", new IonAdductType()),
-<<<<<<< HEAD
-      new ImportType(false, "pubchem_cid", new PubChemIdType()) //
+      new ImportType(false, "pubchem_cid", new PubChemIdType()), //
+      new ImportType(false, "molecular_class", new MolecularClassType()));
   );
-=======
-      new ImportType(false, "PubChemCID", new PubChemIdType()),
-      new ImportType(false, "molecular_class", new MolecularClassType()));
->>>>>>> ed685549
 
   public static final ImportTypeParameter columns = new ImportTypeParameter("Columns",
       "Select the columns you want to import from the library file.", importTypes);
