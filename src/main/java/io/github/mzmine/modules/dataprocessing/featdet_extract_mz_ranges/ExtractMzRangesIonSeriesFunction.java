/*
 * Copyright (c) 2004-2024 The MZmine Development Team
 *
 * Permission is hereby granted, free of charge, to any person
 * obtaining a copy of this software and associated documentation
 * files (the "Software"), to deal in the Software without
 * restriction, including without limitation the rights to use,
 * copy, modify, merge, publish, distribute, sublicense, and/or sell
 * copies of the Software, and to permit persons to whom the
 * Software is furnished to do so, subject to the following
 * conditions:
 *
 * The above copyright notice and this permission notice shall be
 * included in all copies or substantial portions of the Software.
 *
 * THE SOFTWARE IS PROVIDED "AS IS", WITHOUT WARRANTY OF ANY KIND,
 * EXPRESS OR IMPLIED, INCLUDING BUT NOT LIMITED TO THE WARRANTIES
 * OF MERCHANTABILITY, FITNESS FOR A PARTICULAR PURPOSE AND
 * NONINFRINGEMENT. IN NO EVENT SHALL THE AUTHORS OR COPYRIGHT
 * HOLDERS BE LIABLE FOR ANY CLAIM, DAMAGES OR OTHER LIABILITY,
 * WHETHER IN AN ACTION OF CONTRACT, TORT OR OTHERWISE, ARISING
 * FROM, OUT OF OR IN CONNECTION WITH THE SOFTWARE OR THE USE OR
 * OTHER DEALINGS IN THE SOFTWARE.
 */
package io.github.mzmine.modules.dataprocessing.featdet_extract_mz_ranges;

import com.google.common.collect.Range;
import io.github.mzmine.datamodel.RawDataFile;
import io.github.mzmine.datamodel.Scan;
import io.github.mzmine.datamodel.data_access.EfficientDataAccess;
import io.github.mzmine.datamodel.data_access.EfficientDataAccess.ScanDataType;
import io.github.mzmine.datamodel.data_access.ScanDataAccess;
import io.github.mzmine.datamodel.featuredata.IonTimeSeries;
import io.github.mzmine.datamodel.featuredata.impl.BuildingIonSeries;
import io.github.mzmine.datamodel.featuredata.impl.BuildingIonSeries.IntensityMode;
import io.github.mzmine.parameters.parametertypes.selectors.ScanSelection;
import io.github.mzmine.taskcontrol.AbstractTask;
import io.github.mzmine.taskcontrol.operations.AbstractTaskSubSupplier;
import io.github.mzmine.util.collections.BinarySearch.DefaultTo;
import java.util.List;
import java.util.logging.Logger;
import org.jetbrains.annotations.NotNull;
import org.jetbrains.annotations.Nullable;

/**
 * Task to extrat {@link BuildingIonSeries} that can be turned into IonTimeSeries etc.
 */
public class ExtractMzRangesIonSeriesFunction extends AbstractTaskSubSupplier<BuildingIonSeries[]> {

  private static final Logger logger = Logger.getLogger(
      ExtractMzRangesIonSeriesFunction.class.getName());
  private final List<Range<Double>> mzRangesSorted;
  private final ScanDataAccess dataAccess;
  private int processedScans, totalScans;
  private String description;

  /**
   * @param mzRangesSorted sorted by mz ascending
   */
  public ExtractMzRangesIonSeriesFunction(@NotNull RawDataFile dataFile,
      @NotNull ScanSelection scanSelection, @NotNull List<Range<Double>> mzRangesSorted,
<<<<<<< HEAD
      @NotNull ScanDataType scanDataType,
      @Nullable AbstractTask parentTask) {
=======
      @NotNull ScanDataType scanDataType, @Nullable AbstractTask parentTask) {
>>>>>>> cb3143c9
    super(parentTask);

    dataAccess = EfficientDataAccess.of(dataFile, scanDataType, scanSelection);
    this.mzRangesSorted = mzRangesSorted;
    description = "Extracting %d ion series from data file %s".formatted(mzRangesSorted.size(),
        dataFile.getName());
  }

  /**
   * @param mzRangesSorted sorted by mz ascending
   */
  public ExtractMzRangesIonSeriesFunction(@NotNull RawDataFile dataFile, List<? extends Scan> scans,
      @NotNull List<Range<Double>> mzRangesSorted, @NotNull ScanDataType scanDataType,
      @Nullable AbstractTask parentTask) {
    super(parentTask);

    dataAccess = EfficientDataAccess.of(dataFile, scanDataType, scans);
    this.mzRangesSorted = mzRangesSorted;
  }

  @Override
  public @NotNull String getTaskDescription() {
    return description;
  }

  @Override
  public double getFinishedPercentage() {
    return totalScans == 0 ? 0 : (double) processedScans / totalScans;
  }

  /**
   * Extract all mz ranges. Will listen to parentTask and will update
   * {@link #getFinishedPercentage()}
   *
   * @return {@link BuildingIonSeries} can be converted to other IonSeries like
   * {@link IonTimeSeries}
   */
  @Override
  @NotNull
  public BuildingIonSeries[] get() {
    if (mzRangesSorted.isEmpty()) {
      return new BuildingIonSeries[0];
    }

    totalScans = dataAccess.getNumberOfScans();
    // store data points for each range
    BuildingIonSeries[] chromatograms = new BuildingIonSeries[mzRangesSorted.size()];
    for (int i = 0; i < chromatograms.length; i++) {
      chromatograms[i] = new BuildingIonSeries(dataAccess.getNumberOfScans(),
          IntensityMode.HIGHEST);
    }

    // binary search the start
    double lowestMz = mzRangesSorted.getFirst().lowerEndpoint();

    int currentScan = -1;
    while (dataAccess.nextScan() != null) {
      int currentTree = 0;
      currentScan++;
      processedScans++;

      // Canceled?
      if (isCanceled()) {
        return new BuildingIonSeries[0];
      }
      // check value for tree and for all next trees in range
      int nDataPoints = dataAccess.getNumberOfDataPoints();

      // start index
      int dp = dataAccess.binarySearch(lowestMz, DefaultTo.GREATER_EQUALS);
      if (dp == -1) {
        continue;
      }

      for (; dp < nDataPoints; dp++) {
        double mz = dataAccess.getMzValue(dp);
        // check all next trees
        for (int t = currentTree; t < mzRangesSorted.size(); t++) {
          if (mz > mzRangesSorted.get(t).upperEndpoint()) {
            // out of bounds for current tree
            currentTree++;
          } else if (mz < mzRangesSorted.get(t).lowerEndpoint()) {
            break; // below current tree - next datapoint
          } else {
            // found match
            double intensity = dataAccess.getIntensityValue(dp);
            chromatograms[t].addValue(currentScan, mz, intensity);
          }
        }
        // all trees done
        if (currentTree >= mzRangesSorted.size()) {
          break;
        }
      }
    }
    return chromatograms;
  }

}<|MERGE_RESOLUTION|>--- conflicted
+++ resolved
@@ -59,12 +59,7 @@
    */
   public ExtractMzRangesIonSeriesFunction(@NotNull RawDataFile dataFile,
       @NotNull ScanSelection scanSelection, @NotNull List<Range<Double>> mzRangesSorted,
-<<<<<<< HEAD
-      @NotNull ScanDataType scanDataType,
-      @Nullable AbstractTask parentTask) {
-=======
       @NotNull ScanDataType scanDataType, @Nullable AbstractTask parentTask) {
->>>>>>> cb3143c9
     super(parentTask);
 
     dataAccess = EfficientDataAccess.of(dataFile, scanDataType, scanSelection);
