/*
 * Copyright 2006-2021 The MZmine Development Team
 *
 * This file is part of MZmine.
 *
 * MZmine is free software; you can redistribute it and/or modify it under the terms of the GNU
 * General Public License as published by the Free Software Foundation; either version 2 of the
 * License, or (at your option) any later version.
 *
 * MZmine is distributed in the hope that it will be useful, but WITHOUT ANY WARRANTY; without even
 * the implied warranty of MERCHANTABILITY or FITNESS FOR A PARTICULAR PURPOSE. See the GNU
 * General Public License for more details.
 *
 * You should have received a copy of the GNU General Public License along with MZmine; if not,
 * write to the Free Software Foundation, Inc., 51 Franklin St, Fifth Floor, Boston, MA 02110-1301 USA.
 *
 */

package io.github.mzmine.modules.dataprocessing.featdet_imsexpander;

import io.github.mzmine.datamodel.MZmineProject;
import io.github.mzmine.datamodel.features.ModularFeatureList;
import io.github.mzmine.gui.preferences.MZminePreferences;
import io.github.mzmine.main.MZmineCore;
import io.github.mzmine.modules.MZmineModuleCategory;
import io.github.mzmine.modules.MZmineProcessingModule;
import io.github.mzmine.parameters.ParameterSet;
import io.github.mzmine.taskcontrol.Task;
import io.github.mzmine.util.ExitCode;
import io.github.mzmine.util.MemoryMapStorage;
import java.util.Collection;
import java.util.Date;
import org.jetbrains.annotations.NotNull;
import org.jetbrains.annotations.Nullable;

public class ImsExpanderModule implements MZmineProcessingModule {

  @Override
  public @NotNull String getName() {
    return "Ims expander";
  }

  @Override
  public @Nullable Class<? extends ParameterSet> getParameterSetClass() {
    return ImsExpanderParameters.class;
  }

  @Override
  public @NotNull String getDescription() {
<<<<<<< HEAD
    return "Expands rt chromatograms in mobility dimension";
=======
    return "Expands rt chromatograms in mobility dimension.";
>>>>>>> a3296638
  }

  @Override
  public @NotNull ExitCode runModule(@NotNull MZmineProject project,
      @NotNull ParameterSet parameters, @NotNull Collection<Task> tasks,
      @NotNull Date moduleCallDate) {

    final Integer numThreads = MZmineCore.getConfiguration().getPreferences()
        .getParameter(MZminePreferences.numOfThreads).getValue();
    final ModularFeatureList[] featureLists = parameters
        .getParameter(ImsExpanderParameters.featureLists).getValue().getMatchingFeatureLists();

    final int threadsPerFlist = Math.max(2, numThreads / Math.max(featureLists.length, 1));

    final MemoryMapStorage storage = MemoryMapStorage.forFeatureList();
    for (ModularFeatureList featureList : featureLists) {
      tasks.add(new ImsExpanderTask(storage, parameters, featureList, project, threadsPerFlist, moduleCallDate));
    }

    return ExitCode.OK;
  }

  @Override
  public @NotNull MZmineModuleCategory getModuleCategory() {
    return MZmineModuleCategory.EIC_DETECTION;
  }
}<|MERGE_RESOLUTION|>--- conflicted
+++ resolved
@@ -47,11 +47,7 @@
 
   @Override
   public @NotNull String getDescription() {
-<<<<<<< HEAD
-    return "Expands rt chromatograms in mobility dimension";
-=======
     return "Expands rt chromatograms in mobility dimension.";
->>>>>>> a3296638
   }
 
   @Override
