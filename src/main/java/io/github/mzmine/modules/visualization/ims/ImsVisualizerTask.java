/*
 * Copyright 2006-2020 The MZmine Development Team
 *
 * This file is part of MZmine.
 *
 * MZmine is free software; you can redistribute it and/or modify it under the terms of the GNU
 * General Public License as published by the Free Software Foundation; either version 2 of the
 * License, or (at your option) any later version.
 *
 * MZmine is distributed in the hope that it will be useful, but WITHOUT ANY WARRANTY; without even
 * the implied warranty of MERCHANTABILITY or FITNESS FOR A PARTICULAR PURPOSE. See the GNU General
 * Public License for more details.
 *
 * You should have received a copy of the GNU General Public License along with MZmine; if not,
 * write to the Free Software Foundation, Inc., 51 Franklin St, Fifth Floor, Boston, MA 02110-1301
 * USA
 */

package io.github.mzmine.modules.visualization.ims;

import com.google.common.collect.Range;
import io.github.mzmine.datamodel.RawDataFile;
import io.github.mzmine.datamodel.Scan;
import io.github.mzmine.gui.chartbasics.chartgroups.ChartGroup;
import io.github.mzmine.gui.chartbasics.gui.wrapper.ChartViewWrapper;
import io.github.mzmine.gui.preferences.MZminePreferences;
<<<<<<< HEAD
import io.github.mzmine.modules.visualization.ims.imsvisualizer.*;
import io.github.mzmine.modules.visualization.rawdataoverview.RawDataOverviewIMSController;
=======
import io.github.mzmine.main.MZmineCore;
import io.github.mzmine.modules.visualization.ims.imsvisualizer.DataFactory;
import io.github.mzmine.modules.visualization.ims.imsvisualizer.IntensityMobilityPlot;
import io.github.mzmine.modules.visualization.ims.imsvisualizer.IntensityMobilityXYDataset;
import io.github.mzmine.modules.visualization.ims.imsvisualizer.MzMobilityHeatMapPlot;
import io.github.mzmine.modules.visualization.ims.imsvisualizer.MzMobilityXYZDataset;
import io.github.mzmine.modules.visualization.ims.imsvisualizer.RetentionTimeIntensityPlot;
import io.github.mzmine.modules.visualization.ims.imsvisualizer.RetentionTimeIntensityXYDataset;
import io.github.mzmine.modules.visualization.ims.imsvisualizer.RetentionTimeMobilityHeatMapPlot;
import io.github.mzmine.modules.visualization.ims.imsvisualizer.RetentionTimeMobilityXYZDataset;
>>>>>>> fd4da70d
import io.github.mzmine.parameters.ParameterSet;
import io.github.mzmine.taskcontrol.AbstractTask;
import io.github.mzmine.taskcontrol.TaskStatus;
import java.io.IOException;
import java.util.List;
import java.util.logging.Logger;
import javafx.application.Platform;
import javafx.fxml.FXMLLoader;
import javafx.scene.Scene;
import javafx.scene.control.Label;
import javafx.scene.layout.BorderPane;
import javafx.scene.layout.VBox;
import javafx.stage.Stage;
import org.jfree.data.xy.XYDataset;
import org.jfree.data.xy.XYZDataset;

public class ImsVisualizerTask extends AbstractTask {

    private final Logger logger = Logger.getLogger(this.getClass().getName());

    private XYDataset datasetIntensityMobility;
    private XYZDataset datasetMzMobility;
    private final RawDataFile[] dataFiles;
    private final Range<Double> mzRange;
    private final ParameterSet parameterSet;
    private int appliedSteps = 0;
    private final String paintScaleStyle;
    private double selectedRetentionTime = 0.0;
    private ImsVisualizerWindowController controller;
    private DataFactory dataFactory;
    private MzMobilityHeatMapPlot mzMobilityHeatMapPlot;
    private IntensityMobilityPlot intensityMobilityPlot;
    private RetentionTimeMobilityHeatMapPlot retentionTimeMobilityHeatMapPlot;
    private RetentionTimeIntensityPlot retentionTimeIntensityPlot;
    private List<Scan> selectedScans;
    private BorderPane bottomRightpane;
    private BorderPane bottomLeftPane;
    private BorderPane topLeftPane;
    private BorderPane topRightPane;
    private static Label rtLabel;
    private static Label mzRangeLevel;
    private final Scan[] scans;
<<<<<<< HEAD
    private RawDataOverviewIMSController controllerIMS;
=======
    private boolean containsMobility = true;
>>>>>>> fd4da70d


    public ImsVisualizerTask(ParameterSet parameters) {
        dataFiles = parameters.getParameter(ImsVisualizerParameters.dataFiles).getValue()
            .getMatchingRawDataFiles();

        mzRange = parameters.getParameter(ImsVisualizerParameters.mzRange).getValue();

        paintScaleStyle = parameters.getParameter(ImsVisualizerParameters.paintScale).getValue();

        parameterSet = parameters;
<<<<<<< HEAD
        scans =
                parameters
                        .getParameter(ImsVisualizerParameters.scanSelection)
                        .getValue()
                        .getMatchingScans(dataFiles[0]);
        for(int i=0;i<scans.length;i++){
            if(scans[i].getMobility()<0){
                isIonMobility = false;
=======
        scans = parameters.getParameter(ImsVisualizerParameters.scanSelection).getValue()
            .getMatchingScans(dataFiles[0]);
        for (int i = 0; i < scans.length; i++) {
            if (scans[i].getMobility() < 0) {
                containsMobility = false;
>>>>>>> fd4da70d
                break;
            }
        }
    }

    // Group the intensity-mobility and mz-mobility plots and place on the bottom
    private ChartGroup groupMobility = new ChartGroup(false, false, false, true);

    ChartGroup groupRetentionTime = new ChartGroup(false, false, true, false);

    @Override public String getTaskDescription() {
        return "Create IMS visualization of " + dataFiles[0];
    }

    @Override public double getFinishedPercentage() {
        int totalSteps = 3;
        return totalSteps == 0 ? 0 : (double) appliedSteps / totalSteps;
    }

    @Override public void run() {

        setStatus(TaskStatus.PROCESSING);
        logger.info("IMS visualization of " + dataFiles[0]);
        // Task canceled?
<<<<<<< HEAD
        if (isCanceled()) return;
        Platform.runLater(
                () -> {
                    // Initialize dataFactories.
                    if (!isIonMobility) {
                        logger.info("data does not contains ion mobility field");
                        return;
                    }
                    initDataFactories();
=======
        if (isCanceled()) {
            return;
        }
        Platform.runLater(() -> {
            if (!containsMobility) {
                MZmineCore.getDesktop().displayErrorMessage(
                    "The selected raw data does not have a mobility dimension.");
                return;
            }
            // Initialize dataFactories.
            initDataFactories();
>>>>>>> fd4da70d

            // Initialize Scene.
            initGui();

            setContainers();


            // Init all four plots
            initIntensityMobilityGui();
            initmzMobilityGui();
            initRetentionTimeMobilityGui();

            initRetentionTimeIntensityGui();
            initLabel();

            updateRTlabel();

        });

        setStatus(TaskStatus.FINISHED);
        logger.info("Finished IMS visualization of" + dataFiles[0]);
    }

    public void setGroupMobility() {
        groupMobility.add((new ChartViewWrapper(intensityMobilityPlot)));
        groupMobility.add(new ChartViewWrapper(mzMobilityHeatMapPlot));
    }

    public void setGroupRetentionTime() {
        // Group the rt-intensity-mobility and rt-mobility plots and place on the top
        groupRetentionTime.add(new ChartViewWrapper(retentionTimeIntensityPlot));
        groupRetentionTime.add(new ChartViewWrapper(retentionTimeMobilityHeatMapPlot));
    }

    public void initDataFactories() {
        appliedSteps++;
        // initialize data factory for the plots data.
        dataFactory = new DataFactory(parameterSet, 0.0, this);
    }

    public void initmzMobilityGui() {
        appliedSteps++;
        datasetMzMobility = new MzMobilityXYZDataset(dataFactory);
        mzMobilityHeatMapPlot = new MzMobilityHeatMapPlot(datasetMzMobility, paintScaleStyle, this,
            intensityMobilityPlot);
        bottomRightpane.setCenter(mzMobilityHeatMapPlot);
    }

    public void initIntensityMobilityGui() {
        appliedSteps++;
        datasetIntensityMobility = new IntensityMobilityXYDataset(dataFactory);
        intensityMobilityPlot = new IntensityMobilityPlot(datasetIntensityMobility, this);
        bottomLeftPane.setCenter(intensityMobilityPlot);
    }

    public void initDataOverview(RawDataOverviewIMSController con) {
        controllerIMS = con;
        appliedSteps++;

        // create the plot
        setTopRightPane(con.getTopRightPane());
        setTopLeftPane(con.getTopLeftPane());
        setBottomLeftPane(con.getBottomLeftPane());
        setBottomRightpane(con.getBottomRightPane());
        setRtLabel(con.getRtLabel());
        setMzRangeLevel(con.getMobilityRTLabel());

        //prepare data
        initDataFactories();
        // Initialize the gui
        initIntensityMobilityGui();
        initmzMobilityGui();
        initRetentionTimeMobilityGui();
        initRetentionTimeIntensityGui();
        setGroupMobility();
        setGroupRetentionTime();

    }

    public void setContainers() {
        appliedSteps++;
        bottomLeftPane = controller.getBottomLeftPane();
        bottomRightpane = controller.getBottomRightPane();
        topLeftPane = controller.getTopLeftPane();
        topRightPane = controller.getTopRightPane();
    }

    public void setTopLeftPane(BorderPane borderPane) {
        topLeftPane = borderPane;
    }

    public void setTopRightPane(BorderPane borderPane) {
        topRightPane = borderPane;
    }

    public void setBottomRightpane(BorderPane borderPane) {
        bottomRightpane = borderPane;
    }

    public void setBottomLeftPane(BorderPane borderPane) {
        bottomLeftPane = borderPane;
    }

    public void initRetentionTimeMobilityGui() {

        XYZDataset dataset3d = new RetentionTimeMobilityXYZDataset(dataFactory);
        retentionTimeMobilityHeatMapPlot =
            new RetentionTimeMobilityHeatMapPlot(dataset3d, paintScaleStyle);
        topRightPane.setCenter(retentionTimeMobilityHeatMapPlot);
    }

    public void initRetentionTimeIntensityGui() {
        appliedSteps++;
        XYDataset datasetRetentionTimeIntensity = new RetentionTimeIntensityXYDataset(dataFactory);
        retentionTimeIntensityPlot =
            new RetentionTimeIntensityPlot(datasetRetentionTimeIntensity, this,
                retentionTimeMobilityHeatMapPlot);
        topLeftPane.setCenter(retentionTimeIntensityPlot);
    }


    public void initGui() {
        appliedSteps++;
        FXMLLoader loader = new FXMLLoader((getClass().getResource("ImsVisualizerWindow.fxml")));
        Stage stage = new Stage();

        try {
            VBox root = (VBox) loader.load();
            Scene scene = new Scene(root);
            stage.setScene(scene);
            logger.finest("Stage has been successfully loaded from the FXML loader.");

            stage.setTitle("IMS of " + dataFiles[0] + "m/z Range " + mzRange);
            stage.show();
            stage.setMinWidth(stage.getWidth());
            stage.setMinHeight(stage.getHeight());
        } catch (IOException e) {
            e.printStackTrace();
            return;
        }
        // Get controller
        controller = loader.getController();
    }

    public void updateMobilityGroup() {
        dataFactory.updateFrameData(selectedRetentionTime);
        datasetMzMobility = new MzMobilityXYZDataset(dataFactory);

        mzMobilityHeatMapPlot = new MzMobilityHeatMapPlot(datasetMzMobility, paintScaleStyle, this,
            intensityMobilityPlot);
        bottomRightpane.setCenter(mzMobilityHeatMapPlot);

        datasetIntensityMobility = new IntensityMobilityXYDataset(dataFactory);
        intensityMobilityPlot = new IntensityMobilityPlot(datasetIntensityMobility, this);
        bottomLeftPane.setCenter(intensityMobilityPlot);

        groupMobility.add(new ChartViewWrapper(intensityMobilityPlot));
        groupMobility.add(new ChartViewWrapper(mzMobilityHeatMapPlot));
        if (!isIonMobility)
            initLabel();
        else {
            rtLabel = controllerIMS.rtLabel;
            mzRangeLevel = controllerIMS.mobilityRTLabel;
        }
        updateRTlabel();
    }

    public void initLabel() {
        rtLabel = controller.getRtLabel();
        mzRangeLevel = controller.getMobilityRTLabel();
    }

    public void setMzRangeLevel(Label level) {
        mzRangeLevel = level;
    }

    public void setRtLabel(Label label) {
        rtLabel = label;
    }

    public void updateRTlabel() {
        rtLabel.setText(
            "RT: " + MZminePreferences.rtFormat.getValue().format(selectedRetentionTime) + " min");

        // set the label for retentiontime-mobility plot.
        mzRangeLevel.setText("m/z: " + mzRange.lowerEndpoint() + " - " + mzRange.upperEndpoint());
    }

    public void setSelectedRetentionTime(double retentionTime) {
        this.selectedRetentionTime = retentionTime;
    }

    public double getSelectedRetentionTime() {
        return this.selectedRetentionTime;
    }

    public void setSelectedScans(List<Scan> selectedScans) {
        this.selectedScans = selectedScans;
    }

    public List<Scan> getSelectedScans() {
        return selectedScans;
    }

    public Scan[] getScans() {
        return scans;
    }

    public RawDataFile[] getDataFiles() {
        return dataFiles;
    }
}<|MERGE_RESOLUTION|>--- conflicted
+++ resolved
@@ -24,10 +24,6 @@
 import io.github.mzmine.gui.chartbasics.chartgroups.ChartGroup;
 import io.github.mzmine.gui.chartbasics.gui.wrapper.ChartViewWrapper;
 import io.github.mzmine.gui.preferences.MZminePreferences;
-<<<<<<< HEAD
-import io.github.mzmine.modules.visualization.ims.imsvisualizer.*;
-import io.github.mzmine.modules.visualization.rawdataoverview.RawDataOverviewIMSController;
-=======
 import io.github.mzmine.main.MZmineCore;
 import io.github.mzmine.modules.visualization.ims.imsvisualizer.DataFactory;
 import io.github.mzmine.modules.visualization.ims.imsvisualizer.IntensityMobilityPlot;
@@ -38,7 +34,6 @@
 import io.github.mzmine.modules.visualization.ims.imsvisualizer.RetentionTimeIntensityXYDataset;
 import io.github.mzmine.modules.visualization.ims.imsvisualizer.RetentionTimeMobilityHeatMapPlot;
 import io.github.mzmine.modules.visualization.ims.imsvisualizer.RetentionTimeMobilityXYZDataset;
->>>>>>> fd4da70d
 import io.github.mzmine.parameters.ParameterSet;
 import io.github.mzmine.taskcontrol.AbstractTask;
 import io.github.mzmine.taskcontrol.TaskStatus;
@@ -81,11 +76,7 @@
     private static Label rtLabel;
     private static Label mzRangeLevel;
     private final Scan[] scans;
-<<<<<<< HEAD
-    private RawDataOverviewIMSController controllerIMS;
-=======
     private boolean containsMobility = true;
->>>>>>> fd4da70d
 
 
     public ImsVisualizerTask(ParameterSet parameters) {
@@ -97,22 +88,11 @@
         paintScaleStyle = parameters.getParameter(ImsVisualizerParameters.paintScale).getValue();
 
         parameterSet = parameters;
-<<<<<<< HEAD
-        scans =
-                parameters
-                        .getParameter(ImsVisualizerParameters.scanSelection)
-                        .getValue()
-                        .getMatchingScans(dataFiles[0]);
-        for(int i=0;i<scans.length;i++){
-            if(scans[i].getMobility()<0){
-                isIonMobility = false;
-=======
         scans = parameters.getParameter(ImsVisualizerParameters.scanSelection).getValue()
             .getMatchingScans(dataFiles[0]);
         for (int i = 0; i < scans.length; i++) {
             if (scans[i].getMobility() < 0) {
                 containsMobility = false;
->>>>>>> fd4da70d
                 break;
             }
         }
@@ -137,17 +117,6 @@
         setStatus(TaskStatus.PROCESSING);
         logger.info("IMS visualization of " + dataFiles[0]);
         // Task canceled?
-<<<<<<< HEAD
-        if (isCanceled()) return;
-        Platform.runLater(
-                () -> {
-                    // Initialize dataFactories.
-                    if (!isIonMobility) {
-                        logger.info("data does not contains ion mobility field");
-                        return;
-                    }
-                    initDataFactories();
-=======
         if (isCanceled()) {
             return;
         }
@@ -159,7 +128,6 @@
             }
             // Initialize dataFactories.
             initDataFactories();
->>>>>>> fd4da70d
 
             // Initialize Scene.
             initGui();
@@ -215,29 +183,6 @@
         bottomLeftPane.setCenter(intensityMobilityPlot);
     }
 
-    public void initDataOverview(RawDataOverviewIMSController con) {
-        controllerIMS = con;
-        appliedSteps++;
-
-        // create the plot
-        setTopRightPane(con.getTopRightPane());
-        setTopLeftPane(con.getTopLeftPane());
-        setBottomLeftPane(con.getBottomLeftPane());
-        setBottomRightpane(con.getBottomRightPane());
-        setRtLabel(con.getRtLabel());
-        setMzRangeLevel(con.getMobilityRTLabel());
-
-        //prepare data
-        initDataFactories();
-        // Initialize the gui
-        initIntensityMobilityGui();
-        initmzMobilityGui();
-        initRetentionTimeMobilityGui();
-        initRetentionTimeIntensityGui();
-        setGroupMobility();
-        setGroupRetentionTime();
-
-    }
 
     public void setContainers() {
         appliedSteps++;
@@ -318,12 +263,7 @@
 
         groupMobility.add(new ChartViewWrapper(intensityMobilityPlot));
         groupMobility.add(new ChartViewWrapper(mzMobilityHeatMapPlot));
-        if (!isIonMobility)
-            initLabel();
-        else {
-            rtLabel = controllerIMS.rtLabel;
-            mzRangeLevel = controllerIMS.mobilityRTLabel;
-        }
+        initLabel();
         updateRTlabel();
     }
 
