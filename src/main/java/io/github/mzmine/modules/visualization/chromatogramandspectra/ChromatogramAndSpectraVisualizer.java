/*
 * Copyright 2006-2020 The MZmine Development Team
 *
 * This file is part of MZmine.
 *
 * MZmine is free software; you can redistribute it and/or modify it under the terms of the GNU
 * General Public License as published by the Free Software Foundation; either version 2 of the
 * License, or (at your option) any later version.
 *
 * MZmine is distributed in the hope that it will be useful, but WITHOUT ANY WARRANTY; without even
 * the implied warranty of MERCHANTABILITY or FITNESS FOR A PARTICULAR PURPOSE. See the GNU General
 * Public License for more details.
 *
 * You should have received a copy of the GNU General Public License along with MZmine; if not,
 * write to the Free Software Foundation, Inc., 51 Franklin St, Fifth Floor, Boston, MA 02110-1301
 * USA
 */

package io.github.mzmine.modules.visualization.chromatogramandspectra;

import java.awt.BasicStroke;
import java.text.NumberFormat;
import java.util.ArrayList;
import java.util.Collection;
import java.util.Hashtable;
import java.util.List;
import java.util.Objects;
import java.util.logging.Logger;
import javafx.beans.property.BooleanProperty;
import javafx.scene.control.CheckBox;
import javafx.scene.layout.HBox;
import org.jetbrains.annotations.NotNull;
import org.jetbrains.annotations.Nullable;
import org.jfree.chart.plot.ValueMarker;
import com.google.common.collect.Range;
import io.github.mzmine.datamodel.ImagingRawDataFile;
import io.github.mzmine.datamodel.RawDataFile;
import io.github.mzmine.datamodel.Scan;
import io.github.mzmine.main.MZmineCore;
import io.github.mzmine.modules.visualization.chromatogram.ChromatogramCursorPosition;
import io.github.mzmine.modules.visualization.chromatogram.FeatureDataSet;
import io.github.mzmine.modules.visualization.chromatogram.TICDataSet;
import io.github.mzmine.modules.visualization.chromatogram.TICPlot;
import io.github.mzmine.modules.visualization.chromatogram.TICPlotType;
import io.github.mzmine.modules.visualization.rawdataoverview.RawDataOverviewWindowController;
import io.github.mzmine.modules.visualization.spectra.simplespectra.SpectraPlot;
import io.github.mzmine.modules.visualization.spectra.simplespectra.SpectrumCursorPosition;
import io.github.mzmine.modules.visualization.spectra.simplespectra.SpectrumPlotType;
import io.github.mzmine.modules.visualization.spectra.simplespectra.datasets.ScanDataSet;
import io.github.mzmine.parameters.ParameterSet;
import io.github.mzmine.parameters.parametertypes.selectors.ScanSelection;
import io.github.mzmine.parameters.parametertypes.tolerances.MZTolerance;
import io.github.mzmine.taskcontrol.TaskStatus;
import io.github.mzmine.util.ExitCode;
import javafx.beans.NamedArg;
import javafx.beans.property.ObjectProperty;
import javafx.beans.property.SimpleObjectProperty;
import javafx.beans.value.ObservableValue;
import javafx.collections.FXCollections;
import javafx.collections.ObservableList;
import javafx.collections.ObservableMap;
import javafx.geometry.Insets;
import javafx.geometry.Orientation;
import javafx.geometry.Pos;
import javafx.scene.control.Button;
import javafx.scene.control.ChoiceBox;
import javafx.scene.control.Label;
import javafx.scene.control.SplitPane;
import javafx.scene.input.KeyCode;
import javafx.scene.layout.BorderPane;
import javafx.scene.layout.FlowPane;
import javafx.scene.layout.StackPane;

/**
 * This visualizer can be used to visualize chromatograms and spectra of multiple raw data files at
 * the same time. The selection within the two plots
 * ({@link ChromatogramAndSpectraVisualizer#spectrumPosition} and
 * {@link ChromatogramAndSpectraVisualizer#chromPosition}) are bound to the plots. If the selection
 * changes, the plots will change accordingly. A click in the chromatogram will update the spectra,
 * whereas a click in a spectrum will show the xic of the selected m/z.
 *
 * @author SteffenHeu https://github.com/SteffenHeu / steffen.heuckeroth@uni-muenster.de
 */
public class ChromatogramAndSpectraVisualizer extends SplitPane {

  private final NumberFormat mzFormat;
  private final NumberFormat rtFormat;

  public static final Logger logger =
      Logger.getLogger(ChromatogramAndSpectraVisualizer.class.getName());

  private static final BasicStroke MARKER_STROKE = new BasicStroke(2.0f);

  protected FlowPane pnSpectrumControls;
  protected ChromatogramPlotControlPane pnChromControls;
  protected BooleanProperty showMassListProperty;

  protected final TICPlot chromPlot;
  protected final SpectraPlot spectrumPlot;
  protected ValueMarker rtMarker;
  protected ValueMarker mzMarker;

  protected ParameterSet parameterSet;

  protected boolean showSpectraOfEveryRawFile;

  protected final ObjectProperty<ScanSelection> scanSelection;
  /**
   * Type of chromatogram to be displayed. This is bound bidirectional to the
   * {@link TICPlot#plotTypeProperty()} and gets updated if
   * {@link ChromatogramAndSpectraVisualizerParameters#plotType} changes.
   */
  protected final ObjectProperty<TICPlotType> plotType;

  /**
   * Current position of the crosshair in the chromatogram plot. Changes to the position should be
   * reflected in the {@link ChromatogramAndSpectraVisualizer#spectrumPlot}.
   */
  protected final ObjectProperty<ChromatogramCursorPosition> chromPosition;

  /**
   * Current position of the crosshair in the spectrum plot. Changes in the position update the
   * {@link ChromatogramAndSpectraVisualizer#chromPlot} via
   * {@link ChromatogramAndSpectraVisualizer#onSpectrumSelectionChanged(ObservableValue, SpectrumCursorPosition, SpectrumCursorPosition)}.
   */
  protected final ObjectProperty<SpectrumCursorPosition> spectrumPosition;

  /**
   * Tolerance range for the feature chromatograms of the base peak in the selected scan. Listener
   * calls {@link ChromatogramAndSpectraVisualizer#updateFeatureDataSets(double)}.
   */
  protected final ObjectProperty<MZTolerance> chromMzTolerance;

  /**
   * Tolerance for the generation of the TICDataset. If set to null, the whole m/z range is
   * displayed.
   */
  protected final ObjectProperty<Range<Double>> mzRange;

  /**
   * Stores the raw data files ands tic data sets currently displayed. Could be observed by a
   * listener in the future, if needed.
   */
  protected ObservableMap<RawDataFile, TICDataSet> filesAndDataSets;

  protected SpectraDataSetCalc currentSpectraDataSetCalc;
  protected FeatureDataSetCalc currentFeatureDataSetCalc;

  public ChromatogramAndSpectraVisualizer() {
    this(Orientation.HORIZONTAL);
  }

  public ChromatogramAndSpectraVisualizer(@NamedArg("orientation") Orientation orientation) {
    super();

    getStyleClass().add("region-match-chart-bg");

    mzFormat = MZmineCore.getConfiguration().getMZFormat();
    rtFormat = MZmineCore.getConfiguration().getRTFormat();

    filesAndDataSets = FXCollections.synchronizedObservableMap(
        FXCollections.observableMap(new Hashtable<RawDataFile, TICDataSet>()));

    setOrientation(orientation);
    showSpectraOfEveryRawFile = true;

    // initialise properties
    plotType = new SimpleObjectProperty<>();
    chromMzTolerance = new SimpleObjectProperty<>(new MZTolerance(0, 10));
    chromPosition = new SimpleObjectProperty<>();
    spectrumPosition = new SimpleObjectProperty<>();
    scanSelection =
        new SimpleObjectProperty<>(new ScanSelection(null, null, null, null, null, null, 1, null));
    mzRange = new SimpleObjectProperty<>();

    // initialise controls
    pnChromControls = new ChromatogramPlotControlPane();
    pnSpectrumControls = new FlowPane();
    chromPlot = new TICPlot();
    spectrumPlot = new SpectraPlot();
    BorderPane pnWrapSpectrum = new BorderPane();
    BorderPane pnWrapChrom = new BorderPane();
    pnWrapChrom.setCenter(chromPlot);
    pnWrapChrom.setBottom(pnChromControls);

    pnWrapSpectrum.setCenter(spectrumPlot);
    pnWrapSpectrum.setBottom(pnSpectrumControls);
    getItems().addAll(pnWrapChrom, pnWrapSpectrum);

    // chrom plot top bar
    Button btnChromSetup = new Button("...");
    btnChromSetup.setOnAction(e -> {
      if (parameterSet == null) {
        parameterSet = MZmineCore.getConfiguration()
            .getModuleParameters(ChromatogramAndSpectraVisualizerModule.class);
      }
      ExitCode code = parameterSet.showSetupDialog(true);
      if (code == ExitCode.OK) {
        MZTolerance tol = parameterSet
            .getParameter(ChromatogramAndSpectraVisualizerParameters.chromMzTolerance).getValue();
        ScanSelection sel = parameterSet
            .getParameter(ChromatogramAndSpectraVisualizerParameters.scanSelection).getValue();
        if (sel != null) {
          scanSelection.set(sel);
        }
        if (tol != null) {
          chromMzTolerance.set(tol);
        }
        TICPlotType pt = parameterSet
            .getParameter(ChromatogramAndSpectraVisualizerParameters.plotType).getValue();
        if (pt != null) {
          plotType.set(pt);
        }
      }
    });
    Label labelChromatogram = new Label("Chromatrogram view");
    labelChromatogram.setStyle("-fx-font-weight: bold");
    FlowPane pnChromHeader = new FlowPane(labelChromatogram);
    pnChromHeader.setAlignment(Pos.CENTER_LEFT);
    StackPane pnChromStack = new StackPane();
    pnChromStack.setAlignment(Pos.TOP_RIGHT);
    pnChromStack.setPadding(new Insets(5));
    pnChromStack.getChildren().addAll(pnChromHeader, btnChromSetup);
    pnWrapChrom.setTop(pnChromStack);

    // spectrum plot top bar
    ChoiceBox<SpectrumPlotType> cbSpectrumType =
        new ChoiceBox<>(FXCollections.observableArrayList(SpectrumPlotType.values()));
    cbSpectrumType.valueProperty().bindBidirectional(spectrumPlot.plotModeProperty());
<<<<<<< HEAD
    StackPane pnSpectrumStack = new StackPane();
    pnSpectrumStack.setAlignment(Pos.TOP_RIGHT);
    pnSpectrumStack.setPadding(new Insets(5));
    Label labelSpectrum = new Label("Spectrum view");
    labelSpectrum.setStyle("-fx-font-weight: bold");
    FlowPane pnSpectrumHeader = new FlowPane(labelSpectrum);
=======
    cbSpectrumType.setMinSize(ChoiceBox.USE_PREF_SIZE, ChoiceBox.USE_PREF_SIZE);
    HBox hBoxSpectrum = new HBox();
    hBoxSpectrum.setAlignment(Pos.TOP_RIGHT);
    hBoxSpectrum.setPadding(new Insets(5));
    FlowPane pnSpectrumHeader = new FlowPane(new Label("Spectrum view"));
>>>>>>> f51102e4
    pnSpectrumHeader.setPadding(new Insets(5));
    CheckBox checkBoxShowMassList = new CheckBox("Show mass list");
    checkBoxShowMassList.setMinSize(ChoiceBox.USE_PREF_SIZE, CheckBox.USE_PREF_SIZE);
    HBox hBoxSpectrumSetup = new HBox();
    hBoxSpectrumSetup.setSpacing(10);
    hBoxSpectrumSetup.setAlignment(Pos.BASELINE_RIGHT);
    hBoxSpectrumSetup.getChildren().addAll(checkBoxShowMassList, cbSpectrumType);
    hBoxSpectrum.getChildren().addAll(pnSpectrumHeader, hBoxSpectrumSetup);
    pnWrapSpectrum.setTop(hBoxSpectrum);

    showMassListProperty = checkBoxShowMassList.selectedProperty();
    showMassListProperty.addListener((observable, oldValue, newValue) -> {
      if (filesAndDataSets != null && chromPosition.getValue() != null) {
        updateSpectraPlot(filesAndDataSets.keySet(), chromPosition.getValue());
      }
    });

    chromPlot.setLabelColorMatch(true);
    spectrumPlot.setLabelColorMatch(true);

    // property bindings
    plotType.bindBidirectional(chromPlot.plotTypeProperty());
    chromPosition.bindBidirectional(chromPlot.cursorPositionProperty());
    spectrumPosition.bindBidirectional(spectrumPlot.cursorPositionProperty());
    mzRangeProperty().addListener((obs, old, val) -> pnChromControls.setMzRange(val));

    // property listeners
    plotType.addListener(((observable, oldValue, newValue) -> {
      chromPlot.removeAllDataSets(false);
      updateAllChromatogramDataSets();
    }));

    // update feature data sets if the tolerance for the extraction changes
    chromMzToleranceProperty().addListener((obs, old, val) -> {
      if (getChromPosition() != null) {
        updateFeatureDataSets(getChromPosition().getScan().getBasePeakMz());
      }
    });

    // update spectrum plot if the user clicks in chromatogram plot
    chromPositionProperty()
        .addListener((obs, old, pos) -> onChromatogramSelectionChanged(obs, old, pos));

    spectrumPositionProperty()
        .addListener(((obs, old, pos) -> onSpectrumSelectionChanged(obs, old, pos)));

    // update chromatogram plot if the ScanSelection changes
    scanSelectionProperty().addListener((obs, old, val) -> updateAllChromatogramDataSets());

    pnChromControls.getBtnUpdateXIC().setOnAction(event -> {
      mzRange.set(pnChromControls.getMzRange());
      updateAllChromatogramDataSets();
    });

    chromPlot.getXYPlot().setDomainCrosshairVisible(false);
    chromPlot.getXYPlot().setRangeCrosshairVisible(false);

    setOnMouseClicked(e -> requestFocus());
    setOnKeyPressed(e -> {
      if (e.getCode() == KeyCode.LEFT && e.isControlDown() && getChromPosition() != null) {
        logger.finest("Loading previous scan");
        Scan scan = getScan(getChromPosition().getDataFile(), getChromPosition().getScan(), -1);
        setFocusedScan(getChromPosition().getDataFile(), scan);
        requestFocus();
        e.consume();
      } else if (e.getCode() == KeyCode.RIGHT && e.isControlDown() && getChromPosition() != null) {
        logger.finest("Loading next scan");
        Scan scan = getScan(getChromPosition().getDataFile(), getChromPosition().getScan(), +1);
        setFocusedScan(getChromPosition().getDataFile(), scan);
        requestFocus();
        e.consume();
      }
    });
  }

  private Scan getScan(RawDataFile dataFile, Scan scan, int shift) {
    if (!Objects.equals(scan.getDataFile(), dataFile)) {
      throw new IllegalArgumentException("data file and the scan data file need to be the same");
    }
    ObservableList<Scan> scans = dataFile.getScans();
    int index = scans.indexOf(scan);
    if (index == -1)
      return null;
    else if (shift > 0) {
      return scans.get(Math.min(index + shift, scans.size() - 1));
    } else {
      return scans.get(Math.max(index + shift, 0));
    }
  }

  private void updateAllChromatogramDataSets() {
    List<RawDataFile> rawDataFiles = new ArrayList<>();
    filesAndDataSets.keySet().forEach(raw -> rawDataFiles.add(raw));
    chromPlot.getXYPlot().setNotify(false);
    chromPlot.getXYPlot().clearDomainMarkers();
    rawDataFiles.forEach(raw -> removeRawDataFile(raw));
    rawDataFiles.forEach(raw -> addRawDataFile(raw));
    chromPlot.getXYPlot().setNotify(true);
    chromPlot.getChart().fireChartChanged();
  }

  /**
   * @return The raw data files currently visualised.
   */
  @NotNull
  public Collection<RawDataFile> getRawDataFiles() {
    return filesAndDataSets.keySet();
  }

  /**
   * Sets the raw data files to be displayed. Already present files are not removed to optimise
   * performance. This should be called over
   * {@link RawDataOverviewWindowController#addRawDataFileTab} if possible.
   *
   * @param rawDataFiles
   */
  public void setRawDataFiles(@NotNull Collection<RawDataFile> rawDataFiles) {
    // remove files first
    List<RawDataFile> filesToProcess = new ArrayList<>();
    for (RawDataFile rawDataFile : filesAndDataSets.keySet()) {
      if (!rawDataFiles.contains(rawDataFile)) {
        filesToProcess.add(rawDataFile);
      }
    }
    filesToProcess.forEach(r -> removeRawDataFile(r));

    // presence of file is checked in the add method
    rawDataFiles.forEach(r -> {
      if (!(r instanceof ImagingRawDataFile)) {
        addRawDataFile(r);
      }
    });
  }

  /**
   * Adds a raw data file to the chromatogram plot.
   *
   * @param rawDataFile
   */
  public void addRawDataFile(@NotNull final RawDataFile rawDataFile) {

    if (filesAndDataSets.keySet().contains(rawDataFile)) {
      logger.fine("Raw data file " + rawDataFile.getName() + " already displayed.");
      return;
    }

    final Scan[] scans = getScanSelection().getMatchingScans(rawDataFile);
    if (scans.length == 0) {
      logger.warning(
          "No matching scans found in file \"" + rawDataFile.getName() + "\" for scan selection.");
      return;
    }

    Range<Double> rawMZRange =
        (getMzRange() != null && pnChromControls.cbXIC.isSelected()) ? getMzRange()
            : rawDataFile.getDataMZRange();

    TICDataSet ticDataset =
        new TICDataSet(rawDataFile, List.of(scans), rawMZRange, null, getPlotType());
    filesAndDataSets.put(rawDataFile, ticDataset);
    chromPlot.addTICDataSet(ticDataset, rawDataFile.getColorAWT());

    logger.finest("Added raw data file " + rawDataFile.getName());
  }

  /**
   * Removes a raw data file and it's features from the chromatogram and spectrum plot.
   *
   * @param file The raw data file
   */
  public void removeRawDataFile(@NotNull final RawDataFile file) {
    logger.fine("Removing raw data file " + file.getName());
    TICDataSet dataset = filesAndDataSets.get(file);
    chromPlot.getXYPlot().setDataset(chromPlot.getXYPlot().indexOf(dataset), null);
    chromPlot.removeFeatureDataSetsOfFile(file);
    filesAndDataSets.remove(file);
  }

  /**
   * Called by a listener to the currentPostion to update the spectraPlot accordingly. The listener
   * is triggered by a change to the {@link ChromatogramAndSpectraVisualizer#chromPosition}
   * property.
   */
  private void onChromatogramSelectionChanged(
      ObservableValue<? extends ChromatogramCursorPosition> obs, ChromatogramCursorPosition old,
      ChromatogramCursorPosition pos) {
    RawDataFile file = pos.getDataFile();

    updateChromatogramDomainMarker(pos);
    // update feature data sets
    Scan scan = pos.getScan();
    if (scan.getBasePeakMz() != null)
      updateFeatureDataSets(scan.getBasePeakMz());
    // update spectrum plots
    updateSpectraPlot(filesAndDataSets.keySet(), pos);
  }

  /**
   * Called by changes to {@link ChromatogramAndSpectraVisualizer#spectrumPosition}.
   *
   * @param obs
   * @param old
   * @param pos
   */
  private void onSpectrumSelectionChanged(ObservableValue<? extends SpectrumCursorPosition> obs,
      SpectrumCursorPosition old, SpectrumCursorPosition pos) {
    updateSpectrumDomainMarker(pos);
    mzRangeProperty().set(getChromMzTolerance().getToleranceRange(pos.getMz()));
    updateFeatureDataSets(pos.getMz());
  }

  /**
   * Changes the position of the domain marker. Is called by the mouse listener initialized in
   * {@link ChromatogramAndSpectraVisualizer#onChromatogramSelectionChanged(ObservableValue, ChromatogramCursorPosition, ChromatogramCursorPosition)}
   *
   * @param pos
   */
  private void updateChromatogramDomainMarker(@NotNull ChromatogramCursorPosition pos) {
    chromPlot.getXYPlot().clearDomainMarkers();

    if (rtMarker == null) {
      rtMarker = new ValueMarker(pos.getScan().getRetentionTime());
      rtMarker.setStroke(MARKER_STROKE);
    } else {
      rtMarker.setValue(pos.getScan().getRetentionTime());
    }
    rtMarker.setPaint(MZmineCore.getConfiguration().getDefaultColorPalette().getNeutralColorAWT());

    chromPlot.getXYPlot().addDomainMarker(rtMarker);
  }

  private void updateSpectrumDomainMarker(@NotNull SpectrumCursorPosition pos) {
    spectrumPlot.getXYPlot().clearDomainMarkers();

    if (mzMarker == null) {
      mzMarker = new ValueMarker(pos.getMz());
      mzMarker.setStroke(MARKER_STROKE);
    } else {
      mzMarker.setValue(pos.getMz());
    }
    mzMarker.setPaint(MZmineCore.getConfiguration().getDefaultColorPalette().getNeutralColorAWT());

    spectrumPlot.getXYPlot().addDomainMarker(mzMarker);
  }

  /**
   * Sets a single scan into the spectrum plot. Triggers
   * {@link ChromatogramAndSpectraVisualizer#chromPositionProperty()}'s listeners.
   *
   * @param rawDataFile The rawDataFile to focus.
   * @param scanNum The scan number.
   */
  public void setFocusedScan(@NotNull RawDataFile rawDataFile, Scan scanNum) {
    if (!filesAndDataSets.keySet().contains(rawDataFile) || scanNum == null) {
      return;
    }
    ChromatogramCursorPosition pos =
        new ChromatogramCursorPosition(scanNum.getRetentionTime(), 0, 0, rawDataFile, scanNum);
    setChromPosition(pos);
  }

  /**
   * Forces a single scan in the spectrum plot without notifying the listener of the
   * {@link ChromatogramAndSpectraVisualizer#chromPosition}.
   *
   * @param rawDataFile The raw data file
   * @param scanNum The number of the scan
   */
  private void forceScanDataSet(@NotNull RawDataFile rawDataFile, Scan scanNum) {
    spectrumPlot.removeAllDataSets();
    ScanDataSet dataSet = new ScanDataSet(scanNum);
    spectrumPlot.addDataSet(dataSet, rawDataFile.getColorAWT(), false);
    spectrumPlot.setTitle(rawDataFile.getName() + "(#" + scanNum + ")", "");
  }

  /**
   * This can be called from the outside to focus a specific scan without triggering
   * {@link ChromatogramAndSpectraVisualizer#chromPositionProperty()}'s listeners. Use with care.
   *
   * @param rawDataFile The rawDataFile to focus.
   * @param scanNum The scan number.
   */
  public void setFocusedScanSilent(@NotNull RawDataFile rawDataFile, Scan scanNum) {
    if (!filesAndDataSets.keySet().contains(rawDataFile) || scanNum == null) {
      return;
    }
    ChromatogramCursorPosition pos =
        new ChromatogramCursorPosition(scanNum.getRetentionTime(), 0, 0, rawDataFile, scanNum);
    updateChromatogramDomainMarker(pos);
    forceScanDataSet(rawDataFile, scanNum);
  }

  public TICPlot getChromPlot() {
    return chromPlot;
  }


  public SpectraPlot getSpectrumPlot() {
    return spectrumPlot;
  }

  // ----- Plot updaters -----

  /**
   * Calculates {@link FeatureDataSet}s for the given m/z range. Called when
   * {@link ChromatogramAndSpectraVisualizer#chromPosition} or
   * {@link ChromatogramAndSpectraVisualizer#spectrumPosition} changes.
   *
   * @param mz
   */
  private void updateFeatureDataSets(double mz) {
    // mz of the base peak in the selected scan of the selected raw data file.
    Range<Double> bpcChromToleranceRange = getChromMzTolerance().getToleranceRange(mz);
    FeatureDataSetCalc thread = new FeatureDataSetCalc(filesAndDataSets.keySet(),
        bpcChromToleranceRange, getScanSelection(), getChromPlot());

    // put the current range into the mz range component. This is the reason it does not have a
    // listener that automatically updates the tic plot
    pnChromControls.setMzRange(bpcChromToleranceRange);

    thread.addTaskStatusListener((task, newStatus, oldStatus) -> {
      logger.finest("FeatureUpdate status changed from " + oldStatus.toString() + " to "
          + newStatus.toString());
      currentFeatureDataSetCalc = null;
    });
    if (currentFeatureDataSetCalc != null) {
      currentFeatureDataSetCalc.setStatus(TaskStatus.CANCELED);
    }
    currentFeatureDataSetCalc = thread;
    MZmineCore.getTaskController().addTask(thread);
  }

  /**
   * Updates the {@link ChromatogramAndSpectraVisualizer#spectrumPlot} with the scan data sets of
   * the currently selected retention time in the
   * {@link ChromatogramAndSpectraVisualizer#chromPlot}.
   *
   * @param rawDataFiles The raw data files in the chromatogram plot.
   * @param pos the currently selected {@link ChromatogramCursorPosition}.
   */
  private void updateSpectraPlot(@NotNull Collection<RawDataFile> rawDataFiles,
      @NotNull ChromatogramCursorPosition pos) {
    SpectraDataSetCalc thread = new SpectraDataSetCalc(rawDataFiles, pos, getScanSelection(),
        showSpectraOfEveryRawFile, getSpectrumPlot(), showMassListProperty);

    thread.addTaskStatusListener((task, newStatus, oldStatus) -> {
      // logger
      // .finest("SpectraUpdate status changed from " + oldStatus.toString() + " to " + newStatus
      // .toString());
      currentSpectraDataSetCalc = null;
    });

    if (currentSpectraDataSetCalc != null) {
      currentSpectraDataSetCalc.setStatus(TaskStatus.CANCELED);
    }
    currentSpectraDataSetCalc = thread;
    getSpectrumPlot().getXYPlot().clearDomainMarkers();
    MZmineCore.getTaskController().addTask(thread);
  }

  // ----- Property getters and setters -----

  /**
   * Changes the plot type. Also recalculates the all data sets if changed from BPC to TIC.
   *
   * @param plotType The new plot type.
   */
  public void setPlotType(@NotNull TICPlotType plotType) {
    this.plotType.set(plotType);
  }

  @NotNull
  public TICPlotType getPlotType() {
    return plotType.get();
  }

  @NotNull
  public ObjectProperty<TICPlotType> plotTypeProperty() {
    return plotType;
  }

  @NotNull
  public ObjectProperty<ChromatogramCursorPosition> chromPositionProperty() {
    return chromPosition;
  }

  private void setChromPosition(@NotNull ChromatogramCursorPosition chromPosition) {
    this.chromPosition.set(chromPosition);
  }

  @NotNull
  public ChromatogramCursorPosition getChromPosition() {
    return chromPosition.get();
  }

  public SpectrumCursorPosition getSpectrumPosition() {
    return spectrumPosition.get();
  }

  public ObjectProperty<SpectrumCursorPosition> spectrumPositionProperty() {
    return spectrumPosition;
  }

  public void setSpectrumPosition(SpectrumCursorPosition spectrumPosition) {
    this.spectrumPosition.set(spectrumPosition);
  }

  /**
   * To listen to changes in the selected raw data file, use
   * {@link ChromatogramAndSpectraVisualizer#chromPositionProperty#addListener}.
   *
   * @return Returns the currently selected raw data file. Could be null.
   */
  @Nullable
  public RawDataFile getSelectedRawDataFile() {
    ChromatogramCursorPosition pos = getChromPosition();
    return (pos == null) ? null : pos.getDataFile();
  }

  @Nullable
  public Range<Double> getMzRange() {
    return mzRange.get();
  }

  public void setMzRange(@Nullable Range<Double> mzRange) {
    this.mzRange.set(mzRange);
  }

  @NotNull
  public ObjectProperty<Range<Double>> mzRangeProperty() {
    return mzRange;
  }

  /**
   * Sets the scan selection. Also updates all data sets in the chromatogram plot accordingly.
   *
   * @param selection The new scan selection.
   */
  public void setScanSelection(@NotNull ScanSelection selection) {
    scanSelection.set(selection);
  }

  @NotNull
  public ScanSelection getScanSelection() {
    return scanSelection.get();
  }

  @NotNull
  public ObjectProperty<ScanSelection> scanSelectionProperty() {
    return scanSelection;
  }

  @NotNull
  public MZTolerance getChromMzTolerance() {
    return chromMzTolerance.get();
  }

  @NotNull
  public ObjectProperty<MZTolerance> chromMzToleranceProperty() {
    return chromMzTolerance;
  }

  public void setChromMzTolerance(@NotNull MZTolerance chromMzTolerance) {
    this.chromMzTolerance.set(chromMzTolerance);
  }


  // ----- Object method overrides -----
  @Override
  public boolean equals(Object o) {
    if (this == o) {
      return true;
    }
    if (!(o instanceof ChromatogramAndSpectraVisualizer)) {
      return false;
    }
    ChromatogramAndSpectraVisualizer that = (ChromatogramAndSpectraVisualizer) o;
    return showSpectraOfEveryRawFile == that.showSpectraOfEveryRawFile
        && chromPlot.equals(that.chromPlot) && spectrumPlot.equals(that.spectrumPlot)
        && Objects.equals(scanSelection.get(), that.scanSelection.get())
        && Objects.equals(mzRange.get(), that.mzRange.get())
        && Objects.equals(chromPosition.get(), that.chromPosition.get())
        && Objects.equals(rtMarker, that.rtMarker)
        && chromMzTolerance.get().equals(that.chromMzTolerance.get())
        && Objects.equals(filesAndDataSets, that.filesAndDataSets);
  }

  @Override
  public int hashCode() {
    return Objects.hash(chromPlot, spectrumPlot, scanSelection, mzRange, chromPosition,
        showSpectraOfEveryRawFile, rtMarker, chromMzTolerance, filesAndDataSets);
  }
}<|MERGE_RESOLUTION|>--- conflicted
+++ resolved
@@ -227,20 +227,13 @@
     ChoiceBox<SpectrumPlotType> cbSpectrumType =
         new ChoiceBox<>(FXCollections.observableArrayList(SpectrumPlotType.values()));
     cbSpectrumType.valueProperty().bindBidirectional(spectrumPlot.plotModeProperty());
-<<<<<<< HEAD
-    StackPane pnSpectrumStack = new StackPane();
-    pnSpectrumStack.setAlignment(Pos.TOP_RIGHT);
-    pnSpectrumStack.setPadding(new Insets(5));
-    Label labelSpectrum = new Label("Spectrum view");
-    labelSpectrum.setStyle("-fx-font-weight: bold");
-    FlowPane pnSpectrumHeader = new FlowPane(labelSpectrum);
-=======
     cbSpectrumType.setMinSize(ChoiceBox.USE_PREF_SIZE, ChoiceBox.USE_PREF_SIZE);
     HBox hBoxSpectrum = new HBox();
     hBoxSpectrum.setAlignment(Pos.TOP_RIGHT);
     hBoxSpectrum.setPadding(new Insets(5));
-    FlowPane pnSpectrumHeader = new FlowPane(new Label("Spectrum view"));
->>>>>>> f51102e4
+    Label labelSpectrum = new Label("Spectrum view");
+    labelSpectrum.setStyle("-fx-font-weight: bold");
+    FlowPane pnSpectrumHeader = new FlowPane(labelSpectrum);
     pnSpectrumHeader.setPadding(new Insets(5));
     CheckBox checkBoxShowMassList = new CheckBox("Show mass list");
     checkBoxShowMassList.setMinSize(ChoiceBox.USE_PREF_SIZE, CheckBox.USE_PREF_SIZE);
