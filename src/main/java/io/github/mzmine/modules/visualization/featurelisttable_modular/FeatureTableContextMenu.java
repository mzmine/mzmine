/*
 *  Copyright 2006-2020 The MZmine Development Team
 *
 *  This file is part of MZmine.
 *
 *  MZmine is free software; you can redistribute it and/or modify it under the terms of the GNU
 *  General Public License as published by the Free Software Foundation; either version 2 of the
 *  License, or (at your option) any later version.
 *
 *  MZmine is distributed in the hope that it will be useful, but WITHOUT ANY WARRANTY; without even
 *  the implied warranty of MERCHANTABILITY or FITNESS FOR A PARTICULAR PURPOSE. See the GNU General
 *  Public License for more details.
 *
 *  You should have received a copy of the GNU General Public License along with MZmine; if not,
 *  write to the Free Software Foundation, Inc., 51 Franklin St, Fifth Floor, Boston, MA 02110-1301
 *  USA
 */


package io.github.mzmine.modules.visualization.featurelisttable_modular;

import com.google.common.collect.Range;
import io.github.mzmine.datamodel.FeatureIdentity;
import io.github.mzmine.datamodel.FeatureStatus;
import io.github.mzmine.datamodel.Frame;
import io.github.mzmine.datamodel.IMSRawDataFile;
import io.github.mzmine.datamodel.MergedMassSpectrum;
import io.github.mzmine.datamodel.RawDataFile;
import io.github.mzmine.datamodel.featuredata.IonMobilogramTimeSeries;
import io.github.mzmine.datamodel.features.Feature;
import io.github.mzmine.datamodel.features.ModularFeature;
import io.github.mzmine.datamodel.features.ModularFeatureListRow;
import io.github.mzmine.datamodel.features.types.DataType;
import io.github.mzmine.datamodel.features.types.ImageType;
import io.github.mzmine.datamodel.features.types.fx.ColumnType;
import io.github.mzmine.main.MZmineCore;
import io.github.mzmine.modules.dataprocessing.featdet_manual.XICManualPickerModule;
import io.github.mzmine.modules.dataprocessing.id_formulaprediction.FormulaPredictionModule;
import io.github.mzmine.modules.dataprocessing.id_nist.NistMsSearchModule;
import io.github.mzmine.modules.dataprocessing.id_onlinecompounddb.OnlineDBSearchModule;
import io.github.mzmine.modules.dataprocessing.id_sirius.SiriusIdentificationModule;
import io.github.mzmine.modules.dataprocessing.id_spectraldbsearch.LocalSpectralDBSearchModule;
import io.github.mzmine.modules.io.export_image_to_csv.ImageToCsvExportModule;
import io.github.mzmine.modules.io.export_sirius.SiriusExportModule;
import io.github.mzmine.modules.io.spectraldbsubmit.view.MSMSLibrarySubmissionWindow;
import io.github.mzmine.modules.visualization.chromatogram.ChromatogramVisualizerModule;
import io.github.mzmine.modules.visualization.featurelisttable_modular.export.IsotopePatternExportModule;
import io.github.mzmine.modules.visualization.featurelisttable_modular.export.MSMSExportModule;
import io.github.mzmine.modules.visualization.fx3d.Fx3DVisualizerModule;
import io.github.mzmine.modules.visualization.ims_featurevisualizer.IMSFeatureVisualizerTab;
import io.github.mzmine.modules.visualization.ims_mobilitymzplot.IMSMobilityMzPlotModule;
import io.github.mzmine.modules.visualization.intensityplot.IntensityPlotModule;
import io.github.mzmine.modules.visualization.rawdataoverviewims.IMSRawDataOverviewModule;
import io.github.mzmine.modules.visualization.spectra.multimsms.MultiMsMsTab;
import io.github.mzmine.modules.visualization.spectra.simplespectra.MultiSpectraVisualizerTab;
import io.github.mzmine.modules.visualization.spectra.simplespectra.SpectraVisualizerModule;
import io.github.mzmine.modules.visualization.spectra.simplespectra.mirrorspectra.MirrorScanWindowFX;
import io.github.mzmine.modules.visualization.spectra.spectralmatchresults.SpectraIdentificationResultsModule;
import io.github.mzmine.modules.visualization.twod.TwoDVisualizerModule;
import io.github.mzmine.parameters.parametertypes.tolerances.MZTolerance;
import io.github.mzmine.util.IonMobilityUtils;
import io.github.mzmine.util.SortingDirection;
import io.github.mzmine.util.SortingProperty;
import io.github.mzmine.util.components.ConditionalMenuItem;
<<<<<<< HEAD
=======
import io.github.mzmine.util.scans.SpectraMerging;
import io.github.mzmine.util.spectraldb.entry.SpectralDBFeatureIdentity;
>>>>>>> 7bf79db4
import java.util.Collection;
import java.util.Collections;
import java.util.List;
import java.util.Set;
import java.util.stream.Collectors;
import javafx.collections.FXCollections;
import javafx.collections.ObservableList;
import javafx.scene.control.ContextMenu;
import javafx.scene.control.Menu;
import javafx.scene.control.MenuItem;
import javafx.scene.control.SeparatorMenuItem;
import org.jetbrains.annotations.NotNull;
import org.jetbrains.annotations.Nullable;

/**
 * Conditions should be chosen in a way that exceptions are impossible when the item is clicked. On
 * click events should not be longer than a few lines and should be moved to helper classes if
 * otherwise.
 */
public class FeatureTableContextMenu extends ContextMenu {

  final Menu showMenu;
  final Menu searchMenu;
  final Menu idsMenu;
  final Menu exportMenu;
  private final FeatureTableFX table;

  private Set<DataType<?>> selectedRowTypes;
  private Set<DataType<?>> selectedFeatureTypes;
  private Set<RawDataFile> selectedFiles;
  private List<ModularFeature> selectedFeatures;
  private List<ModularFeatureListRow> selectedRows;
  @Nullable
  private ModularFeature selectedFeature;
  @Nullable ModularFeatureListRow selectedRow;

  private List<FeatureIdentity> copiedIDs;

  FeatureTableContextMenu(final FeatureTableFX table) {
    this.table = table;

    showMenu = new Menu("Show");
    searchMenu = new Menu("Search");
    exportMenu = new Menu("Export");
    idsMenu = new Menu("Identification");
    this.getItems().addAll(showMenu, searchMenu, idsMenu, exportMenu);

    this.setOnShowing(event -> onShown());

    initShowMenu();
    initSearchMenu();
    initExportMenu();
    initIdentitiesMenu();

    final MenuItem deleteRowsItem = new ConditionalMenuItem("Delete row(s)",
        () -> !selectedRows.isEmpty());
    deleteRowsItem
        .setOnAction(e -> selectedRows.forEach(row -> table.getFeatureList().removeRow(row)));

//    final MenuItem addNewRowItem;
    final MenuItem manuallyDefineItem = new ConditionalMenuItem("Define manually",
        () -> selectedRows.size() == 1 && selectedFeature != null);
    manuallyDefineItem.setOnAction(e -> XICManualPickerModule
        .runManualDetection(selectedFeature.getRawDataFile(), selectedRows.get(0),
            table.getFeatureList(), table));

    getItems().addAll(new SeparatorMenuItem(), manuallyDefineItem, deleteRowsItem);
  }

  private void initIdentitiesMenu() {
    final MenuItem openCompoundIdUrl = new ConditionalMenuItem("Open compound ID URL (disabled)",
        () -> false);

    final MenuItem copyIdsItem = new ConditionalMenuItem("Copy identities",
        () -> !selectedRows.isEmpty() && !selectedRows.get(0).getPeakIdentities().isEmpty());
    copyIdsItem.setOnAction(e -> copiedIDs = selectedRows.get(0).getPeakIdentities());

    final MenuItem pasteIdsItem = new ConditionalMenuItem("Paste identities",
        () -> !selectedRows.isEmpty() && copiedIDs != null);
    pasteIdsItem.setOnAction(e -> {
      ObservableList<FeatureIdentity> copy = FXCollections.observableArrayList();
      FXCollections.copy(copy, copiedIDs);
      selectedRows.get(0).setPeakIdentities(copy);
    });

    final MenuItem clearIdsItem = new ConditionalMenuItem("Clear identities",
        () -> selectedRows.size() > 0 && selectedRows.get(0).getPeakIdentities().size() > 0);
    clearIdsItem.setOnAction(e -> selectedRows
        .forEach(row -> row.setPeakIdentities(FXCollections.observableArrayList())));

    idsMenu.getItems().addAll(openCompoundIdUrl, copyIdsItem, pasteIdsItem, clearIdsItem);
  }

  private void initExportMenu() {
    final MenuItem exportIsotopesItem = new ConditionalMenuItem("Export isotope pattern",
        () -> selectedRows.size() == 1 && selectedRows.get(0).getBestIsotopePattern() != null);
    exportIsotopesItem
        .setOnAction(e -> IsotopePatternExportModule.exportIsotopePattern(selectedRows.get(0)));

    final MenuItem exportMSMSItem = new ConditionalMenuItem("Export MS/MS pattern",
        () -> selectedRows.size() == 1 && selectedRows.get(0).getBestFragmentation() != null);
    exportMSMSItem.setOnAction(e -> MSMSExportModule.exportMSMS(selectedRows.get(0)));

    final MenuItem exportToSirius = new ConditionalMenuItem("Export to Sirius",
        () -> !selectedRows.isEmpty());
    exportToSirius.setOnAction(e -> SiriusExportModule
        .exportSingleRows(selectedRows.toArray(new ModularFeatureListRow[0])));

    final MenuItem exportMS1Library = new ConditionalMenuItem("Export to MS1 library",
        () -> !selectedRows.isEmpty());
    exportMS1Library.setOnAction(e -> MZmineCore.runLater(() -> {
      MSMSLibrarySubmissionWindow window = new MSMSLibrarySubmissionWindow();
      window.setData(selectedRows.toArray(new ModularFeatureListRow[0]), SortingProperty.MZ,
          SortingDirection.Ascending, false);
      window.show();
    }));

    final MenuItem exportMSMSLibrary = new ConditionalMenuItem("Export to MS/MS library",
        () -> !selectedRows.isEmpty());
    exportMSMSLibrary.setOnAction(e -> MZmineCore.runLater(() -> {
      MSMSLibrarySubmissionWindow window = new MSMSLibrarySubmissionWindow();
      window.setData(selectedRows.toArray(new ModularFeatureListRow[0]), SortingProperty.MZ,
          SortingDirection.Ascending, true);
      window.show();
    }));

    final MenuItem exportImageToCsv = new ConditionalMenuItem("Export image to .csv",
        () -> !selectedRows.isEmpty() && selectedRows.get(0).hasFeatureType(ImageType.class));
    exportImageToCsv.setOnAction(e -> ImageToCsvExportModule.showExportDialog(selectedRows));

    // export menu
    exportMenu.getItems()
        .addAll(exportIsotopesItem, exportMSMSItem, exportToSirius, new SeparatorMenuItem(),
            exportMS1Library, exportMSMSLibrary, new SeparatorMenuItem(), exportImageToCsv);
  }

  private void initSearchMenu() {
    final MenuItem onlineDbSearchItem = new ConditionalMenuItem("Online compound database search",
        () -> selectedRows.size() == 1);
    onlineDbSearchItem.setOnAction(
        e -> OnlineDBSearchModule.showSingleRowIdentificationDialog(selectedRows.get(0)));

    final MenuItem spectralDbSearchItem = new ConditionalMenuItem("Local spectral database search",
        () -> selectedRows.size() >= 1);
    spectralDbSearchItem.setOnAction(e -> LocalSpectralDBSearchModule
        .showSelectedRowsIdentificationDialog(selectedRows.toArray(new ModularFeatureListRow[0]),
            table));

    final MenuItem nistSearchItem = new ConditionalMenuItem("NIST MS search",
        () -> selectedRows.size() == 1);
    nistSearchItem.setOnAction(
        e -> NistMsSearchModule.singleRowSearch(table.getFeatureList(), selectedRows.get(0)));

    // Comments from MZmine 2 source:
    // TODO: what is going on here?
    // TODO: probably remove singlerowidentificationDialog as Sirius works with spectrum, not 1
    final MenuItem siriusItem = new ConditionalMenuItem("Sirius structure prediction",
        () -> selectedRows.size() == 1);
    siriusItem.setOnAction(
        e -> SiriusIdentificationModule.showSingleRowIdentificationDialog(selectedRows.get(0)));

    final MenuItem formulaPredictionItem = new ConditionalMenuItem("Predict molecular formula",
        () -> selectedRows.size() == 1);
    formulaPredictionItem.setOnAction(
        e -> FormulaPredictionModule.showSingleRowIdentificationDialog(selectedRows.get(0)));

    searchMenu.getItems()
        .addAll(onlineDbSearchItem, spectralDbSearchItem, nistSearchItem, siriusItem,
            new SeparatorMenuItem(), formulaPredictionItem);
  }

  private void initShowMenu() {
    final MenuItem showXICItem = new ConditionalMenuItem("XIC (quick)",
        () -> !selectedRows.isEmpty());
    showXICItem
        .setOnAction(e -> ChromatogramVisualizerModule.visualizeFeatureListRows(selectedRows));

    final MenuItem showXICSetupItem = new ConditionalMenuItem("XIC (dialog)",
        () -> !selectedRows.isEmpty());
    showXICSetupItem.setOnAction(e -> ChromatogramVisualizerModule
        .setUpVisualiserFromFeatures(selectedRows,
            selectedFeature != null ? selectedFeature.getRawDataFile() : null));

    final MenuItem showIMSFeatureItem = new ConditionalMenuItem("Ion mobility trace",
        () -> !selectedRows.isEmpty() && selectedFeature != null && selectedFeature
            .getRawDataFile() instanceof IMSRawDataFile);
    showIMSFeatureItem.setOnAction(
        e -> MZmineCore.getDesktop().addTab(new IMSFeatureVisualizerTab(selectedFeature)));

    final MenuItem show2DItem = new ConditionalMenuItem("Feature in 2D",
        () -> selectedFeature != null);
    show2DItem.setOnAction(e -> TwoDVisualizerModule
        .show2DVisualizerSetupDialog(selectedFeature.getRawDataFile(),
            selectedFeature.getRawDataPointsMZRange(), selectedFeature.getRawDataPointsRTRange()));

    final MenuItem show3DItem = new ConditionalMenuItem("Feature in 3D",
        () -> selectedFeature != null);
    show3DItem.setOnAction(e -> Fx3DVisualizerModule
        .setupNew3DVisualizer(selectedFeature.getRawDataFile(),
            selectedFeature.getRawDataPointsMZRange(), selectedFeature.getRawDataPointsRTRange(),
            selectedFeature));

    final MenuItem showIntensityPlotItem = new ConditionalMenuItem(
        "Plot using Intensity plot module",
        () -> !selectedRows.isEmpty() && selectedFeature != null);
    showIntensityPlotItem.setOnAction(e -> IntensityPlotModule
        .showIntensityPlot(MZmineCore.getProjectManager().getCurrentProject(),
            selectedFeature.getFeatureList(), selectedRows.toArray(new ModularFeatureListRow[0])));

    final MenuItem showInIMSRawDataOverviewItem = new ConditionalMenuItem(
        "Show m/z ranges in IMS raw data overview",
        () -> selectedFeature != null && selectedFeature.getRawDataFile() instanceof IMSRawDataFile
            && !selectedFeatures.isEmpty());
    showInIMSRawDataOverviewItem.setOnAction(e -> IMSRawDataOverviewModule
        .openIMSVisualizerTabWithFeatures(getFeaturesFromSelectedRaw(selectedFeatures)));

    final MenuItem showInMobilityMzVisualizerItem = new ConditionalMenuItem(
        "Plot mobility/CCS vs. m/z", () -> !selectedRows.isEmpty());
    showInMobilityMzVisualizerItem.setOnAction(e -> {
      IMSMobilityMzPlotModule.visualizeFeaturesInNewTab(selectedRows, false);
    });

    final MenuItem showSpectrumItem = new ConditionalMenuItem("Mass spectrum",
        () -> selectedFeature != null && selectedFeature.getRepresentativeScan() != null);
    showSpectrumItem.setOnAction(e -> SpectraVisualizerModule
        .addNewSpectrumTab(selectedFeature.getRawDataFile(),
            selectedFeature.getRepresentativeScan(), selectedFeature));

    final MenuItem showBestMobilityScanItem = new ConditionalMenuItem("Best mobility scan",
        () -> selectedFeature != null && selectedFeature.getRepresentativeScan() instanceof Frame
            && selectedFeature.getFeatureData() instanceof IonMobilogramTimeSeries);
    showBestMobilityScanItem.setOnAction(e -> SpectraVisualizerModule
        .addNewSpectrumTab(IonMobilityUtils.getBestMobilityScan(selectedFeature)));

    final MenuItem extractSumSpectrumFromMobScans = new ConditionalMenuItem(
        "Extract spectrum from mobility FWHM", () -> selectedFeature != null && selectedFeature
        .getFeatureData() instanceof IonMobilogramTimeSeries);
    extractSumSpectrumFromMobScans.setOnAction(e -> {
      Range<Float> fwhm = IonMobilityUtils.getMobilityFWHM(
          ((IonMobilogramTimeSeries) selectedFeature.getFeatureData()).getSummedMobilogram());
      if (fwhm != null) {
        MergedMassSpectrum spectrum = SpectraMerging
            .extractSummedMobilityScan(selectedFeature, new MZTolerance(0.01, 15), fwhm, null);
        SpectraVisualizerModule
            .addNewSpectrumTab(selectedFeature.getRawDataFile(), spectrum, selectedFeature);
      }
    });

    // TODO this should display selected features instead of rows. MultiMSMSWindow does not support that, however.
    final MenuItem showMSMSItem = new ConditionalMenuItem("Most intense MS/MS",
        () -> (selectedRow != null && getNumberOfFeaturesWithFragmentScans(selectedRow) >= 1) || (
            selectedFeature != null && selectedFeature.getMostIntenseFragmentScan() != null)
            || (selectedRows.size() > 1 && getNumberOfRowsWithFragmentScans(selectedRows) > 1));
    showMSMSItem.setOnAction(e -> {
      if (selectedFeature != null && selectedFeature.getMostIntenseFragmentScan() != null) {
        SpectraVisualizerModule.addNewSpectrumTab(selectedFeature.getMostIntenseFragmentScan());
      } else if (selectedRows.size() > 1 && getNumberOfRowsWithFragmentScans(selectedRows) > 1) {
        MultiMsMsTab multi = new MultiMsMsTab(selectedRows,
            table.getFeatureList().getRawDataFiles(), selectedRows.get(0).getRawDataFiles().get(0));
        MZmineCore.getDesktop().addTab(multi);
      } else if (selectedRow != null && selectedRow.getBestFragmentation() != null) {
        SpectraVisualizerModule.addNewSpectrumTab(selectedRow.getBestFragmentation());
      }
    });

    final MenuItem showMSMSMirrorItem = new ConditionalMenuItem("Mirror MS/MS (2 rows)",
        () -> selectedRows.size() == 2 && getNumberOfRowsWithFragmentScans(selectedRows) == 2);
    showMSMSMirrorItem.setOnAction(e -> {
      MirrorScanWindowFX mirrorScanTab = new MirrorScanWindowFX();
      mirrorScanTab.setScans(selectedRows.get(0).getBestFragmentation(),
          selectedRows.get(1).getBestFragmentation());
      mirrorScanTab.show();
    });

    final MenuItem showAllMSMSItem = new ConditionalMenuItem("All MS/MS",
        () -> !selectedRows.isEmpty() && !selectedRows.get(0).getAllMS2Fragmentations().isEmpty());
    showAllMSMSItem.setOnAction(
        e -> MultiSpectraVisualizerTab.addNewMultiSpectraVisualizerTab(selectedRows.get(0)));

    final MenuItem showIsotopePatternItem = new ConditionalMenuItem("Isotope pattern",
        () -> selectedFeature != null && selectedFeature.getIsotopePattern() != null);
    showIsotopePatternItem.setOnAction(e -> SpectraVisualizerModule
        .addNewSpectrumTab(selectedFeature.getRawDataFile(),
            selectedFeature.getRepresentativeScan(), selectedFeature.getIsotopePattern()));

    final MenuItem showSpectralDBResults = new ConditionalMenuItem("Spectral DB search results",
        () -> !selectedRows.isEmpty() && rowHasSpectralLibraryMatches(selectedRows));
    showSpectralDBResults
        .setOnAction(e -> SpectraIdentificationResultsModule.showNewTab(selectedRows));

    final MenuItem showPeakRowSummaryItem = new ConditionalMenuItem("Row(s) summary", () ->
        /*!selectedRows.isEmpty()*/ false); // todo, not implemented yet

    showMenu.getItems()
        .addAll(showXICItem, showXICSetupItem, showIMSFeatureItem, new SeparatorMenuItem(),
            show2DItem, show3DItem, showIntensityPlotItem, showInIMSRawDataOverviewItem,
            showInMobilityMzVisualizerItem, new SeparatorMenuItem(), showSpectrumItem,
            showBestMobilityScanItem, extractSumSpectrumFromMobScans, showMSMSItem,
            showMSMSMirrorItem, showAllMSMSItem, new SeparatorMenuItem(), showIsotopePatternItem,
            showSpectralDBResults, new SeparatorMenuItem(), showPeakRowSummaryItem);
  }

  private void onShown() {
    selectedRowTypes = table.getSelectedDataTypes(ColumnType.ROW_TYPE);
    selectedFeatureTypes = table.getSelectedDataTypes(ColumnType.FEATURE_TYPE);
    selectedFiles = table.getSelectedRawDataFiles();
    selectedFeatures = table.getSelectedFeatures();
    selectedRows = table.getSelectedRows();
    selectedFeature = table.getSelectedFeature();
    selectedRow = table.getSelectedRow();

    // for single-raw-file-feature-lists it's intuitive to be able to click on the row columns, too
    if (selectedFeature == null && selectedRows.size() == 1
        && selectedRows.get(0).getRawDataFiles().size() == 1) {
      selectedFeature = selectedRows.get(0)
          .getFeature(selectedRows.get(0).getRawDataFiles().get(0));
    }

    for (MenuItem item : getItems()) {
      updateItem(item);
    }
  }

  private void updateItem(MenuItem item) {
    if (item instanceof ConditionalMenuItem conditionalMenuItem) {
      conditionalMenuItem.updateVisibility();
    }
    if (item instanceof Menu menu) {
      menu.getItems().forEach(this::updateItem);
    }
  }

  private int getNumberOfRowsWithFragmentScans(Collection<ModularFeatureListRow> rows) {
    if (rows.isEmpty()) {
      return 0;
    }
    int numFragmentScans = 0;
    for (ModularFeatureListRow row : rows) {
      if (row.getBestFragmentation() != null) {
        numFragmentScans++;
      }
    }
    return numFragmentScans;
  }

<<<<<<< HEAD
  private boolean rowHasSpectralLibraryMatches(List<ModularFeatureListRow> rows) {
    for(ModularFeatureListRow row : rows) {
      if(!row.getSpectralLibraryMatches().isEmpty()) {
        return true;
      }
    }
    return false;
=======
  private int getNumberOfFeaturesWithFragmentScans(@Nullable ModularFeatureListRow row) {
    if (row == null) {
      return 0;
    }

    int num = 0;
    for (Feature feature : row.getFeatures()) {
      if (feature != null && feature.getFeatureStatus() != FeatureStatus.UNKNOWN
          && feature.getMostIntenseFragmentScan() != null) {
        num++;
      }
    }
    return num;
  }

  private boolean rowHasSpectralDBMatchResults(ModularFeatureListRow row) {
    return row.getPeakIdentities().stream().filter(pi -> pi instanceof SpectralDBFeatureIdentity)
        .map(pi -> ((SpectralDBFeatureIdentity) pi)).count() > 0;
>>>>>>> 7bf79db4
  }

  @NotNull
  private List<ModularFeature> getFeaturesFromSelectedRaw(Collection<ModularFeature> features) {
    if (selectedFeature == null || selectedFeature.getRawDataFile() == null) {
      return Collections.emptyList();
    }
    final RawDataFile file = selectedFeature.getRawDataFile();
    return features.stream().filter(f -> f.getRawDataFile() == file).collect(Collectors.toList());
  }
}<|MERGE_RESOLUTION|>--- conflicted
+++ resolved
@@ -62,11 +62,7 @@
 import io.github.mzmine.util.SortingDirection;
 import io.github.mzmine.util.SortingProperty;
 import io.github.mzmine.util.components.ConditionalMenuItem;
-<<<<<<< HEAD
-=======
-import io.github.mzmine.util.scans.SpectraMerging;
 import io.github.mzmine.util.spectraldb.entry.SpectralDBFeatureIdentity;
->>>>>>> 7bf79db4
 import java.util.Collection;
 import java.util.Collections;
 import java.util.List;
@@ -412,15 +408,6 @@
     return numFragmentScans;
   }
 
-<<<<<<< HEAD
-  private boolean rowHasSpectralLibraryMatches(List<ModularFeatureListRow> rows) {
-    for(ModularFeatureListRow row : rows) {
-      if(!row.getSpectralLibraryMatches().isEmpty()) {
-        return true;
-      }
-    }
-    return false;
-=======
   private int getNumberOfFeaturesWithFragmentScans(@Nullable ModularFeatureListRow row) {
     if (row == null) {
       return 0;
@@ -436,10 +423,13 @@
     return num;
   }
 
-  private boolean rowHasSpectralDBMatchResults(ModularFeatureListRow row) {
-    return row.getPeakIdentities().stream().filter(pi -> pi instanceof SpectralDBFeatureIdentity)
-        .map(pi -> ((SpectralDBFeatureIdentity) pi)).count() > 0;
->>>>>>> 7bf79db4
+  private boolean rowHasSpectralLibraryMatches(List<ModularFeatureListRow> rows) {
+    for (ModularFeatureListRow row : rows) {
+      if (!row.getSpectralLibraryMatches().isEmpty()) {
+        return true;
+      }
+    }
+    return false;
   }
 
   @NotNull
