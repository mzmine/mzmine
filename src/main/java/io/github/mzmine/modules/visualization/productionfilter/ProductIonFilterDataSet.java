--- conflicted
+++ resolved
@@ -1,566 +1,3 @@
-<<<<<<< HEAD
-/*
- * Copyright 2006-2020 The MZmine Development Team
- * 
- * This file is part of MZmine.
- * 
- * MZmine is free software; you can redistribute it and/or modify it under the terms of the GNU
- * General Public License as published by the Free Software Foundation; either version 2 of the
- * License, or (at your option) any later version.
- * 
- * MZmine is distributed in the hope that it will be useful, but WITHOUT ANY WARRANTY; without even
- * the implied warranty of MERCHANTABILITY or FITNESS FOR A PARTICULAR PURPOSE. See the GNU General
- * Public License for more details.
- * 
- * You should have received a copy of the GNU General Public License along with MZmine; if not,
- * write to the Free Software Foundation, Inc., 51 Franklin St, Fifth Floor, Boston, MA 02110-1301
- * USA
- */
-
-package io.github.mzmine.modules.visualization.productionfilter;
-
-import java.io.File;
-import java.io.FileWriter;
-import java.io.IOException;
-import java.util.ArrayList;
-import java.util.HashMap;
-import java.util.Iterator;
-import java.util.List;
-import java.util.Vector;
-import java.util.regex.Pattern;
-import java.util.stream.Collectors;
-
-import org.jfree.chart.labels.XYToolTipGenerator;
-import org.jfree.data.xy.AbstractXYDataset;
-import org.jfree.data.xy.XYDataset;
-
-import com.google.common.collect.Range;
-
-import io.github.mzmine.datamodel.DataPoint;
-import io.github.mzmine.datamodel.RawDataFile;
-import io.github.mzmine.datamodel.Scan;
-import io.github.mzmine.parameters.parametertypes.tolerances.MZTolerance;
-import io.github.mzmine.taskcontrol.Task;
-import io.github.mzmine.taskcontrol.TaskPriority;
-import io.github.mzmine.taskcontrol.TaskStatus;
-
-class ProductIonFilterDataSet extends AbstractXYDataset implements Task, XYToolTipGenerator {
-
-  private static final long serialVersionUID = 1L;
-
-  private RawDataFile rawDataFile;
-
-  private Range<Double> totalMZRange;
-
-  private Object xAxisType;
-  private int scanNumbers[], totalScans, processedScans;
-
-  private MZTolerance mzDifference;
-  private List<Double> targetedMZ_List;
-  private List<Double> targetedNF_List;
-  private File fileName;
-  private Double basePeakPercent;
-
-  private TaskStatus status = TaskStatus.WAITING;
-
-  private HashMap<Integer, Vector<ProductIonFilterDataPoint>> dataSeries;
-
-  private ProductIonFilterVisualizerWindow visualizer;
-
-  private static int RAW_LEVEL = 0;
-  private static int PRECURSOR_LEVEL = 1;
-  private static int NEUTRALLOSS_LEVEL = 2;
-
-  ProductIonFilterDataSet(RawDataFile rawDataFile, Object xAxisType, Range<Double> rtRange,
-      Range<Double> mzRange, ProductIonFilterVisualizerWindow visualizer, MZTolerance mzDifference,
-      List<Double> targetedMZ_List, List<Double> targetedNF_List, Double basePeakPercent,
-      File fileName) {
-
-    this.rawDataFile = rawDataFile;
-
-    totalMZRange = mzRange;
-
-    this.xAxisType = xAxisType;
-    this.visualizer = visualizer;
-
-    // mzDifference is maximum difference allowed between selected product
-    // m/z values and scan m/z
-    // value
-    this.mzDifference = mzDifference;
-    this.targetedMZ_List = targetedMZ_List;
-    this.targetedNF_List = targetedNF_List;
-
-    // output filename
-    this.fileName = fileName;
-
-    // Percent of base peak of which product ions must be above in order to
-    // include in analysis
-    this.basePeakPercent = basePeakPercent / 100;
-
-    // get MS/MS scans
-    scanNumbers = rawDataFile.getScanNumbers(2, rtRange);
-
-    totalScans = scanNumbers.length;
-
-    dataSeries = new HashMap<Integer, Vector<ProductIonFilterDataPoint>>();
-
-    dataSeries.put(RAW_LEVEL, new Vector<ProductIonFilterDataPoint>(totalScans));
-    dataSeries.put(PRECURSOR_LEVEL, new Vector<ProductIonFilterDataPoint>(totalScans));
-    dataSeries.put(NEUTRALLOSS_LEVEL, new Vector<ProductIonFilterDataPoint>(totalScans));
-
-  }
-
-  public void run() {
-
-    setStatus(TaskStatus.PROCESSING);
-    processedScans = 0;
-
-    // dataList that will contain output m/z values, RT, and scan number for
-    // ID, ##for use in
-    // targeted feature detection
-    List<String> dataList = new ArrayList<String>();
-
-    // in house generated list, used to output each precursor/product ion
-    // m/z for plotting in R
-    List<String> dataListVisual = new ArrayList<String>();
-
-    for (int scanNumber : scanNumbers) {
-
-      // Cancel?
-      if (status == TaskStatus.CANCELED)
-        return;
-
-      Scan scan = rawDataFile.getScan(scanNumber);
-
-      // check parent m/z
-      if (!totalMZRange.contains(scan.getPrecursorMZ())) {
-        continue;
-      }
-
-      // get m/z and intensity values
-      DataPoint scanDataPoints[] = scan.getDataPoints();
-
-      // skip empty scans
-      if (scan.getHighestDataPoint() == null) {
-        processedScans++;
-        continue;
-      }
-
-      // topPeaks will contain indexes to mzValues in scan above a
-      // threshold defined as : 'scan
-      // basePeak Intensity' * percent of base Peak to include
-      List<Integer> topPeaksList = new ArrayList<Integer>();
-      double highestIntensity = scan.getHighestDataPoint().getIntensity() * basePeakPercent;
-
-      for (int i = 0; i < scanDataPoints.length; i++) {
-        // Cancel?
-        if (status == TaskStatus.CANCELED)
-          return;
-
-        if ((scanDataPoints[i].getIntensity()) > highestIntensity) {
-          // add the peaks
-          topPeaksList.add(i);
-        }
-      }
-
-      // Transfer topPeakList over to array
-      Integer[] topPeaks = topPeaksList.toArray(new Integer[topPeaksList.size()]);
-
-      // Default set to pass scan and not add to list
-      boolean pass = false;
-
-      /**
-       * Depending on filter conditions these if statements will filter based off of product m/z or
-       * neutral loss or both within a scan. Pass becomes set to true if filter conditions are met
-       * and scan is added to output file and visual plot
-       */
-
-      // Filter based off both m/z and neutral loss if both are not equal
-      // to 0
-      if (targetedMZ_List.get(0) != 0 && targetedNF_List.get(0) != 0) {
-        boolean passA = false;
-        boolean passB = false;
-        boolean[] booleanValuesA = new boolean[targetedMZ_List.size()];
-        boolean[] booleanValuesB = new boolean[targetedNF_List.size()];
-
-        // scan through each m/z within scan m/z peaks
-        for (int h = 0; h < topPeaks.length; h++) {
-          // Cancel?
-          if (status == TaskStatus.CANCELED)
-            return;
-
-          int peakIndex = topPeaks[h];
-          if (peakIndex < 0)
-            break;
-          double neutralLoss = scan.getPrecursorMZ() - scanDataPoints[peakIndex].getMZ();
-
-          // scan for all m/z values if more than one, set pass to
-          // true if all m/z values are found
-          for (int j = 0; j < targetedMZ_List.size(); j++) {
-            // Cancel?
-            if (status == TaskStatus.CANCELED)
-              return;
-
-            if (mzDifference.getToleranceRange(targetedMZ_List.get(j))
-                .contains(scanDataPoints[peakIndex].getMZ()) == true) {
-              booleanValuesA[j] = true;
-            }
-          }
-
-          if (isAllTrue(booleanValuesA)) {
-            passA = true;
-          }
-
-          // scan for all neutral loss values if more than one, set
-          // pass to true if all netural loss
-          // values are found
-          for (int j = 0; j < targetedNF_List.size(); j++) {
-            // Cancel?
-            if (status == TaskStatus.CANCELED)
-              return;
-
-            if (mzDifference.getToleranceRange(targetedNF_List.get(j))
-                .contains(neutralLoss) == true) {
-              booleanValuesB[j] = true;
-            }
-          }
-          if (isAllTrue(booleanValuesB)) {
-            passB = true;
-          }
-
-        }
-        // if both m/z and neutral loss pass, then total pass becomes
-        // set to true, and scan is added
-        if (passA && passB) {
-          pass = true;
-        }
-
-        // if only m/z requirements set, search for m/z and set to pass
-        // if found in scan
-      } else if (targetedMZ_List.get(0) != 0) {
-        boolean[] booleanValues = new boolean[targetedMZ_List.size()];
-        for (int h = 0; h < topPeaks.length; h++) {
-          int peakIndex = topPeaks[h];
-          if (peakIndex < 0)
-            break;
-          for (int j = 0; j < targetedMZ_List.size(); j++) {
-            // Cancel?
-            if (status == TaskStatus.CANCELED)
-              return;
-
-            if (mzDifference.getToleranceRange(targetedMZ_List.get(j))
-                .contains(scanDataPoints[peakIndex].getMZ()) == true) {
-              booleanValues[j] = true;
-            }
-          }
-          if (isAllTrue(booleanValues)) {
-            pass = true;
-          }
-        }
-
-        // scan for n/f if both are not searched for and m/z is not
-        // searched for
-      } else if (targetedNF_List.get(0) != 0) {
-        boolean[] booleanValues = new boolean[targetedMZ_List.size()];
-        for (int h = 0; h < topPeaks.length; h++) {
-          // Cancel?
-          if (status == TaskStatus.CANCELED)
-            return;
-
-          int peakIndex = topPeaks[h];
-          if (peakIndex < 0)
-            break;
-          double neutralLoss = scan.getPrecursorMZ() - scanDataPoints[peakIndex].getMZ();
-          for (int j = 0; j < targetedNF_List.size(); j++) {
-            // Cancel?
-            if (status == TaskStatus.CANCELED)
-              return;
-
-            if (mzDifference.getToleranceRange(targetedNF_List.get(j))
-                .contains(neutralLoss) == true) {
-              booleanValues[j] = true;
-            }
-          }
-          if (isAllTrue(booleanValues)) {
-            pass = true;
-          }
-
-        }
-
-        // If no requirements set, simply ouptut all scans
-      } else {
-        pass = true;
-      }
-      // If pass is set to true, include scan in output file and visual
-      // plot
-      if (pass == true) {
-
-        // Add all data points to visual plot and output file from scan
-        for (int i = 0; i < topPeaks.length; i++) {
-          // Cancel?
-          if (status == TaskStatus.CANCELED)
-            return;
-
-          int peakIndex = topPeaks[i];
-
-          // if we have a very few peaks, the array may not be full
-          if (peakIndex < 0)
-            break;
-
-          ProductIonFilterDataPoint newPoint =
-              new ProductIonFilterDataPoint(scanDataPoints[peakIndex].getMZ(), scan.getScanNumber(),
-                  scan.getPrecursorMZ(), scan.getPrecursorCharge(), scan.getRetentionTime());
-
-          dataSeries.get(0).add(newPoint);
-
-          // Grab product ion, precursor ion, and retention time for
-          // sending to output file
-          String temp = Double.toString(scan.getPrecursorMZ()) + ","
-              + Double.toString(scanDataPoints[peakIndex].getMZ()) + ","
-              + Double.toString(scan.getRetentionTime());
-          // add to output file
-          dataListVisual.add(temp);
-        }
-
-        // add precursor m/z, retention time, and scan number to output
-        // .csv file
-        String dataMZ = Double.toString(scan.getPrecursorMZ());
-        String dataRT = Double.toString(scan.getRetentionTime());
-        String dataNM = Double.toString(scan.getScanNumber());
-        String temp = dataMZ + "," + dataRT + "," + dataNM;
-
-        dataList.add(temp);
-      }
-
-      processedScans++;
-    }
-
-    // Write output to csv file - for targeted feature detection module.
-    try {
-      // Cancel?
-      if (status == TaskStatus.CANCELED)
-        return;
-
-      String namePattern = "{}";
-      File curFile = fileName;
-
-      if (fileName.getPath().contains(namePattern)) {
-
-        String cleanPlName = rawDataFile.getName().replaceAll("[^a-zA-Z0-9.-]", "_");
-        // Substitute
-        String newFilename = fileName.getPath().replaceAll(Pattern.quote(namePattern), cleanPlName);
-        curFile = new File(newFilename);
-      }
-
-      FileWriter writer = new FileWriter(curFile);
-
-      String collect = dataList.stream().collect(Collectors.joining("\n"));
-
-      writer.write(collect);
-      writer.close();
-
-    } catch (IOException e) {
-      System.out.print("Could not output to file");
-      System.out.print(e.getStackTrace());
-
-      fireDatasetChanged();
-      setStatus(TaskStatus.FINISHED);
-    }
-
-    // write output to csv file - for visual plotting in R. has product ion,
-    // precursor ion m/z, and
-    // retention times.
-    try {
-      // Cancel?
-      if (status == TaskStatus.CANCELED)
-        return;
-
-      String namePattern = "{}";
-      File curFile = fileName;
-
-      String newFilenameTemp = fileName.getPath().replaceAll(".csv", "_data.csv");
-      curFile = new File(newFilenameTemp);
-
-      if (fileName.getPath().contains(namePattern)) {
-
-        String cleanPlName = rawDataFile.getName().replaceAll("[^a-zA-Z0-9.-]", "_");
-        // Substitute
-        String newFilename = fileName.getPath().replaceAll(Pattern.quote(namePattern), cleanPlName);
-        curFile = new File(newFilename);
-      }
-
-      FileWriter writer = new FileWriter(curFile);
-
-      String collect = dataListVisual.stream().collect(Collectors.joining("\n"));
-
-      writer.write(collect);
-      writer.close();
-
-    } catch (IOException e) {
-      System.out.print("Could not output to file");
-      System.out.print(e.getStackTrace());
-
-      fireDatasetChanged();
-      setStatus(TaskStatus.FINISHED);
-    }
-
-    fireDatasetChanged();
-    setStatus(TaskStatus.FINISHED);
-
-  }
-
-  public void updateOnRangeDataPoints(String rangeType) {
-
-    ProductIonFilterPlot plot = visualizer.getPlot();
-    Range<Double> prRange = plot.getHighlightedPrecursorRange();
-    Range<Double> nlRange = plot.getHighlightedNeutralLossRange();
-
-    // Set type of search
-    int level = NEUTRALLOSS_LEVEL;
-    if (rangeType.equals("HIGHLIGHT_PRECURSOR"))
-      level = PRECURSOR_LEVEL;
-
-    // Clean previous selection
-    dataSeries.get(level).clear();
-
-    ProductIonFilterDataPoint point;
-    boolean b = false;
-    for (int i = 0; i < dataSeries.get(RAW_LEVEL).size(); i++) {
-      point = dataSeries.get(RAW_LEVEL).get(i);
-      // Verify if the point is on range
-      if (level == PRECURSOR_LEVEL)
-        b = prRange.contains(point.getPrecursorMass());
-      else
-        b = nlRange.contains(point.getProductMZ());
-      if (b)
-        dataSeries.get(level).add(point);
-    }
-
-    fireDatasetChanged();
-  }
-
-  /**
-   * @see org.jfree.data.general.AbstractSeriesDataset#getSeriesCount()
-   */
-  public int getSeriesCount() {
-    return dataSeries.size();
-  }
-
-  /**
-   * @see org.jfree.data.general.AbstractSeriesDataset#getSeriesKey(int)
-   */
-  public Comparable<Integer> getSeriesKey(int series) {
-    return series;
-  }
-
-  /**
-   * @see org.jfree.data.xy.XYDataset#getItemCount(int)
-   */
-  public int getItemCount(int series) {
-    return dataSeries.get(series).size();
-  }
-
-  /**
-   * @see org.jfree.data.xy.XYDataset#getX(int, int)
-   */
-  public Number getX(int series, int item) {
-    ProductIonFilterDataPoint point = dataSeries.get(series).get(item);
-    if (xAxisType.equals(ProductIonFilterParameters.xAxisPrecursor)) {
-      // double mz = point.getPrecursorMass();
-      double mz = point.getPrecursorMZ();
-      return mz;
-    } else
-      return point.getRetentionTime();
-
-  }
-
-  /**
-   * @see org.jfree.data.xy.XYDataset#getY(int, int)
-   */
-  public Number getY(int series, int item) {
-    ProductIonFilterDataPoint point = dataSeries.get(series).get(item);
-    return point.getProductMZ();
-  }
-
-  public ProductIonFilterDataPoint getDataPoint(int item) {
-    return dataSeries.get(RAW_LEVEL).get(item);
-  }
-
-  public ProductIonFilterDataPoint getDataPoint(double xValue, double yValue) {
-    Vector<ProductIonFilterDataPoint> dataCopy =
-        new Vector<ProductIonFilterDataPoint>(dataSeries.get(RAW_LEVEL));
-    Iterator<ProductIonFilterDataPoint> it = dataCopy.iterator();
-    double currentX, currentY;
-    while (it.hasNext()) {
-      ProductIonFilterDataPoint point = it.next();
-      if (xAxisType == ProductIonFilterParameters.xAxisPrecursor)
-        currentX = point.getPrecursorMass();
-      else
-        currentX = point.getRetentionTime();
-      currentY = point.getProductMZ();
-      // check for equality
-      if ((Math.abs(currentX - xValue) < 0.00000001) && (Math.abs(currentY - yValue) < 0.00000001))
-        return point;
-    }
-    return null;
-  }
-
-  /**
-   * @see org.jfree.chart.labels.XYToolTipGenerator#generateToolTip(org.jfree.data.xy.XYDataset,
-   *      int, int)
-   */
-  public String generateToolTip(XYDataset dataset, int series, int item) {
-    return dataSeries.get(series).get(item).getName();
-  }
-
-  public void cancel() {
-    setStatus(TaskStatus.CANCELED);
-  }
-
-  public String getErrorMessage() {
-    return null;
-  }
-
-  public double getFinishedPercentage() {
-    if (totalScans == 0)
-      return 0;
-    else
-      return ((double) processedScans / totalScans);
-  }
-
-  public TaskStatus getStatus() {
-    return status;
-  }
-
-  public String getTaskDescription() {
-    return "Updating fragment filter visualizer of " + rawDataFile;
-  }
-
-  /**
-   * @see io.github.mzmine.taskcontrol.Task#setStatus()
-   */
-  public void setStatus(TaskStatus newStatus) {
-    this.status = newStatus;
-  }
-
-  public boolean isCanceled() {
-    return status == TaskStatus.CANCELED;
-  }
-
-  public static boolean isAllTrue(boolean[] array) {
-    for (boolean b : array)
-      if (!b)
-        return false;
-    return true;
-  }
-
-  @Override
-  public TaskPriority getTaskPriority() {
-    return TaskPriority.NORMAL;
-  }
-
-}
-=======
 /*
  * Copyright 2006-2020 The MZmine Development Team
  *
@@ -1146,5 +583,4 @@
     return TaskPriority.NORMAL;
   }
 
-}
->>>>>>> fd2c4531
+}