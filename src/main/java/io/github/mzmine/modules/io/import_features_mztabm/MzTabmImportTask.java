--- conflicted
+++ resolved
@@ -383,7 +383,6 @@
       newRow.setAverageMZ(mzExp);
       newRow.setAverageRT(rtValue);
       if (description != null) {
-<<<<<<< HEAD
         if (method != null) {
           SimpleFeatureIdentity newIdentity = new SimpleFeatureIdentity(description, formula, method, identifier, url);
           newRow.addFeatureIdentity(newIdentity, false);
@@ -391,11 +390,6 @@
           SimpleFeatureIdentity newIdentity = new SimpleFeatureIdentity(description, formula, "", identifier, url);
           newRow.addFeatureIdentity(newIdentity, false);
         }
-=======
-        SimpleFeatureIdentity newIdentity = new SimpleFeatureIdentity(description, formula, method,
-            identifier, url);
-        newRow.addFeatureIdentity(newIdentity, false);
->>>>>>> 511061d0
       }
 
       // Add raw data file entries to row
