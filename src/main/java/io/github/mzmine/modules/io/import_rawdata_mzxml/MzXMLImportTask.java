/*
 * Copyright (c) 2004-2024 The MZmine Development Team
 *
 * Permission is hereby granted, free of charge, to any person
 * obtaining a copy of this software and associated documentation
 * files (the "Software"), to deal in the Software without
 * restriction, including without limitation the rights to use,
 * copy, modify, merge, publish, distribute, sublicense, and/or sell
 * copies of the Software, and to permit persons to whom the
 * Software is furnished to do so, subject to the following
 * conditions:
 *
 * The above copyright notice and this permission notice shall be
 * included in all copies or substantial portions of the Software.
 *
 * THE SOFTWARE IS PROVIDED "AS IS", WITHOUT WARRANTY OF ANY KIND,
 * EXPRESS OR IMPLIED, INCLUDING BUT NOT LIMITED TO THE WARRANTIES
 * OF MERCHANTABILITY, FITNESS FOR A PARTICULAR PURPOSE AND
 * NONINFRINGEMENT. IN NO EVENT SHALL THE AUTHORS OR COPYRIGHT
 * HOLDERS BE LIABLE FOR ANY CLAIM, DAMAGES OR OTHER LIABILITY,
 * WHETHER IN AN ACTION OF CONTRACT, TORT OR OTHERWISE, ARISING
 * FROM, OUT OF OR IN CONNECTION WITH THE SOFTWARE OR THE USE OR
 * OTHER DEALINGS IN THE SOFTWARE.
 */

package io.github.mzmine.modules.io.import_rawdata_mzxml;

import com.google.common.base.Strings;
import io.github.mzmine.datamodel.MZmineProject;
import io.github.mzmine.datamodel.MassSpectrumType;
import io.github.mzmine.datamodel.PolarityType;
import io.github.mzmine.datamodel.RawDataFile;
import io.github.mzmine.datamodel.features.SimpleFeatureListAppliedMethod;
import io.github.mzmine.datamodel.impl.DDAMsMsInfoImpl;
import io.github.mzmine.datamodel.impl.SimpleScan;
import io.github.mzmine.datamodel.impl.masslist.ScanPointerMassList;
import io.github.mzmine.datamodel.msms.ActivationMethod;
import io.github.mzmine.datamodel.msms.DDAMsMsInfo;
import io.github.mzmine.modules.MZmineModule;
<<<<<<< HEAD
import io.github.mzmine.modules.io.import_rawdata_mzml.spectral_processor.ScanImportProcessorConfig;
import io.github.mzmine.modules.io.import_rawdata_mzml.spectral_processor.SimpleSpectralArrays;
=======
import io.github.mzmine.modules.dataprocessing.featdet_massdetection.MassDetector;
import io.github.mzmine.modules.dataprocessing.featdet_massdetection.MassDetectorUtils;
import io.github.mzmine.modules.dataprocessing.featdet_massdetection.auto.AutoMassDetector;
import io.github.mzmine.modules.io.import_rawdata_all.AdvancedSpectraImportParameters;
>>>>>>> ed17f3cd
import io.github.mzmine.parameters.ParameterSet;
import io.github.mzmine.taskcontrol.AbstractTask;
import io.github.mzmine.taskcontrol.TaskStatus;
import io.github.mzmine.util.CompressionUtils;
import io.github.mzmine.util.ExceptionUtils;
import io.github.mzmine.util.scans.ScanUtils;
import java.io.ByteArrayInputStream;
import java.io.DataInputStream;
import java.io.File;
import java.io.IOException;
import java.time.Instant;
import java.util.Base64;
import java.util.Date;
import java.util.LinkedList;
import java.util.logging.Logger;
import java.util.zip.DataFormatException;
import javax.xml.datatype.DatatypeFactory;
import javax.xml.datatype.Duration;
import javax.xml.parsers.SAXParser;
import javax.xml.parsers.SAXParserFactory;
import org.jetbrains.annotations.NotNull;
import org.xml.sax.Attributes;
import org.xml.sax.SAXException;
import org.xml.sax.helpers.DefaultHandler;

/**
 *
 */
public class MzXMLImportTask extends AbstractTask {

  private final ScanImportProcessorConfig scanProcessorConfig;
  private final ParameterSet parameters;
  private final Class<? extends MZmineModule> module;
  private final Logger logger = Logger.getLogger(this.getClass().getName());

  private final File file;
  private final MZmineProject project;
  private final RawDataFile newMZmineFile;
  private int totalScans = 0, parsedScans;
  private int peaksCount = 0;
  private final StringBuilder charBuffer;
  private boolean compressFlag = false;
  private final DefaultHandler handler = new MzXMLHandler();
  private String precision;

  // extracted values
  private float retentionTime = 0;
  private int scanNumber = 0;
  private int msLevel = 1;
  private PolarityType polarity = PolarityType.UNKNOWN;
  private String scanId = "";
  private double precursorMz = 0d;
  private int precursorCharge = 0;

  // Retention time parser
  private DatatypeFactory dataTypeFactory;

  /*
   * This variables are used to set the number of fragments that one single scan can have. The
   * initial size of array is set to 10, but it depends of fragmentation level.
   */
  private final int[] parentTreeValue = new int[10];
  private int msLevelTree = 0;

  /*
   * This stack stores the current scan and all his fragments until all the information is recover.
   * The logic is FIFO at the moment of write into the RawDataFile
   */
  private final LinkedList<SimpleScan> parentStack;

<<<<<<< HEAD
=======

  // advanced processing will apply mass detection directly to the scans
  private final boolean applyMassDetection;
  private MassDetector ms1Detector = null;
  private MassDetector ms2Detector = null;

>>>>>>> ed17f3cd
  /*
   * This variable hold the present scan or fragment, it is send to the stack when another
   * scan/fragment appears as a parser.startElement
   */
  private SimpleScan buildingScan;


  public MzXMLImportTask(MZmineProject project, File fileToOpen, RawDataFile newMZmineFile,
      @NotNull ScanImportProcessorConfig scanProcessorConfig,
      @NotNull final Class<? extends MZmineModule> module, @NotNull final ParameterSet parameters,
      @NotNull Instant moduleCallDate) {
    super(null, moduleCallDate); // storage in raw data file
    this.scanProcessorConfig = scanProcessorConfig;
    this.parameters = parameters;
    this.module = module;
    // 256 kilo-chars buffer
    charBuffer = new StringBuilder(1 << 18);
    parentStack = new LinkedList<SimpleScan>();
    this.project = project;
    this.file = fileToOpen;
    this.newMZmineFile = newMZmineFile;
<<<<<<< HEAD
=======

    if (advancedParam != null) {
      if (advancedParam.getParameter(AdvancedSpectraImportParameters.msMassDetection).getValue()) {
        var detectorStep = advancedParam.getParameter(
            AdvancedSpectraImportParameters.msMassDetection).getEmbeddedParameter().getValue();
        ms1Detector = MassDetectorUtils.createMassDetector(detectorStep);
      }
      if (advancedParam.getParameter(AdvancedSpectraImportParameters.ms2MassDetection).getValue()) {
        var detectorStep = advancedParam.getParameter(
            AdvancedSpectraImportParameters.ms2MassDetection).getEmbeddedParameter().getValue();
        ms2Detector = MassDetectorUtils.createMassDetector(detectorStep);
      }
      // currently, we do not support injection times from mzXML file format
//      denormalizeMSnScans = advancedParam.getValue(
//          AdvancedSpectraImportParameters.denormalizeMSnScans);
    }

    this.applyMassDetection = ms1Detector != null || ms2Detector != null;
>>>>>>> ed17f3cd
  }

  /**
   * @see io.github.mzmine.taskcontrol.Task#getFinishedPercentage()
   */
  @Override
  public double getFinishedPercentage() {
    return totalScans == 0 ? 0 : (double) parsedScans / totalScans;
  }

  /**
   * @see java.lang.Runnable#run()
   */
  @Override
  public void run() {

    setStatus(TaskStatus.PROCESSING);
    logger.info("Started parsing file " + file);

    // Use the default (non-validating) parser
    SAXParserFactory factory = SAXParserFactory.newInstance();

    try {

      dataTypeFactory = DatatypeFactory.newInstance();

      SAXParser saxParser = factory.newSAXParser();
      saxParser.parse(file, handler);

      newMZmineFile.getAppliedMethods()
          .add(new SimpleFeatureListAppliedMethod(module, parameters, getModuleCallDate()));
      project.addFile(newMZmineFile);

    } catch (Throwable e) {
      e.printStackTrace();
      /* we may already have set the status to CANCELED */
      if (getStatus() == TaskStatus.PROCESSING) {
        setStatus(TaskStatus.ERROR);
        setErrorMessage(ExceptionUtils.exceptionToString(e));
      }
      return;
    }

    if (isCanceled()) {
      return;
    }

    if (parsedScans == 0) {
      setStatus(TaskStatus.ERROR);
      setErrorMessage("No scans found");
      return;
    }

    logger.info("Finished parsing " + file + ", parsed " + parsedScans + " scans");
    setStatus(TaskStatus.FINISHED);

  }

  @Override
  public String getTaskDescription() {
    return "Opening file " + file;
  }

  private class MzXMLHandler extends DefaultHandler {


    @Override
    public void startElement(String namespaceURI, String lName, // local
        // name
        String qName, // qualified name
        Attributes attrs) throws SAXException {

      if (isCanceled()) {
        throw new SAXException("Parsing Cancelled");
      }

      // <msRun>
      if (qName.equals("msRun")) {
        String s = attrs.getValue("scanCount");
        if (s != null) {
          totalScans = Integer.parseInt(s);
        }
      }

      // <scan>
      if (qName.equalsIgnoreCase("scan")) {

        if (buildingScan != null) {
          parentStack.addFirst(buildingScan);
          buildingScan = null;
        }

        /*
         * Only num, msLevel & peaksCount values are required according with mzxml standard, the
         * others are optional
         */
        scanNumber = Integer.parseInt(attrs.getValue("num"));

        // mzXML files with empty msLevel attribute do exist, so we use
        // 1 as default
        msLevel = 1;
        if (!Strings.isNullOrEmpty(attrs.getValue("msLevel"))) {
          msLevel = Integer.parseInt(attrs.getValue("msLevel"));
        }

        String scanType = attrs.getValue("scanType");
        String filterLine = attrs.getValue("filterLine");
        scanId = filterLine;
        if (Strings.isNullOrEmpty(scanId)) {
          scanId = scanType;
        }

        String polarityAttr = attrs.getValue("polarity");
        if ((polarityAttr != null) && (polarityAttr.length() == 1)) {
          polarity = PolarityType.fromSingleChar(polarityAttr);
        } else {
          polarity = PolarityType.UNKNOWN;
        }
        peaksCount = Integer.parseInt(attrs.getValue("peaksCount"));

        // Parse retention time
        String retentionTimeStr = attrs.getValue("retentionTime");
        if (retentionTimeStr != null) {
          Date currentDate = new Date();
          Duration dur = dataTypeFactory.newDuration(retentionTimeStr);
          retentionTime = (float) (dur.getTimeInMillis(currentDate) / 1000d / 60d);
        } else {
          setStatus(TaskStatus.ERROR);
          setErrorMessage("This file does not contain retentionTime for scans");
          throw new SAXException("Could not read retention time");
        }

        int parentScan = -1;

        if (msLevel > 9) {
          setStatus(TaskStatus.ERROR);
          setErrorMessage("msLevel value bigger than 10");
          throw new SAXException("The value of msLevel is bigger than 10");
        }

        /*
         * if (msLevel > 1) { parentScan = parentTreeValue[msLevel - 1]; for (SimpleScan p :
         * parentStack) { if (p.getScanNumber() == parentScan) { p.addFragmentScan(scanNumber); } }
         * }
         */

        // Setting the level of fragment of scan and parent scan number
        msLevelTree++;
        parentTreeValue[msLevel] = scanNumber;
      }

      // <peaks>
      if (qName.equalsIgnoreCase("peaks")) {
        // clean the current char buffer for the new element
        charBuffer.setLength(0);
        compressFlag = false;
        String compressionType = attrs.getValue("compressionType");
        compressFlag = (compressionType != null) && (!compressionType.equals("none"));
        precision = attrs.getValue("precision");

      }

      // <precursorMz>
      if (qName.equalsIgnoreCase("precursorMz")) {
        // clean the current char buffer for the new element
        charBuffer.setLength(0);
        String precursorChargeStr = attrs.getValue("precursorCharge");
        if (precursorChargeStr != null) {
          precursorCharge = Integer.parseInt(precursorChargeStr);
        }
      }

    }

    /**
     * endElement()
     */
    @Override
    public void endElement(String namespaceURI, String sName, // simple name
        String qName // qualified name
    ) throws SAXException {

      // </scan>
      if (qName.equalsIgnoreCase("scan")) {

        msLevelTree--;

        /*
         * At this point we verify if the scan and his fragments are closed, so we include the
         * present scan/fragment into the stack and start to take elements from them (FIFO) for the
         * RawDataFile.
         */

        if (msLevelTree == 0) {
          parentStack.addFirst(buildingScan);
          reset();
          buildingScan = null;
          while (!parentStack.isEmpty()) {
            SimpleScan currentScan = parentStack.removeLast();
            try {
              newMZmineFile.addScan(currentScan);
            } catch (IOException e) {
              e.printStackTrace();
              setStatus(TaskStatus.ERROR);
              setErrorMessage("IO error: " + e);
              throw new SAXException("Parsing error: " + e);
            }
            parsedScans++;
          }

          /*
           * The scan with all his fragments is in the RawDataFile, now we clean the stack for the
           * next scan and fragments.
           */
          parentStack.clear();

        }

        return;
      }

      // <precursorMz>
      if (qName.equalsIgnoreCase("precursorMz")) {
        final String textContent = charBuffer.toString();
        precursorMz = 0d;
        if (!textContent.isEmpty()) {
          precursorMz = Double.parseDouble(textContent);
        }

        return;
      }

      // <peaks>
      if (qName.equalsIgnoreCase("peaks")) {

        byte[] peakBytes = Base64.getDecoder().decode(charBuffer.toString());

        if (compressFlag) {
          try {
            peakBytes = CompressionUtils.decompress(peakBytes);
          } catch (DataFormatException e) {
            setStatus(TaskStatus.ERROR);
            setErrorMessage("Corrupt compressed peak: " + e);
            throw new SAXException("Parsing Cancelled");
          }
        }

        // make a data input stream
        DataInputStream peakStream = new DataInputStream(new ByteArrayInputStream(peakBytes));

        double[] mzValues = new double[peaksCount];
        double[] intensityValues = new double[peaksCount];

        try {
          for (int i = 0; i < peaksCount; i++) {

            // Always respect this order pairOrder="m/z-int"
            double mz;
            double intensity;
            if ("64".equals(precision)) {
              mz = peakStream.readDouble();
              intensity = peakStream.readDouble();
            } else {
              mz = peakStream.readFloat();
              intensity = peakStream.readFloat();
            }

            // Copy m/z and intensity data
            mzValues[i] = mz;
            intensityValues[i] = intensity;
          }
          // data reading finished, apply data processing like sorting cropping mass detection if selected
          var processedData = scanProcessorConfig.processor()
              .processScan(buildingScan, new SimpleSpectralArrays(mzValues, intensityValues));

          mzValues = processedData.mzs();
          intensityValues = processedData.intensities();
        } catch (IOException eof) {
          setStatus(TaskStatus.ERROR);
          setErrorMessage("Corrupt mzXML file");
          throw new SAXException("Parsing Cancelled");
        }

        if (scanProcessorConfig.applyMassDetection()) {
          if (intensityValues != null) {
            final DDAMsMsInfo info =
                msLevel != 1 && Double.compare(precursorMz, 0d) != 0 ? new DDAMsMsInfoImpl(
                    precursorMz, precursorCharge, null, null, null, msLevel,
                    ActivationMethod.UNKNOWN, null) : null;
            // Set the centroided / thresholded data points to the scan
            buildingScan = new SimpleScan(newMZmineFile, scanNumber, msLevel, retentionTime, info,
                mzValues, intensityValues, MassSpectrumType.CENTROIDED, polarity, scanId, null);

            // create mass list and scan. Override data points and spectrum type
            ScanPointerMassList newMassList = new ScanPointerMassList(buildingScan);
            buildingScan.addMassList(newMassList);
          }
        }

        // if no mass dection was applied - just create the scan
        if (buildingScan == null) {
          // Auto-detect whether this scan is centroided
          MassSpectrumType spectrumType = ScanUtils.detectSpectrumType(mzValues, intensityValues);

          final DDAMsMsInfo info =
              msLevel != 1 && precursorMz != 0d ? new DDAMsMsInfoImpl(precursorMz, precursorCharge,
                  null, null, null, msLevel, ActivationMethod.UNKNOWN, null) : null;

          // Set the final data points to the scan
          buildingScan = new SimpleScan(newMZmineFile, scanNumber, msLevel, retentionTime, info,
              mzValues, intensityValues, spectrumType, polarity, scanId, null);
        }

      }
    }

<<<<<<< HEAD
=======
    /**
     * Apply mass detection
     *
     * @param msDetector  mass detection module
     * @param mzs         input values for mass detection
     * @param intensities input values
     * @return new mzs: double[0]; new intensities: double[1] arrays
     */
    private double[][] applyMassDetection(MassDetector msDetector, double[] mzs,
        double[] intensities) {
      MassSpectrumType spectrumType = MassSpectrumType.CENTROIDED;
      if (msDetector instanceof AutoMassDetector) {
        // auto requires the mass spectrum type to be set
        spectrumType = ScanUtils.detectSpectrumType(mzs, intensities);
      }

      // wrap data points in a simple mass spectrum
      return msDetector.getMassValues(new SimpleMassSpectrum(mzs, intensities, spectrumType));
    }
>>>>>>> ed17f3cd

    private void reset() {
      buildingScan = null;
      retentionTime = 0;
      scanNumber = 0;
      msLevel = 1;
      polarity = PolarityType.UNKNOWN;
      scanId = "";
      precursorMz = 0d;
      precursorCharge = 0;
    }

    /**
     * characters()
     *
     * @see org.xml.sax.ContentHandler#characters(char[], int, int)
     */
    @Override
    public void characters(char[] buf, int offset, int len) throws SAXException {
      charBuffer.append(buf, offset, len);
    }
  }

}<|MERGE_RESOLUTION|>--- conflicted
+++ resolved
@@ -37,15 +37,8 @@
 import io.github.mzmine.datamodel.msms.ActivationMethod;
 import io.github.mzmine.datamodel.msms.DDAMsMsInfo;
 import io.github.mzmine.modules.MZmineModule;
-<<<<<<< HEAD
 import io.github.mzmine.modules.io.import_rawdata_mzml.spectral_processor.ScanImportProcessorConfig;
 import io.github.mzmine.modules.io.import_rawdata_mzml.spectral_processor.SimpleSpectralArrays;
-=======
-import io.github.mzmine.modules.dataprocessing.featdet_massdetection.MassDetector;
-import io.github.mzmine.modules.dataprocessing.featdet_massdetection.MassDetectorUtils;
-import io.github.mzmine.modules.dataprocessing.featdet_massdetection.auto.AutoMassDetector;
-import io.github.mzmine.modules.io.import_rawdata_all.AdvancedSpectraImportParameters;
->>>>>>> ed17f3cd
 import io.github.mzmine.parameters.ParameterSet;
 import io.github.mzmine.taskcontrol.AbstractTask;
 import io.github.mzmine.taskcontrol.TaskStatus;
@@ -116,15 +109,6 @@
    */
   private final LinkedList<SimpleScan> parentStack;
 
-<<<<<<< HEAD
-=======
-
-  // advanced processing will apply mass detection directly to the scans
-  private final boolean applyMassDetection;
-  private MassDetector ms1Detector = null;
-  private MassDetector ms2Detector = null;
-
->>>>>>> ed17f3cd
   /*
    * This variable hold the present scan or fragment, it is send to the stack when another
    * scan/fragment appears as a parser.startElement
@@ -146,27 +130,6 @@
     this.project = project;
     this.file = fileToOpen;
     this.newMZmineFile = newMZmineFile;
-<<<<<<< HEAD
-=======
-
-    if (advancedParam != null) {
-      if (advancedParam.getParameter(AdvancedSpectraImportParameters.msMassDetection).getValue()) {
-        var detectorStep = advancedParam.getParameter(
-            AdvancedSpectraImportParameters.msMassDetection).getEmbeddedParameter().getValue();
-        ms1Detector = MassDetectorUtils.createMassDetector(detectorStep);
-      }
-      if (advancedParam.getParameter(AdvancedSpectraImportParameters.ms2MassDetection).getValue()) {
-        var detectorStep = advancedParam.getParameter(
-            AdvancedSpectraImportParameters.ms2MassDetection).getEmbeddedParameter().getValue();
-        ms2Detector = MassDetectorUtils.createMassDetector(detectorStep);
-      }
-      // currently, we do not support injection times from mzXML file format
-//      denormalizeMSnScans = advancedParam.getValue(
-//          AdvancedSpectraImportParameters.denormalizeMSnScans);
-    }
-
-    this.applyMassDetection = ms1Detector != null || ms2Detector != null;
->>>>>>> ed17f3cd
   }
 
   /**
@@ -483,28 +446,6 @@
       }
     }
 
-<<<<<<< HEAD
-=======
-    /**
-     * Apply mass detection
-     *
-     * @param msDetector  mass detection module
-     * @param mzs         input values for mass detection
-     * @param intensities input values
-     * @return new mzs: double[0]; new intensities: double[1] arrays
-     */
-    private double[][] applyMassDetection(MassDetector msDetector, double[] mzs,
-        double[] intensities) {
-      MassSpectrumType spectrumType = MassSpectrumType.CENTROIDED;
-      if (msDetector instanceof AutoMassDetector) {
-        // auto requires the mass spectrum type to be set
-        spectrumType = ScanUtils.detectSpectrumType(mzs, intensities);
-      }
-
-      // wrap data points in a simple mass spectrum
-      return msDetector.getMassValues(new SimpleMassSpectrum(mzs, intensities, spectrumType));
-    }
->>>>>>> ed17f3cd
 
     private void reset() {
       buildingScan = null;
