/*
 * Copyright (c) 2004-2022 The MZmine Development Team
 *
 * Permission is hereby granted, free of charge, to any person
 * obtaining a copy of this software and associated documentation
 * files (the "Software"), to deal in the Software without
 * restriction, including without limitation the rights to use,
 * copy, modify, merge, publish, distribute, sublicense, and/or sell
 * copies of the Software, and to permit persons to whom the
 * Software is furnished to do so, subject to the following
 * conditions:
 *
 * The above copyright notice and this permission notice shall be
 * included in all copies or substantial portions of the Software.
 *
 * THE SOFTWARE IS PROVIDED "AS IS", WITHOUT WARRANTY OF ANY KIND,
 * EXPRESS OR IMPLIED, INCLUDING BUT NOT LIMITED TO THE WARRANTIES
 * OF MERCHANTABILITY, FITNESS FOR A PARTICULAR PURPOSE AND
 * NONINFRINGEMENT. IN NO EVENT SHALL THE AUTHORS OR COPYRIGHT
 * HOLDERS BE LIABLE FOR ANY CLAIM, DAMAGES OR OTHER LIABILITY,
 * WHETHER IN AN ACTION OF CONTRACT, TORT OR OTHERWISE, ARISING
 * FROM, OUT OF OR IN CONNECTION WITH THE SOFTWARE OR THE USE OR
 * OTHER DEALINGS IN THE SOFTWARE.
 */
/*
 * This module was prepared by Abi Sarvepalli, Christopher Jensen, and Zheng Zhang at the Dorrestein
 * Lab (University of California, San Diego).
 *
 * It is freely available under the GNU GPL licence of MZmine2.
 *
 * For any questions or concerns, please refer to:
 * https://groups.google.com/forum/#!forum/molecular_networking_bug_reports
 *
 * Credit to the Du-Lab development team for the initial commitment to the MGF export module.
 */

package io.github.mzmine.modules.io.spectraldbsubmit.batch;

import io.github.mzmine.datamodel.DataPoint;
import io.github.mzmine.datamodel.MassList;
import io.github.mzmine.datamodel.MergedMsMsSpectrum;
import io.github.mzmine.datamodel.RawDataFile;
import io.github.mzmine.datamodel.Scan;
import io.github.mzmine.datamodel.features.Feature;
import io.github.mzmine.datamodel.features.FeatureListRow;
import io.github.mzmine.datamodel.features.ModularFeatureList;
import io.github.mzmine.datamodel.features.compoundannotations.CompoundDBAnnotation;
import io.github.mzmine.modules.io.spectraldbsubmit.batch.HandleChimericMsMsParameters.ChimericMsOption;
import io.github.mzmine.modules.io.spectraldbsubmit.batch.LibraryBatchGenerationParameters.ScanType;
import io.github.mzmine.modules.io.spectraldbsubmit.formats.MGFEntryGenerator;
import io.github.mzmine.modules.io.spectraldbsubmit.formats.MSPEntryGenerator;
import io.github.mzmine.modules.io.spectraldbsubmit.formats.MZmineJsonGenerator;
import io.github.mzmine.modules.tools.msmsscore.MSMSScore;
import io.github.mzmine.parameters.ParameterSet;
import io.github.mzmine.parameters.parametertypes.tolerances.MZTolerance;
import io.github.mzmine.taskcontrol.AbstractTask;
import io.github.mzmine.taskcontrol.TaskStatus;
import io.github.mzmine.util.FormulaUtils;
import io.github.mzmine.util.FormulaWithExactMz;
import io.github.mzmine.util.MemoryMapStorage;
import io.github.mzmine.util.exceptions.MissingMassListException;
import io.github.mzmine.util.files.FileAndPathUtil;
import io.github.mzmine.util.scans.FragmentScanSelection;
import io.github.mzmine.util.scans.FragmentScanSelection.IncludeInputSpectra;
import io.github.mzmine.util.scans.ScanUtils;
import io.github.mzmine.util.scans.SpectraMerging;
import io.github.mzmine.util.scans.SpectraMerging.IntensityMergingType;
import io.github.mzmine.util.spectraldb.entry.DBEntryField;
import io.github.mzmine.util.spectraldb.entry.SpectralLibrary;
import io.github.mzmine.util.spectraldb.entry.SpectralLibraryEntry;
import java.io.BufferedWriter;
import java.io.File;
import java.io.IOException;
import java.nio.charset.StandardCharsets;
import java.nio.file.Files;
import java.nio.file.Path;
import java.time.Instant;
import java.util.Arrays;
import java.util.HashMap;
import java.util.List;
import java.util.Map;
import java.util.Objects;
import java.util.concurrent.atomic.AtomicInteger;
import java.util.logging.Level;
import java.util.logging.Logger;
import org.openscience.cdk.interfaces.IMolecularFormula;

/**
 * Exports all files needed for GNPS
 *
 * @author Robin Schmid (robinschmid@uni-muenster.de)
 */
public class LibraryBatchGenerationTask extends AbstractTask {

  private static final Logger logger = Logger.getLogger(LibraryBatchGenerationTask.class.getName());
  private final SpectralLibrary library;
  private final ModularFeatureList[] flists;
  private final File outFile;
  private final SpectralLibraryExportFormats format;
  private final Map<DBEntryField, Object> metadataMap;
  private final boolean handleChimerics;
  private final FragmentScanSelection selection;
  private final MsMsQualityChecker msMsQualityChecker;
  private final MZTolerance mzTolMerging;
  private final boolean enableMsnMerge;
  private final ScanType scanFilter;
  private double allowedOtherSignalSum = 0d;
  private MZTolerance mzTolChimericsMainIon;
  private MZTolerance mzTolChimericsIsolation;
  private ChimericMsOption handleChimericsOption;
  public long totalRows = 0;
  public AtomicInteger finishedRows = new AtomicInteger(0);
  public AtomicInteger exported = new AtomicInteger(0);
  private String description = "Batch exporting spectral library";

  public LibraryBatchGenerationTask(final ParameterSet parameters, final Instant moduleCallDate) {
    super(null, moduleCallDate);
    flists = parameters.getValue(LibraryBatchGenerationParameters.flists).getMatchingFeatureLists();
    format = parameters.getValue(LibraryBatchGenerationParameters.exportFormat);
    String exportFormat = format.getExtension();
    File file = parameters.getValue(LibraryBatchGenerationParameters.file);
    outFile = FileAndPathUtil.getRealFilePath(file, exportFormat);

    library = new SpectralLibrary(MemoryMapStorage.forMassList(), outFile.getName() + "_batch",
        outFile);
    // metadata as a map
    LibraryBatchMetadataParameters meta = parameters.getParameter(
        LibraryBatchGenerationParameters.metadata).getEmbeddedParameters();
    metadataMap = meta.asMap();

    msMsQualityChecker = parameters.getParameter(LibraryBatchGenerationParameters.quality)
        .getEmbeddedParameters().toQualityChecker();

    scanFilter = parameters.getValue(LibraryBatchGenerationParameters.scanFilter);

    enableMsnMerge = parameters.getValue(LibraryBatchGenerationParameters.mergeMzTolerance);
    mzTolMerging = parameters.getEmbeddedParameterValue(
        LibraryBatchGenerationParameters.mergeMzTolerance);
    //
    handleChimerics = parameters.getValue(LibraryBatchGenerationParameters.handleChimerics);
    if (handleChimerics) {
      HandleChimericMsMsParameters param = parameters.getParameter(
          LibraryBatchGenerationParameters.handleChimerics).getEmbeddedParameters();
      allowedOtherSignalSum = param.getValue(HandleChimericMsMsParameters.allowedOtherSignals);
      mzTolChimericsIsolation = param.getValue(HandleChimericMsMsParameters.isolationWindow);
      mzTolChimericsMainIon = param.getValue(HandleChimericMsMsParameters.mainMassWindow);
      handleChimericsOption = param.getValue(HandleChimericMsMsParameters.option);
    }

    //
    selection = new FragmentScanSelection(mzTolMerging, true,
        IncludeInputSpectra.HIGHEST_TIC_PER_ENERGY, IntensityMergingType.MAXIMUM);
  }

  @Override
  public double getFinishedPercentage() {
    return totalRows == 0 ? 0 : (double) finishedRows.get() / totalRows;
  }

  @Override
  public void run() {
    setStatus(TaskStatus.PROCESSING);

    totalRows = Arrays.stream(flists).mapToLong(ModularFeatureList::getNumberOfRows).sum();

    try (var writer = Files.newBufferedWriter(outFile.toPath(), StandardCharsets.UTF_8)) {
      for (ModularFeatureList flist : flists) {
        description = "Exporting entries for feature list " + flist.getName();
        for (var row : flist.getRows()) {
          processRow(writer, row);
          finishedRows.incrementAndGet();
        }
      }
      //
      logger.info(String.format("Exported %d new library entries to file %s", exported.get(),
          outFile.getAbsolutePath()));
    } catch (IOException e) {
      setStatus(TaskStatus.ERROR);
      setErrorMessage("Could not open file " + outFile + " for writing.");
      logger.log(Level.WARNING,
          String.format("Error writing libary file: %s. Message: %s", outFile.getAbsolutePath(),
              e.getMessage()), e);
      return;
    }

    setStatus(TaskStatus.FINISHED);
  }

  private void processRow(final BufferedWriter writer, final FeatureListRow row)
      throws IOException {
    List<Scan> scans = row.getAllFragmentScans();
    List<CompoundDBAnnotation> matches = row.getCompoundAnnotations();
    if (scans.isEmpty() || matches.isEmpty()) {
      return;
    }
    // filter scans if selection is only MS2
    getApplyScansFilter(scans);

    // first entry for the same molecule reflect the most common ion type, usually M+H
    var match = matches.get(0);

    if (!msMsQualityChecker.matchesName(match, row.getFeatureList())) {
      return;
    }

    // handle chimerics
    final Map<Scan, ChimericPrecursorResult> chimericMap;
    if (handleChimerics) {
      chimericMap = checkChimericPrecursorIsolation(row, scans);
      if (ChimericMsOption.SKIP.equals(handleChimericsOption)) {
        scans = scans.stream()
            .filter(scan -> ChimericPrecursorResult.PASSED == chimericMap.get(scan)).toList();
      }
    } else {
      chimericMap = Map.of();
    }

    if (enableMsnMerge) {
      // merge spectra, find best spectrum for each MSn node in the tree and each energy
      scans = selection.getAllFragmentSpectra(scans);
    }

    // cache all formulas
    IMolecularFormula formula = FormulaUtils.getIonizedFormula(match);
    FormulaWithExactMz[] sortedFormulas = FormulaUtils.getAllFormulas(formula, 15);

    // filter matches
    for (int i = 0; i < scans.size(); i++) {
//      final DataPoint[] dataPoints = spectra.get(i);

      final Scan msmsScan = scans.get(i);
      final MSMSScore score = msMsQualityChecker.match(msmsScan, match, sortedFormulas);
      if (score.isFailed(false)) {
        continue;
      }

<<<<<<< HEAD
      DataPoint[] dps =
          msMsQualityChecker.exportExplainedSignalsOnly() ? score.annotation().keySet()
              .toArray(DataPoint[]::new) : ScanUtils.extractDataPoints(msmsScan);

      // add instrument type etc by parameter
      Scan scan = scans.get(i);
      SpectralLibraryEntry entry = SpectralLibraryEntry.create(library.getStorage(), scan, match,
          dps);
      // add explained intensity and signals
=======
      DataPoint[] dps = msMsQualityChecker.exportExplainedSignalsOnly() ? explainedSignals.toArray(
          DataPoint[]::new) : ScanUtils.extractDataPoints(msmsScan, true);

      // add instrument type etc by parameter
      SpectralLibraryEntry entry = SpectralLibraryEntry.create(library.getStorage(), msmsScan,
          match, dps);
>>>>>>> 4ff4f922
      entry.putAll(metadataMap);

      // score might be successful without having a formula - so check if we actually have scores
      if (score.explainedSignals() > 0) {
        entry.putIfNotNull(DBEntryField.QUALITY_EXPLAINED_INTENSITY, score.explainedIntensity());
        entry.putIfNotNull(DBEntryField.QUALITY_EXPLAINED_SIGNALS, score.explainedSignals());
      }
      if (ChimericMsOption.FLAG.equals(handleChimericsOption)) {
        // default is passed
        ChimericPrecursorResult chimeric = chimericMap.getOrDefault(msmsScan,
            ChimericPrecursorResult.PASSED);
        entry.putIfNotNull(DBEntryField.QUALITY_CHIMERIC, chimeric);
        if (ChimericPrecursorResult.CHIMERIC.equals(chimeric)) {
          entry.putIfNotNull(DBEntryField.NAME,
              entry.getField(DBEntryField.NAME).orElse("") + " (Chimeric precursor selection)");
        }
      }
      // add file info
      int scanNumber = msmsScan.getScanNumber();
      final String fileUSI = Path.of(
          Objects.requireNonNullElse(msmsScan.getDataFile().getAbsolutePath(),
              msmsScan.getDataFile().getName())).getFileName().toString() + ":" + scanNumber;

      entry.putIfNotNull(DBEntryField.SCAN_NUMBER, scanNumber);
      entry.getField(DBEntryField.DATASET_ID).ifPresent(
          dataID -> entry.putIfNotNull(DBEntryField.USI, "mzspec:" + dataID + ":" + fileUSI));

      // add experimental data
      if (entry.getField(DBEntryField.RT).isEmpty()) {
        entry.putIfNotNull(DBEntryField.RT, row.getAverageRT());
      }
      if (entry.getField(DBEntryField.CCS).isEmpty()) {
        entry.putIfNotNull(DBEntryField.CCS, row.getAverageCCS());
      }

      // export to file
      exportEntry(writer, entry);
      exported.incrementAndGet();
    }
  }

  /**
   * Filters the scans
   *
   * @param scans the list to filter
   * @return true if any element was removed
   */
  private boolean getApplyScansFilter(final List<Scan> scans) {
    return switch (scanFilter) {
      case MS2 -> scans.removeIf(scan -> scan.getMSLevel() != 2);
      case MSn -> scans.removeIf(scan -> scan.getMSLevel() <= 1);
    };
  }

  private Map<Scan, ChimericPrecursorResult> checkChimericPrecursorIsolation(
      final FeatureListRow row, final List<Scan> scans) {
    // all data files from fragment scans to score if is chimeric
    Map<Scan, ChimericPrecursorResult> chimericMap = new HashMap<>();
    for (Scan scan : scans) {
      chimericMap.computeIfAbsent(scan, key -> scoreChimericIsolation(row, scan));
    }
    return chimericMap;
  }

  private ChimericPrecursorResult scoreChimericIsolation(final FeatureListRow row,
      final Scan scan) {
    RawDataFile raw = scan.getDataFile();
    Feature feature = row.getFeature(raw);
    if (feature == null) {
      return ChimericPrecursorResult.PASSED;
    }

    // retrieve preceding ms1 scan
    final Scan ms1;
    if (scan instanceof MergedMsMsSpectrum msms) {
      ms1 = ScanUtils.findPrecursorScanForMerged(msms, SpectraMerging.defaultMs1MergeTol);
    } else {
      ms1 = ScanUtils.findPrecursorScan(scan);
    }

    if (ms1 == null) {
      // maybe there was no MS1 before that?
      logger.finest(() -> String.format("Could not find MS1 before this scan: %s", scan));
      return ChimericPrecursorResult.PASSED;
    }

    MassList massList = ms1.getMassList();
    if (massList == null) {
      throw new MissingMassListException(feature.getRepresentativeScan());
    }

    // check for signals in isolation range
    return ChimericPrecursorResult.check(massList, row.getAverageMZ(), mzTolChimericsMainIon,
        mzTolChimericsIsolation, allowedOtherSignalSum);
  }

  private void exportEntry(final BufferedWriter writer, final SpectralLibraryEntry entry)
      throws IOException {
    String stringEntry = switch (format) {
      case msp -> MSPEntryGenerator.createMSPEntry(entry);
      case json -> MZmineJsonGenerator.generateJSON(entry);
      case mgf -> MGFEntryGenerator.createMGFEntry(entry);
    };
    writer.append(stringEntry).append("\n");
  }

  @Override
  public String getTaskDescription() {
    return description;
  }

}<|MERGE_RESOLUTION|>--- conflicted
+++ resolved
@@ -234,24 +234,13 @@
         continue;
       }
 
-<<<<<<< HEAD
       DataPoint[] dps =
           msMsQualityChecker.exportExplainedSignalsOnly() ? score.annotation().keySet()
-              .toArray(DataPoint[]::new) : ScanUtils.extractDataPoints(msmsScan);
-
-      // add instrument type etc by parameter
-      Scan scan = scans.get(i);
-      SpectralLibraryEntry entry = SpectralLibraryEntry.create(library.getStorage(), scan, match,
-          dps);
-      // add explained intensity and signals
-=======
-      DataPoint[] dps = msMsQualityChecker.exportExplainedSignalsOnly() ? explainedSignals.toArray(
-          DataPoint[]::new) : ScanUtils.extractDataPoints(msmsScan, true);
+              .toArray(DataPoint[]::new) : ScanUtils.extractDataPoints(msmsScan, true);
 
       // add instrument type etc by parameter
       SpectralLibraryEntry entry = SpectralLibraryEntry.create(library.getStorage(), msmsScan,
           match, dps);
->>>>>>> 4ff4f922
       entry.putAll(metadataMap);
 
       // score might be successful without having a formula - so check if we actually have scores
