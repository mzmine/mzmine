/*
 * Copyright 2006-2020 The MZmine Development Team
 *
 * This file is part of MZmine.
 *
 * MZmine is free software; you can redistribute it and/or modify it under the terms of the GNU
 * General Public License as published by the Free Software Foundation; either version 2 of the
 * License, or (at your option) any later version.
 *
 * MZmine is distributed in the hope that it will be useful, but WITHOUT ANY WARRANTY; without even
 * the implied warranty of MERCHANTABILITY or FITNESS FOR A PARTICULAR PURPOSE. See the GNU General
 * Public License for more details.
 *
 * You should have received a copy of the GNU General Public License along with MZmine; if not,
 * write to the Free Software Foundation, Inc., 51 Franklin St, Fifth Floor, Boston, MA 02110-1301
 * USA
 */

package io.github.mzmine.modules.io.rawdataimport;

import java.io.File;
import java.io.FileInputStream;
import java.io.InputStreamReader;
import java.util.logging.Logger;

/**
 * Detector of raw data file format
 */
public class RawDataFileTypeDetector {

  private static Logger logger = Logger.getLogger(RawDataFileTypeDetector.class.getName());

  /*
   * See "http://www.unidata.ucar.edu/software/netcdf/docs/netcdf/File-Format-Specification.html"
   */
  private static final String CDF_HEADER = "CDF";

  /*
   * mzML files with index start with <indexedmzML><mzML>tags, but files with no index contain only
   * the <mzML> tag. See
   * "http://psidev.cvs.sourceforge.net/viewvc/psidev/psi/psi-ms/mzML/schema/mzML1.1.0.xsd"
   */
  private static final String MZML_HEADER = "<mzML";

  /*
   * mzXML files with index start with <mzXML><msRun> tags, but files with no index contain only the
   * <msRun> tag. See "http://sashimi.sourceforge.net/schema_revision/mzXML_3.2/mzXML_3.2.xsd"
   */
  private static final String MZXML_HEADER = "<msRun";

  // See "http://www.psidev.info/sites/default/files/mzdata.xsd.txt"
  private static final String MZDATA_HEADER = "<mzData";

  // See "https://code.google.com/p/unfinnigan/wiki/FileHeader"
  private static final String THERMO_HEADER = String.valueOf(
<<<<<<< HEAD
          new char[] {0x01, 0xA1, 'F', 0, 'i', 0, 'n', 0, 'n', 0, 'i', 0, 'g', 0, 'a', 0, 'n', 0});
=======
      new char[]{0x01, 0xA1, 'F', 0, 'i', 0, 'n', 0, 'n', 0, 'i', 0, 'g', 0, 'a', 0, 'n', 0});
>>>>>>> 177f2ee7

  private static final String GZIP_HEADER = String.valueOf(new char[]{0x1f, 0x8b});

  private static final String ZIP_HEADER = String.valueOf(new char[]{'P', 'K', 0x03, 0x04});

  /**
<<<<<<< HEAD
   *
=======
>>>>>>> 177f2ee7
   * @return Detected file type or null if the file is not of any supported type
   */
  public static RawDataFileType detectDataFileType(File fileName) {

    if (fileName.isDirectory()) {
      // To check for Waters .raw directory, we look for _FUNC[0-9]{3}.DAT
      for (File f : fileName.listFiles()) {
        if (f.isFile() && f.getName().contains("analysis.tdf")) {
          return RawDataFileType.BRUKER_TIMS_TOF;
        }
        if (f.isFile() && f.getName().toUpperCase().matches("_FUNC[0-9]{3}.DAT")) {
          return RawDataFileType.WATERS_RAW;
        }
      }
      return null;
    }

    try {

      // Read the first 1kB of the file into a String
      InputStreamReader reader = new InputStreamReader(new FileInputStream(fileName), "ISO-8859-1");
      char buffer[] = new char[1024];
      reader.read(buffer);
      reader.close();
      String fileHeader = new String(buffer);

      if (fileName.getName().toLowerCase().endsWith(".csv")) {
        if (fileHeader.contains(":") && fileHeader.contains("\\")
                && !fileHeader.contains("file name")) {
          logger.fine("ICP raw file detected");
          return RawDataFileType.ICPMSMS_CSV;
        }
        logger.fine("Agilent raw detected");
        return RawDataFileType.AGILENT_CSV;
      }

      if (fileHeader.startsWith(THERMO_HEADER)) {
        return RawDataFileType.THERMO_RAW;
      }

      if (fileHeader.startsWith(GZIP_HEADER)) {
        return RawDataFileType.GZIP;
      }

      if (fileHeader.startsWith(ZIP_HEADER)) {
        return RawDataFileType.ZIP;
      }

      if (fileHeader.startsWith(CDF_HEADER)) {
        return RawDataFileType.NETCDF;
      }

      if (fileHeader.contains(MZML_HEADER)) {
        return RawDataFileType.MZML;
      }

      if (fileHeader.contains(MZDATA_HEADER)) {
        return RawDataFileType.MZDATA;
      }

      if (fileHeader.contains(MZXML_HEADER)) {
        return RawDataFileType.MZXML;
      }

    } catch (Exception e) {
      e.printStackTrace();
    }

    return null;

  }

}<|MERGE_RESOLUTION|>--- conflicted
+++ resolved
@@ -21,6 +21,7 @@
 import java.io.File;
 import java.io.FileInputStream;
 import java.io.InputStreamReader;
+import java.util.logging.Level;
 import java.util.logging.Logger;
 
 /**
@@ -28,116 +29,102 @@
  */
 public class RawDataFileTypeDetector {
 
-  private static Logger logger = Logger.getLogger(RawDataFileTypeDetector.class.getName());
+    private static Logger logger = Logger.getLogger(RawDataFileTypeDetector.class.getName());
 
-  /*
-   * See "http://www.unidata.ucar.edu/software/netcdf/docs/netcdf/File-Format-Specification.html"
-   */
-  private static final String CDF_HEADER = "CDF";
+    /*
+     * See "http://www.unidata.ucar.edu/software/netcdf/docs/netcdf/File-Format-Specification.html"
+     */
+    private static final String CDF_HEADER = "CDF";
 
-  /*
-   * mzML files with index start with <indexedmzML><mzML>tags, but files with no index contain only
-   * the <mzML> tag. See
-   * "http://psidev.cvs.sourceforge.net/viewvc/psidev/psi/psi-ms/mzML/schema/mzML1.1.0.xsd"
-   */
-  private static final String MZML_HEADER = "<mzML";
+    /*
+     * mzML files with index start with <indexedmzML><mzML>tags, but files with no index contain only
+     * the <mzML> tag. See
+     * "http://psidev.cvs.sourceforge.net/viewvc/psidev/psi/psi-ms/mzML/schema/mzML1.1.0.xsd"
+     */
+    private static final String MZML_HEADER = "<mzML";
 
-  /*
-   * mzXML files with index start with <mzXML><msRun> tags, but files with no index contain only the
-   * <msRun> tag. See "http://sashimi.sourceforge.net/schema_revision/mzXML_3.2/mzXML_3.2.xsd"
-   */
-  private static final String MZXML_HEADER = "<msRun";
+    /*
+     * mzXML files with index start with <mzXML><msRun> tags, but files with no index contain only the
+     * <msRun> tag. See "http://sashimi.sourceforge.net/schema_revision/mzXML_3.2/mzXML_3.2.xsd"
+     */
+    private static final String MZXML_HEADER = "<msRun";
 
-  // See "http://www.psidev.info/sites/default/files/mzdata.xsd.txt"
-  private static final String MZDATA_HEADER = "<mzData";
+    // See "http://www.psidev.info/sites/default/files/mzdata.xsd.txt"
+    private static final String MZDATA_HEADER = "<mzData";
 
-  // See "https://code.google.com/p/unfinnigan/wiki/FileHeader"
-  private static final String THERMO_HEADER = String.valueOf(
-<<<<<<< HEAD
-          new char[] {0x01, 0xA1, 'F', 0, 'i', 0, 'n', 0, 'n', 0, 'i', 0, 'g', 0, 'a', 0, 'n', 0});
-=======
-      new char[]{0x01, 0xA1, 'F', 0, 'i', 0, 'n', 0, 'n', 0, 'i', 0, 'g', 0, 'a', 0, 'n', 0});
->>>>>>> 177f2ee7
+    // See "https://code.google.com/p/unfinnigan/wiki/FileHeader"
+    private static final String THERMO_HEADER = String.valueOf(
+            new char[]{0x01, 0xA1, 'F', 0, 'i', 0, 'n', 0, 'n', 0, 'i', 0, 'g', 0, 'a', 0, 'n', 0});
 
-  private static final String GZIP_HEADER = String.valueOf(new char[]{0x1f, 0x8b});
+    private static final String GZIP_HEADER = String.valueOf(new char[]{0x1f, 0x8b});
 
-  private static final String ZIP_HEADER = String.valueOf(new char[]{'P', 'K', 0x03, 0x04});
+    private static final String ZIP_HEADER = String.valueOf(new char[]{'P', 'K', 0x03, 0x04});
 
-  /**
-<<<<<<< HEAD
-   *
-=======
->>>>>>> 177f2ee7
-   * @return Detected file type or null if the file is not of any supported type
-   */
-  public static RawDataFileType detectDataFileType(File fileName) {
+    /**
+     * @return Detected file type or null if the file is not of any supported type
+     */
+    public static RawDataFileType detectDataFileType(File fileName) {
 
-    if (fileName.isDirectory()) {
-      // To check for Waters .raw directory, we look for _FUNC[0-9]{3}.DAT
-      for (File f : fileName.listFiles()) {
-        if (f.isFile() && f.getName().contains("analysis.tdf")) {
-          return RawDataFileType.BRUKER_TIMS_TOF;
+        if (fileName.isDirectory()) {
+            // To check for Waters .raw directory, we look for _FUNC[0-9]{3}.DAT
+            for (File f : fileName.listFiles()) {
+                if (f.isFile() && f.getName().toUpperCase().matches("_FUNC[0-9]{3}.DAT"))
+                    return RawDataFileType.WATERS_RAW;
+            }
+            // We don't recognize any other directory type than Waters
+            return null;
         }
-        if (f.isFile() && f.getName().toUpperCase().matches("_FUNC[0-9]{3}.DAT")) {
-          return RawDataFileType.WATERS_RAW;
+
+        try {
+
+            // Read the first 1kB of the file into a String
+            InputStreamReader reader = new InputStreamReader(new FileInputStream(fileName), "ISO-8859-1");
+            char buffer[] = new char[1024];
+            reader.read(buffer);
+            reader.close();
+            String fileHeader = new String(buffer);
+
+            if (fileName.getName().toLowerCase().endsWith(".csv")) {
+                if (fileHeader.contains(":") && fileHeader.contains("\\")
+                        && !fileHeader.contains("file name")) {
+                    logger.fine("ICP raw file detected");
+                    return RawDataFileType.ICPMSMS_CSV;
+                }
+                logger.fine("Agilent raw detected");
+                return RawDataFileType.AGILENT_CSV;
+            }
+
+            if (fileHeader.startsWith(THERMO_HEADER)) {
+                return RawDataFileType.THERMO_RAW;
+            }
+
+            if (fileHeader.startsWith(GZIP_HEADER)) {
+                return RawDataFileType.GZIP;
+            }
+
+            if (fileHeader.startsWith(ZIP_HEADER)) {
+                return RawDataFileType.ZIP;
+            }
+
+            if (fileHeader.startsWith(CDF_HEADER)) {
+                return RawDataFileType.NETCDF;
+            }
+
+            if (fileHeader.contains(MZML_HEADER))
+                return RawDataFileType.MZML;
+
+            if (fileHeader.contains(MZDATA_HEADER))
+                return RawDataFileType.MZDATA;
+
+            if (fileHeader.contains(MZXML_HEADER))
+                return RawDataFileType.MZXML;
+
+        } catch (Exception e) {
+            e.printStackTrace();
         }
-      }
-      return null;
+
+        return null;
+
     }
 
-    try {
-
-      // Read the first 1kB of the file into a String
-      InputStreamReader reader = new InputStreamReader(new FileInputStream(fileName), "ISO-8859-1");
-      char buffer[] = new char[1024];
-      reader.read(buffer);
-      reader.close();
-      String fileHeader = new String(buffer);
-
-      if (fileName.getName().toLowerCase().endsWith(".csv")) {
-        if (fileHeader.contains(":") && fileHeader.contains("\\")
-                && !fileHeader.contains("file name")) {
-          logger.fine("ICP raw file detected");
-          return RawDataFileType.ICPMSMS_CSV;
-        }
-        logger.fine("Agilent raw detected");
-        return RawDataFileType.AGILENT_CSV;
-      }
-
-      if (fileHeader.startsWith(THERMO_HEADER)) {
-        return RawDataFileType.THERMO_RAW;
-      }
-
-      if (fileHeader.startsWith(GZIP_HEADER)) {
-        return RawDataFileType.GZIP;
-      }
-
-      if (fileHeader.startsWith(ZIP_HEADER)) {
-        return RawDataFileType.ZIP;
-      }
-
-      if (fileHeader.startsWith(CDF_HEADER)) {
-        return RawDataFileType.NETCDF;
-      }
-
-      if (fileHeader.contains(MZML_HEADER)) {
-        return RawDataFileType.MZML;
-      }
-
-      if (fileHeader.contains(MZDATA_HEADER)) {
-        return RawDataFileType.MZDATA;
-      }
-
-      if (fileHeader.contains(MZXML_HEADER)) {
-        return RawDataFileType.MZXML;
-      }
-
-    } catch (Exception e) {
-      e.printStackTrace();
-    }
-
-    return null;
-
-  }
-
 }