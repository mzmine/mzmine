/*
 * Copyright 2006-2020 The MZmine Development Team
 *
 * This file is part of MZmine.
 *
 * MZmine is free software; you can redistribute it and/or modify it under the terms of the GNU
 * General Public License as published by the Free Software Foundation; either version 2 of the
 * License, or (at your option) any later version.
 *
 * MZmine is distributed in the hope that it will be useful, but WITHOUT ANY WARRANTY; without even
 * the implied warranty of MERCHANTABILITY or FITNESS FOR A PARTICULAR PURPOSE. See the GNU General
 * Public License for more details.
 *
 * You should have received a copy of the GNU General Public License along with MZmine; if not,
 * write to the Free Software Foundation, Inc., 51 Franklin St, Fifth Floor, Boston, MA 02110-1301
 * USA
 */

package io.github.mzmine.modules.io.projectload.version_2_5;

import java.io.File;
import java.io.IOException;
import java.io.InputStream;
import java.util.ArrayList;
import java.util.TreeMap;
import java.util.logging.Logger;
import javax.xml.parsers.ParserConfigurationException;
import javax.xml.parsers.SAXParser;
import javax.xml.parsers.SAXParserFactory;
import org.xml.sax.Attributes;
import org.xml.sax.SAXException;
import org.xml.sax.helpers.DefaultHandler;
import com.google.common.collect.Range;
import io.github.mzmine.datamodel.PolarityType;
import io.github.mzmine.datamodel.RawDataFile;
import io.github.mzmine.main.MZmineCore;
import io.github.mzmine.modules.io.projectload.RawDataFileOpenHandler;
import io.github.mzmine.project.impl.RawDataFileImpl;
import io.github.mzmine.project.impl.StorableMassList;
import io.github.mzmine.project.impl.StorableScan;
import io.github.mzmine.util.RangeUtils;

public class RawDataFileOpenHandler_2_5 extends DefaultHandler implements RawDataFileOpenHandler {

  private Logger logger = Logger.getLogger(this.getClass().getName());

  private StringBuffer charBuffer;
  private RawDataFileImpl newRawDataFile;
  private int scanNumber;
  private int msLevel;
  private int[] fragmentScan;
  private int numberOfFragments;
  private double precursorMZ;
  private int precursorCharge;
  private double retentionTime;
  private int dataPointsNumber;
  private int fragmentCount;
  private int currentStorageID;
  private int storedDataID;
  private int storedDataNumDP;
  private TreeMap<Integer, Long> dataPointsOffsets;
  private TreeMap<Integer, Integer> dataPointsLengths;
  private ArrayList<StorableMassList> massLists;
  private PolarityType polarity = PolarityType.UNKNOWN;
  private String scanDescription = "";
  private Range<Double> scanMZRange = null;

  private boolean canceled = false;

  /**
   * Extract the scan file and copies it into the temporary folder. Create a new raw data file using
   * the information from the XML raw data description file
   *
<<<<<<< HEAD
   * @param is
   * @param scansFile
   * @param isIMSRawDataFile this parameter is ignored in project version 2.3
   * @throws SAXException
   * @throws ParserConfigurationException
   */
  public RawDataFile readRawDataFile(InputStream is, File scansFile, boolean isIMSRawDataFile)
      throws IOException, ParserConfigurationException, SAXException, UnsupportedOperationException {

    if (isIMSRawDataFile) {
      throw new UnsupportedOperationException(
          "Ion mobility is not supported in projects created before MZmine 3.0");
    }
=======
   * @param Name raw data file name
   * @throws SAXException
   * @throws ParserConfigurationException
   */
  @Override
  public RawDataFile readRawDataFile(InputStream is, File scansFile)
      throws IOException, ParserConfigurationException, SAXException {
>>>>>>> 6c4d261a

    charBuffer = new StringBuffer();
    massLists = new ArrayList<StorableMassList>();

    newRawDataFile = (RawDataFileImpl) MZmineCore.createNewFile(null);
    newRawDataFile.openDataPointsFile(scansFile);

    dataPointsOffsets = newRawDataFile.getDataPointsOffsets();
    dataPointsLengths = newRawDataFile.getDataPointsLengths();

    // Reads the XML file (raw data description)
    SAXParserFactory factory = SAXParserFactory.newInstance();
    SAXParser saxParser = factory.newSAXParser();
    saxParser.parse(is, this);

    // Adds the raw data file to MZmine
    RawDataFile rawDataFile = newRawDataFile.finishWriting();
    return rawDataFile;

  }

  @Override
  public void cancel() {
    canceled = true;
  }

  /**
   * @see org.xml.sax.helpers.DefaultHandler#startElement(java.lang.String, java.lang.String,
   * java.lang.String, org.xml.sax.Attributes)
   */
  @Override
  public void startElement(String namespaceURI, String lName, String qName, Attributes attrs)
      throws SAXException {

    if (canceled) {
      throw new SAXException("Parsing canceled");
    }

    // This will remove any remaining characters from previous elements
    getTextOfElement();

    if (qName.equals(RawDataElementName_2_5.QUANTITY_FRAGMENT_SCAN.getElementName())) {
      numberOfFragments =
          Integer.parseInt(attrs.getValue(RawDataElementName_2_5.QUANTITY.getElementName()));
      if (numberOfFragments > 0) {
        fragmentScan = new int[numberOfFragments];
        fragmentCount = 0;
      }
    }

    if (qName.equals(RawDataElementName_2_5.SCAN.getElementName())) {
      currentStorageID =
          Integer.parseInt(attrs.getValue(RawDataElementName_2_5.STORAGE_ID.getElementName()));
    }

    if (qName.equals(RawDataElementName_2_5.STORED_DATA.getElementName())) {
      storedDataID =
          Integer.parseInt(attrs.getValue(RawDataElementName_2_5.STORAGE_ID.getElementName()));
      storedDataNumDP = Integer
          .parseInt(attrs.getValue(RawDataElementName_2_5.QUANTITY_DATAPOINTS.getElementName()));
    }

    if (qName.equals(RawDataElementName_2_5.MASS_LIST.getElementName())) {
      String name = attrs.getValue(RawDataElementName_2_5.NAME.getElementName());
      int storageID =
          Integer.parseInt(attrs.getValue(RawDataElementName_2_5.STORAGE_ID.getElementName()));
      StorableMassList newML = new StorableMassList(newRawDataFile, storageID, name, null);
      massLists.add(newML);
    }
  }

  /**
   * @see org.xml.sax.helpers.DefaultHandler#endElement(java.lang.String, java.lang.String,
   * java.lang.String)
   */
  @Override
  public void endElement(String namespaceURI, String sName, String qName) throws SAXException {

    if (canceled) {
      throw new SAXException("Parsing canceled");
    }

    // <NAME>
    if (qName.equals(RawDataElementName_2_5.NAME.getElementName())) {

      // Adds the scan file and the name to the new raw data file
      String name = getTextOfElement();
      logger.info("Loading raw data file: " + name);
      newRawDataFile.setName(name);
    }

    if (qName.equals(RawDataElementName_2_5.QUANTITY_SCAN.getElementName())) {
      // number of scans - actually not used for anything
      Integer.parseInt(getTextOfElement());
    }

    if (qName.equals(RawDataElementName_2_5.SCAN_ID.getElementName())) {
      scanNumber = Integer.parseInt(getTextOfElement());
    }

    if (qName.equals(RawDataElementName_2_5.STORED_DATA.getElementName())) {
      // need to multiply the offsets by 2 to account for the fact that the old projects used floats
      // but now we use doubles
      long offset = Long.parseLong(getTextOfElement()) * 2;
      dataPointsOffsets.put(storedDataID, offset);
      dataPointsLengths.put(storedDataID, storedDataNumDP);
    }

    if (qName.equals(RawDataElementName_2_5.MS_LEVEL.getElementName())) {
      msLevel = Integer.parseInt(getTextOfElement());
    }

    if (qName.equals(RawDataElementName_2_5.PARENT_SCAN.getElementName())) {
      Integer.parseInt(getTextOfElement());
    }

    if (qName.equals(RawDataElementName_2_5.POLARITY.getElementName())) {
      String txt = getTextOfElement();
      try {
        polarity = PolarityType.valueOf(txt);
      } catch (Exception e) {
        polarity = PolarityType.fromSingleChar(txt);
      }
    }

    if (qName.equals(RawDataElementName_2_5.SCAN_DESCRIPTION.getElementName())) {
      scanDescription = getTextOfElement();
    }

    if (qName.equals(RawDataElementName_2_5.SCAN_MZ_RANGE.getElementName())) {
      final String text = getTextOfElement();
      scanMZRange = RangeUtils.parseRange(text);
    }

    if (qName.equals(RawDataElementName_2_5.PRECURSOR_CHARGE.getElementName())) {
      precursorCharge = Integer.parseInt(getTextOfElement());
    }

    if (qName.equals(RawDataElementName_2_5.PRECURSOR_MZ.getElementName())) {
      precursorMZ = Double.parseDouble(getTextOfElement());
    }

    if (qName.equals(RawDataElementName_2_5.RETENTION_TIME.getElementName())) {
      // Before MZmine.6 retention time was saved in seconds, but now we
      // use minutes, so we need to divide by 60
      retentionTime = Double.parseDouble(getTextOfElement()) / 60d;
    }

<<<<<<< HEAD
//    if (qName.equals(RawDataElementName_2_0.ION_MOBILITY.getElementName())) {
//      mobility = Double.parseDouble(getTextOfElement());
//    }
=======
    if (qName.equals(RawDataElementName_2_5.ION_MOBILITY.getElementName())) {
      mobility = Double.parseDouble(getTextOfElement());
    }
>>>>>>> 6c4d261a

    if (qName.equals(RawDataElementName_2_5.QUANTITY_DATAPOINTS.getElementName())) {
      dataPointsNumber = Integer.parseInt(getTextOfElement());
    }

    if (qName.equals(RawDataElementName_2_5.FRAGMENT_SCAN.getElementName())) {
      fragmentScan[fragmentCount++] = Integer.parseInt(getTextOfElement());
    }

    if (qName.equals(RawDataElementName_2_5.SCAN.getElementName())) {

      StorableScan storableScan = new StorableScan(newRawDataFile, currentStorageID,
<<<<<<< HEAD
          dataPointsNumber, scanNumber, msLevel, retentionTime, precursorMZ, precursorCharge,
          fragmentScan, null, polarity, scanDescription, scanMZRange);
=======
          dataPointsNumber, scanNumber, msLevel, retentionTime, mobility, precursorMZ,
          precursorCharge, fragmentScan, null, polarity, scanDescription, scanMZRange);
>>>>>>> 6c4d261a

      try {
        newRawDataFile.addScan(storableScan);
      } catch (IOException e) {
        throw new SAXException(e);
      }

      for (StorableMassList newML : massLists) {
        newML.setScan(storableScan);
        storableScan.addMassList(newML);
      }

      // Cleanup
      massLists.clear();
      currentStorageID = -1;
      dataPointsNumber = -1;
      scanNumber = -1;
      msLevel = -1;
      retentionTime = -1;
      precursorMZ = -1;
      precursorCharge = -1;
      fragmentScan = null;
      polarity = PolarityType.UNKNOWN;
      scanDescription = "";
      scanMZRange = null;

    }
  }

  /**
   * Return a string without tab an EOF characters
   *
   * @return String element text
   */
  private String getTextOfElement() {
    String text = charBuffer.toString();
    text = text.replaceAll("[\n\r\t]+", "");
    text = text.replaceAll("^\\s+", "");
    charBuffer.delete(0, charBuffer.length());
    return text;
  }

  /**
   * characters()
   *
   * @see org.xml.sax.ContentHandler#characters(char[], int, int)
   */
  @Override
  public void characters(char buf[], int offset, int len) throws SAXException {
    charBuffer = charBuffer.append(buf, offset, len);
  }
}<|MERGE_RESOLUTION|>--- conflicted
+++ resolved
@@ -71,13 +71,13 @@
    * Extract the scan file and copies it into the temporary folder. Create a new raw data file using
    * the information from the XML raw data description file
    *
-<<<<<<< HEAD
    * @param is
    * @param scansFile
    * @param isIMSRawDataFile this parameter is ignored in project version 2.3
    * @throws SAXException
    * @throws ParserConfigurationException
    */
+  @Override
   public RawDataFile readRawDataFile(InputStream is, File scansFile, boolean isIMSRawDataFile)
       throws IOException, ParserConfigurationException, SAXException, UnsupportedOperationException {
 
@@ -85,15 +85,6 @@
       throw new UnsupportedOperationException(
           "Ion mobility is not supported in projects created before MZmine 3.0");
     }
-=======
-   * @param Name raw data file name
-   * @throws SAXException
-   * @throws ParserConfigurationException
-   */
-  @Override
-  public RawDataFile readRawDataFile(InputStream is, File scansFile)
-      throws IOException, ParserConfigurationException, SAXException {
->>>>>>> 6c4d261a
 
     charBuffer = new StringBuffer();
     massLists = new ArrayList<StorableMassList>();
@@ -197,6 +188,7 @@
     if (qName.equals(RawDataElementName_2_5.STORED_DATA.getElementName())) {
       // need to multiply the offsets by 2 to account for the fact that the old projects used floats
       // but now we use doubles
+      // TODO is this still necessary? @tomas
       long offset = Long.parseLong(getTextOfElement()) * 2;
       dataPointsOffsets.put(storedDataID, offset);
       dataPointsLengths.put(storedDataID, storedDataNumDP);
@@ -242,15 +234,9 @@
       retentionTime = Double.parseDouble(getTextOfElement()) / 60d;
     }
 
-<<<<<<< HEAD
-//    if (qName.equals(RawDataElementName_2_0.ION_MOBILITY.getElementName())) {
+//    if (qName.equals(RawDataElementName_2_5.ION_MOBILITY.getElementName())) {
 //      mobility = Double.parseDouble(getTextOfElement());
 //    }
-=======
-    if (qName.equals(RawDataElementName_2_5.ION_MOBILITY.getElementName())) {
-      mobility = Double.parseDouble(getTextOfElement());
-    }
->>>>>>> 6c4d261a
 
     if (qName.equals(RawDataElementName_2_5.QUANTITY_DATAPOINTS.getElementName())) {
       dataPointsNumber = Integer.parseInt(getTextOfElement());
@@ -263,13 +249,8 @@
     if (qName.equals(RawDataElementName_2_5.SCAN.getElementName())) {
 
       StorableScan storableScan = new StorableScan(newRawDataFile, currentStorageID,
-<<<<<<< HEAD
           dataPointsNumber, scanNumber, msLevel, retentionTime, precursorMZ, precursorCharge,
           fragmentScan, null, polarity, scanDescription, scanMZRange);
-=======
-          dataPointsNumber, scanNumber, msLevel, retentionTime, mobility, precursorMZ,
-          precursorCharge, fragmentScan, null, polarity, scanDescription, scanMZRange);
->>>>>>> 6c4d261a
 
       try {
         newRawDataFile.addScan(storableScan);
