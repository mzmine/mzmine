--- conflicted
+++ resolved
@@ -52,11 +52,7 @@
   public static final FileNameParameter filename = new FileNameParameter("Filename",
       "Use pattern \"{}\" in the file name to substitute with feature list name. "
           + "(i.e. \"blah{}blah.mzTab\" would become \"blahSourcePeakListNameblah.mzTab\"). "
-<<<<<<< HEAD
-          + "If the file already exists, it will be overwritten.", extensions, 32,
-=======
           + "If the file already exists, it will be overwritten.", extensions,
->>>>>>> 511061d0
       FileSelectionType.SAVE);
 
   public static final BooleanParameter exportall = new BooleanParameter("Include all features",
