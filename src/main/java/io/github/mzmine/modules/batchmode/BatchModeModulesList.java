/*
 * Copyright (c) 2004-2022 The MZmine Development Team
 *
 * Permission is hereby granted, free of charge, to any person
 * obtaining a copy of this software and associated documentation
 * files (the "Software"), to deal in the Software without
 * restriction, including without limitation the rights to use,
 * copy, modify, merge, publish, distribute, sublicense, and/or sell
 * copies of the Software, and to permit persons to whom the
 * Software is furnished to do so, subject to the following
 * conditions:
 *
 * The above copyright notice and this permission notice shall be
 * included in all copies or substantial portions of the Software.
 *
 * THE SOFTWARE IS PROVIDED "AS IS", WITHOUT WARRANTY OF ANY KIND,
 * EXPRESS OR IMPLIED, INCLUDING BUT NOT LIMITED TO THE WARRANTIES
 * OF MERCHANTABILITY, FITNESS FOR A PARTICULAR PURPOSE AND
 * NONINFRINGEMENT. IN NO EVENT SHALL THE AUTHORS OR COPYRIGHT
 * HOLDERS BE LIABLE FOR ANY CLAIM, DAMAGES OR OTHER LIABILITY,
 * WHETHER IN AN ACTION OF CONTRACT, TORT OR OTHERWISE, ARISING
 * FROM, OUT OF OR IN CONNECTION WITH THE SOFTWARE OR THE USE OR
 * OTHER DEALINGS IN THE SOFTWARE.
 */

package io.github.mzmine.modules.batchmode;

import io.github.mzmine.modules.MZmineProcessingModule;
import io.github.mzmine.modules.MZmineRunnableModule;
import io.github.mzmine.modules.dataanalysis.feat_ms2_similarity_intra.IntraFeatureRowMs2SimilarityModule;
import io.github.mzmine.modules.dataanalysis.spec_chimeric_precursor.PrecursorPurityCheckerModule;
import io.github.mzmine.modules.dataprocessing.adap_hierarchicalclustering.ADAPHierarchicalClusteringModule;
import io.github.mzmine.modules.dataprocessing.adap_mcr.ADAPMultivariateCurveResolutionModule;
import io.github.mzmine.modules.dataprocessing.align_adap3.ADAP3AlignerModule;
import io.github.mzmine.modules.dataprocessing.align_hierarchical.HierarAlignerGcModule;
import io.github.mzmine.modules.dataprocessing.align_join.JoinAlignerModule;
import io.github.mzmine.modules.dataprocessing.align_path.PathAlignerModule;
import io.github.mzmine.modules.dataprocessing.align_ransac.RansacAlignerModule;
import io.github.mzmine.modules.dataprocessing.featdet_adap3d.ADAP3DModule;
import io.github.mzmine.modules.dataprocessing.featdet_adapchromatogrambuilder.ModularADAPChromatogramBuilderModule;
import io.github.mzmine.modules.dataprocessing.featdet_chromatogramdeconvolution.ADAPpeakpicking.AdapResolverModule;
import io.github.mzmine.modules.dataprocessing.featdet_chromatogramdeconvolution.baseline.BaselineFeatureResolverModule;
import io.github.mzmine.modules.dataprocessing.featdet_chromatogramdeconvolution.centwave.CentWaveResolverModule;
import io.github.mzmine.modules.dataprocessing.featdet_chromatogramdeconvolution.minimumsearch.MinimumSearchFeatureResolverModule;
import io.github.mzmine.modules.dataprocessing.featdet_chromatogramdeconvolution.noiseamplitude.NoiseAmplitudeResolverModule;
import io.github.mzmine.modules.dataprocessing.featdet_chromatogramdeconvolution.savitzkygolay.SavitzkyGolayResolverModule;
import io.github.mzmine.modules.dataprocessing.featdet_denormalize_by_inject_time.DenormalizeScansMultiplyByInjectTimeModule;
import io.github.mzmine.modules.dataprocessing.featdet_gridmass.GridMassModule;
import io.github.mzmine.modules.dataprocessing.featdet_imagebuilder.ImageBuilderModule;
import io.github.mzmine.modules.dataprocessing.featdet_imsexpander.ImsExpanderModule;
import io.github.mzmine.modules.dataprocessing.featdet_ionmobilitytracebuilder.IonMobilityTraceBuilderModule;
import io.github.mzmine.modules.dataprocessing.featdet_maldispotfeaturedetection.MaldiSpotFeatureDetectionModule;
import io.github.mzmine.modules.dataprocessing.featdet_masscalibration.MassCalibrationModule;
import io.github.mzmine.modules.dataprocessing.featdet_massdetection.MassDetectionModule;
import io.github.mzmine.modules.dataprocessing.featdet_mobilityscanmerger.MobilityScanMergerModule;
import io.github.mzmine.modules.dataprocessing.featdet_msn.MsnFeatureDetectionModule;
import io.github.mzmine.modules.dataprocessing.featdet_msn_tree.MsnTreeFeatureDetectionModule;
import io.github.mzmine.modules.dataprocessing.featdet_recursiveimsbuilder.RecursiveIMSBuilderModule;
import io.github.mzmine.modules.dataprocessing.featdet_shoulderpeaksfilter.ShoulderPeaksFilterModule;
import io.github.mzmine.modules.dataprocessing.featdet_smoothing.SmoothingModule;
import io.github.mzmine.modules.dataprocessing.featdet_targeted.TargetedFeatureDetectionModule;
import io.github.mzmine.modules.dataprocessing.filter_alignscans.AlignScansModule;
import io.github.mzmine.modules.dataprocessing.filter_baselinecorrection.BaselineCorrectionModule;
import io.github.mzmine.modules.dataprocessing.filter_blanksubtraction.FeatureListBlankSubtractionModule;
import io.github.mzmine.modules.dataprocessing.filter_clearannotations.ClearFeatureAnnotationsModule;
import io.github.mzmine.modules.dataprocessing.filter_cropfilter.CropFilterModule;
import io.github.mzmine.modules.dataprocessing.filter_diams2.DiaMs2CorrModule;
import io.github.mzmine.modules.dataprocessing.filter_duplicatefilter.DuplicateFilterModule;
import io.github.mzmine.modules.dataprocessing.filter_extractscans.ExtractScansModule;
import io.github.mzmine.modules.dataprocessing.filter_featurefilter.FeatureFilterModule;
import io.github.mzmine.modules.dataprocessing.filter_groupms2.GroupMS2Module;
import io.github.mzmine.modules.dataprocessing.filter_groupms2_refine.GroupedMs2RefinementModule;
import io.github.mzmine.modules.dataprocessing.filter_ims_msms_refinement.ImsMs2RefinementModule;
import io.github.mzmine.modules.dataprocessing.filter_interestingfeaturefinder.AnnotateIsomersModule;
import io.github.mzmine.modules.dataprocessing.filter_isotopefinder.IsotopeFinderModule;
import io.github.mzmine.modules.dataprocessing.filter_isotopegrouper.IsotopeGrouperModule;
import io.github.mzmine.modules.dataprocessing.filter_maldigroupms2.MaldiGroupMS2Module;
import io.github.mzmine.modules.dataprocessing.filter_maldipseudofilegenerator.MaldiPseudoFileGeneratorModule;
import io.github.mzmine.modules.dataprocessing.filter_merge.RawFileMergeModule;
import io.github.mzmine.modules.dataprocessing.filter_mobilitymzregionextraction.MobilityMzRegionExtractionModule;
import io.github.mzmine.modules.dataprocessing.filter_neutralloss.NeutralLossFilterModule;
import io.github.mzmine.modules.dataprocessing.filter_peakcomparisonrowfilter.PeakComparisonRowFilterModule;
import io.github.mzmine.modules.dataprocessing.filter_rowsfilter.RowsFilterModule;
import io.github.mzmine.modules.dataprocessing.filter_scan_signals.ScanSignalRemovalModule;
import io.github.mzmine.modules.dataprocessing.filter_scanfilters.ScanFiltersModule;
import io.github.mzmine.modules.dataprocessing.filter_scansmoothing.ScanSmoothingModule;
import io.github.mzmine.modules.dataprocessing.gapfill_peakfinder.PeakFinderModule;
import io.github.mzmine.modules.dataprocessing.gapfill_peakfinder.multithreaded.MultiThreadPeakFinderModule;
import io.github.mzmine.modules.dataprocessing.gapfill_samerange.SameRangeGapFillerModule;
import io.github.mzmine.modules.dataprocessing.group_metacorrelate.corrgrouping.CorrelateGroupingModule;
import io.github.mzmine.modules.dataprocessing.group_metacorrelate.export.ExportCorrAnnotationModule;
import io.github.mzmine.modules.dataprocessing.group_spectral_networking.SpectralNetworkingModule;
import io.github.mzmine.modules.dataprocessing.id_camera.CameraSearchModule;
import io.github.mzmine.modules.dataprocessing.id_ccscalc.CCSCalcModule;
import io.github.mzmine.modules.dataprocessing.id_ccscalibration.external.ExternalCCSCalibrationModule;
import io.github.mzmine.modules.dataprocessing.id_ccscalibration.reference.ReferenceCCSCalibrationModule;
import io.github.mzmine.modules.dataprocessing.id_cliquems.CliqueMSModule;
import io.github.mzmine.modules.dataprocessing.id_formulapredictionfeaturelist.FormulaPredictionFeatureListModule;
import io.github.mzmine.modules.dataprocessing.id_gnpsresultsimport.GNPSResultsImportModule;
import io.github.mzmine.modules.dataprocessing.id_ion_identity_networking.addionannotations.AddIonNetworkingModule;
import io.github.mzmine.modules.dataprocessing.id_ion_identity_networking.checkmsms.IonNetworkMSMSCheckModule;
import io.github.mzmine.modules.dataprocessing.id_ion_identity_networking.clearionids.ClearIonIdentitiesModule;
import io.github.mzmine.modules.dataprocessing.id_ion_identity_networking.formula.createavgformulas.CreateAvgNetworkFormulasModule;
import io.github.mzmine.modules.dataprocessing.id_ion_identity_networking.formula.prediction.FormulaPredictionIonNetworkModule;
import io.github.mzmine.modules.dataprocessing.id_ion_identity_networking.ionidnetworking.IonNetworkingModule;
import io.github.mzmine.modules.dataprocessing.id_ion_identity_networking.refinement.IonNetworkRefinementModule;
import io.github.mzmine.modules.dataprocessing.id_ion_identity_networking.relations.IonNetRelationsModule;
import io.github.mzmine.modules.dataprocessing.id_isotopepeakscanner.IsotopePeakScannerModule;
import io.github.mzmine.modules.dataprocessing.id_lipididentification.LipidSearchModule;
import io.github.mzmine.modules.dataprocessing.id_localcsvsearch.LocalCSVDatabaseSearchModule;
import io.github.mzmine.modules.dataprocessing.id_ms2search.Ms2SearchModule;
import io.github.mzmine.modules.dataprocessing.id_nist.NistMsSearchModule;
import io.github.mzmine.modules.dataprocessing.id_precursordbsearch.PrecursorDBSearchModule;
import io.github.mzmine.modules.dataprocessing.id_spectral_library_match.SpectralLibrarySearchModule;
import io.github.mzmine.modules.dataprocessing.id_spectral_library_match.library_to_featurelist.SpectralLibraryToFeatureListModule;
import io.github.mzmine.modules.dataprocessing.norm_linear.LinearNormalizerModule;
import io.github.mzmine.modules.dataprocessing.norm_rtcalibration.RTCalibrationModule;
import io.github.mzmine.modules.dataprocessing.norm_standardcompound.StandardCompoundNormalizerModule;
import io.github.mzmine.modules.io.deprecated_jmzml.MzMLImportModule;
import io.github.mzmine.modules.io.export_ccsbase.CcsBaseExportModule;
import io.github.mzmine.modules.io.export_compoundAnnotations_csv.CompoundAnnotationsCSVExportModule;
import io.github.mzmine.modules.io.export_features_all_speclib_matches.ExportAllIdsGraphicalModule;
import io.github.mzmine.modules.io.export_features_csv.CSVExportModularModule;
import io.github.mzmine.modules.io.export_features_csv_legacy.LegacyCSVExportModule;
import io.github.mzmine.modules.io.export_features_featureML.FeatureMLExportModularModule;
import io.github.mzmine.modules.io.export_features_gnps.fbmn.GnpsFbmnExportAndSubmitModule;
import io.github.mzmine.modules.io.export_features_gnps.gc.GnpsGcExportAndSubmitModule;
import io.github.mzmine.modules.io.export_features_metaboanalyst.MetaboAnalystExportModule;
import io.github.mzmine.modules.io.export_features_mgf.AdapMgfExportModule;
import io.github.mzmine.modules.io.export_features_msp.AdapMspExportModule;
import io.github.mzmine.modules.io.export_features_mztabm.MZTabmExportModule;
import io.github.mzmine.modules.io.export_features_sirius.SiriusExportModule;
import io.github.mzmine.modules.io.export_library_analysis_csv.LibraryAnalysisCSVExportModule;
import io.github.mzmine.modules.io.export_library_gnps_batch.GNPSLibraryBatchExportModule;
import io.github.mzmine.modules.io.export_msmsquality.MsMsQualityExportModule;
import io.github.mzmine.modules.io.export_msn_tree.MSnTreeExportModule;
import io.github.mzmine.modules.io.export_network_graphml.NetworkGraphMlExportModule;
import io.github.mzmine.modules.io.export_rawdata_mzml.MzMLExportModule;
import io.github.mzmine.modules.io.export_rawdata_netcdf.NetCDFExportModule;
import io.github.mzmine.modules.io.export_repo_rt.RepoRtAnnotationsExportModule;
import io.github.mzmine.modules.io.export_scans.ExportScansFromRawFilesModule;
import io.github.mzmine.modules.io.import_features_mztabm.MZTabmImportModule;
import io.github.mzmine.modules.io.import_rawdata_all.AllSpectralDataImportModule;
import io.github.mzmine.modules.io.import_rawdata_bruker_tdf.TDFImportModule;
import io.github.mzmine.modules.io.import_rawdata_imzml.ImzMLImportModule;
import io.github.mzmine.modules.io.import_rawdata_mzdata.MzDataImportModule;
import io.github.mzmine.modules.io.import_rawdata_mzml.MSDKmzMLImportModule;
import io.github.mzmine.modules.io.import_rawdata_mzxml.MzXMLImportModule;
import io.github.mzmine.modules.io.import_rawdata_netcdf.NetCDFImportModule;
import io.github.mzmine.modules.io.import_rawdata_thermo_raw.ThermoRawImportModule;
import io.github.mzmine.modules.io.import_rawdata_waters_raw.WatersRawImportModule;
import io.github.mzmine.modules.io.import_rawdata_zip.ZipImportModule;
import io.github.mzmine.modules.io.import_spectral_library.SpectralLibraryImportModule;
import io.github.mzmine.modules.io.projectload.ProjectLoadModule;
import io.github.mzmine.modules.io.projectsave.ProjectSaveAsModule;
import io.github.mzmine.modules.io.projectsave.ProjectSaveModule;
import io.github.mzmine.modules.io.spectraldbsubmit.batch.LibraryBatchGenerationModule;
import io.github.mzmine.modules.tools.batchwizard.BatchWizardModule;
import io.github.mzmine.modules.tools.clear_project.ClearProjectModule;
import io.github.mzmine.modules.tools.isotopepatternpreview.IsotopePatternPreviewModule;
import io.github.mzmine.modules.tools.qualityparameters.QualityParametersModule;
import io.github.mzmine.modules.tools.timstofmaldiacq.TimsTOFMaldiAcquisitionModule;
import io.github.mzmine.modules.tools.timstofmaldiacq.imaging.SimsefImagingSchedulerModule;
import io.github.mzmine.modules.visualization.chromatogram.ChromatogramVisualizerModule;
import io.github.mzmine.modules.visualization.frames.FrameVisualizerModule;
import io.github.mzmine.modules.visualization.fx3d.Fx3DVisualizerModule;
import io.github.mzmine.modules.visualization.histo_feature_correlation.FeatureCorrelationHistogramModule;
import io.github.mzmine.modules.visualization.histogram.HistogramVisualizerModule;
import io.github.mzmine.modules.visualization.injection_time.InjectTimeAnalysisModule;
import io.github.mzmine.modules.visualization.intensityplot.IntensityPlotModule;
import io.github.mzmine.modules.visualization.kendrickmassplot.KendrickMassPlotModule;
import io.github.mzmine.modules.visualization.massvoltammogram.MassvoltammogramFromFeatureListModule;
import io.github.mzmine.modules.visualization.massvoltammogram.MassvoltammogramFromFileModule;
import io.github.mzmine.modules.visualization.msms.MsMsVisualizerModule;
import io.github.mzmine.modules.visualization.network_overview.FeatureNetworkOverviewModule;
import io.github.mzmine.modules.visualization.projectmetadata.io.ProjectMetadataImportModule;
import io.github.mzmine.modules.visualization.raw_data_summary.RawDataSummaryModule;
import io.github.mzmine.modules.visualization.scan_histogram.CorrelatedFeaturesMzHistogramModule;
import io.github.mzmine.modules.visualization.scan_histogram.ScanHistogramModule;
import io.github.mzmine.modules.visualization.scatterplot.ScatterPlotVisualizerModule;
import io.github.mzmine.modules.visualization.spectra.msn_tree.MSnTreeVisualizerModule;
import io.github.mzmine.modules.visualization.spectra.simplespectra.SpectraVisualizerModule;
import io.github.mzmine.modules.visualization.twod.TwoDVisualizerModule;
import io.github.mzmine.modules.visualization.vankrevelendiagram.VanKrevelenDiagramModule;
import java.util.List;

public class BatchModeModulesList {

  public static final List<Class<? extends MZmineProcessingModule>> MODULES = List.of(
      /*
       * {@link io.github.mzmine.modules.MZmineModuleCategory.MainCategory#PROJECT}
       */
      ProjectLoadModule.class, //
      ProjectSaveModule.class, //
      ProjectSaveAsModule.class, //
      ClearProjectModule.class, //

      /*
       * {@link io.github.mzmine.modules.MZmineModuleCategory.MainCategory#SPECTRAL_DATA}
       * {@link io.github.mzmine.modules.MZmineModuleCategory#RAWDATAIMPORT}
       */
      AllSpectralDataImportModule.class, //
      TDFImportModule.class, //
      MzMLImportModule.class, //
      ImzMLImportModule.class, //
      MzDataImportModule.class, //
      MSDKmzMLImportModule.class, //
      MzXMLImportModule.class, //
      NetCDFImportModule.class, //
      ThermoRawImportModule.class, //
      WatersRawImportModule.class, //
      ZipImportModule.class, //
      SpectralLibraryImportModule.class, //
      SpectralLibraryToFeatureListModule.class, //

      /*
       * {@link io.github.mzmine.modules.MZmineModuleCategory.MainCategory#PROJECT}
       * {@link io.github.mzmine.modules.MZmineModuleCategory#PROJECTMETADATA}
       */
      ProjectMetadataImportModule.class, //

      /*
       * {@link io.github.mzmine.modules.MZmineModuleCategory.MainCategory#SPECTRAL_DATA}
       * {@link io.github.mzmine.modules.MZmineModuleCategory#RAWDATA}
       */
      MassDetectionModule.class, //
      MassCalibrationModule.class, //
      MobilityScanMergerModule.class, //
      RawFileMergeModule.class, //

      /*
       * {@link io.github.mzmine.modules.MZmineModuleCategory.MainCategory#SPECTRAL_DATA}
       * {@link io.github.mzmine.modules.MZmineModuleCategory#RAWDATAFILTERING}
       */
      AlignScansModule.class, //
      BaselineCorrectionModule.class, //
      CropFilterModule.class, //
      ShoulderPeaksFilterModule.class, //
      ScanSignalRemovalModule.class, //
      ScanFiltersModule.class, //
      ScanSmoothingModule.class, //
      MaldiPseudoFileGeneratorModule.class, //
      DenormalizeScansMultiplyByInjectTimeModule.class, //

      /*
       * {@link io.github.mzmine.modules.MZmineModuleCategory.MainCategory#SPECTRAL_DATA}
       * {@link io.github.mzmine.modules.MZmineModuleCategory#RAWDATAEXPORT}
       */
      ExtractScansModule.class, //
      ExportScansFromRawFilesModule.class, //
      MzMLExportModule.class, //
      MSnTreeExportModule.class, //

      /*
       * {@link io.github.mzmine.modules.MZmineModuleCategory.MainCategory#FEATURE_DETECTION}
       * {@link io.github.mzmine.modules.MZmineModuleCategory#EIC_BUILDING}
       */
      ModularADAPChromatogramBuilderModule.class, //
      MsnTreeFeatureDetectionModule.class, //
      GridMassModule.class, //
      IonMobilityTraceBuilderModule.class, //
      RecursiveIMSBuilderModule.class, //
      ImageBuilderModule.class, //
      MsnFeatureDetectionModule.class, //
      TargetedFeatureDetectionModule.class, //
      ADAPHierarchicalClusteringModule.class, //
      ADAPMultivariateCurveResolutionModule.class, //
      ADAP3DModule.class, //
      ImsExpanderModule.class, //
      MaldiSpotFeatureDetectionModule.class, //

      /*
       * {@link io.github.mzmine.modules.MZmineModuleCategory.MainCategory#FEATURE_DETECTION}
       * {@link io.github.mzmine.modules.MZmineModuleCategory#FEATURE_RESOLVING}
       */
      SmoothingModule.class, //
      AdapResolverModule.class, //
      BaselineFeatureResolverModule.class, //
      CentWaveResolverModule.class, //
      MinimumSearchFeatureResolverModule.class, //
      NoiseAmplitudeResolverModule.class, //
      SavitzkyGolayResolverModule.class, //

      /*
       * {@link io.github.mzmine.modules.MZmineModuleCategory.MainCategory#FEATURE_DETECTION}
       * {@link io.github.mzmine.modules.MZmineModuleCategory#ALIGNMENT}
       */
      JoinAlignerModule.class, //
      ADAP3AlignerModule.class, //
      HierarAlignerGcModule.class, //
      PathAlignerModule.class, //
      RansacAlignerModule.class, //

      /*
       * {@link io.github.mzmine.modules.MZmineModuleCategory.MainCategory#FEATURE_DETECTION}
       * {@link io.github.mzmine.modules.MZmineModuleCategory#GAPFILLING}
       */
      PeakFinderModule.class, //
      MultiThreadPeakFinderModule.class, //
      SameRangeGapFillerModule.class, //

      /*
       * {@link io.github.mzmine.modules.MZmineModuleCategory.MainCategory#FEATURE_FILTERING}
       */
      FeatureFilterModule.class, //
      RowsFilterModule.class, //
      IsotopeGrouperModule.class, //
      IsotopeFinderModule.class, //
      FeatureListBlankSubtractionModule.class, //
      DuplicateFilterModule.class, //
      MobilityMzRegionExtractionModule.class, //
      NeutralLossFilterModule.class, //
      PeakComparisonRowFilterModule.class, //

      /*
       * {@link io.github.mzmine.modules.MZmineModuleCategory.MainCategory#FEATURE_PROCESSING}
       */
      ClearFeatureAnnotationsModule.class, //
      LinearNormalizerModule.class, //
      RTCalibrationModule.class, //
      StandardCompoundNormalizerModule.class, //

      /*
       * {@link io.github.mzmine.modules.MZmineModuleCategory#FEATURE_GROUPING}
       */
      CorrelateGroupingModule.class, //
      SpectralNetworkingModule.class, //
      AnnotateIsomersModule.class, //

      /*
       * {@link io.github.mzmine.modules.MZmineModuleCategory#ION_IDENTITY_NETWORKS}
       */
      IonNetworkingModule.class, //
      AddIonNetworkingModule.class, //
      IonNetworkRefinementModule.class, //
      IonNetworkMSMSCheckModule.class, //
      FormulaPredictionIonNetworkModule.class, //
      CreateAvgNetworkFormulasModule.class, //
      IonNetRelationsModule.class, //
      ClearIonIdentitiesModule.class, //

      /*
        {@link io.github.mzmine.modules.MZmineModuleCategory.MainCategory#FEATURE_ANNOTATION}
       */
      CameraSearchModule.class, //
      CCSCalcModule.class, //
      ExternalCCSCalibrationModule.class, //
      ReferenceCCSCalibrationModule.class, //
      CliqueMSModule.class, //
      GroupMS2Module.class, //
      GroupedMs2RefinementModule.class, //
      ImsMs2RefinementModule.class, //
      PrecursorPurityCheckerModule.class, //
      IntraFeatureRowMs2SimilarityModule.class, //
      DiaMs2CorrModule.class, //
      MaldiGroupMS2Module.class, //
      FormulaPredictionFeatureListModule.class, //
      IsotopePeakScannerModule.class, //
      LipidSearchModule.class, //
      LocalCSVDatabaseSearchModule.class, //
      Ms2SearchModule.class, //
      NistMsSearchModule.class, //
      PrecursorDBSearchModule.class, //
      SpectralLibrarySearchModule.class, //

      /*
       * {@link io.github.mzmine.modules.MZmineModuleCategory.MainCategory#FEATURE_IO}
       */
      GnpsFbmnExportAndSubmitModule.class, //
      GnpsGcExportAndSubmitModule.class, //
      ExportCorrAnnotationModule.class, //
      NetworkGraphMlExportModule.class, //
      MetaboAnalystExportModule.class, //
      AdapMgfExportModule.class, //
      GNPSResultsImportModule.class, //
      AdapMspExportModule.class, //
      MZTabmExportModule.class, //
      NetCDFExportModule.class, //
      SiriusExportModule.class, //
      MZTabmImportModule.class, //
      CSVExportModularModule.class, //
      LegacyCSVExportModule.class, //
      CompoundAnnotationsCSVExportModule.class, //
      LibraryAnalysisCSVExportModule.class, //
      LibraryBatchGenerationModule.class, //
      GNPSLibraryBatchExportModule.class, //
      FeatureMLExportModularModule.class, //
      MsMsQualityExportModule.class, //
      ExportAllIdsGraphicalModule.class, //
<<<<<<< HEAD
      RepoRtAnnotationsExportModule.class, //
=======
      CcsBaseExportModule.class, //
>>>>>>> ed685549

      /*
       * needed in batch mode?
       * {@link io.github.mzmine.modules.MZmineModuleCategory.MainCategory#VISUALIZATION}
       */

      /*
       * needed in batch mode?
       * {@link io.github.mzmine.modules.MZmineModuleCategory.MainCategory#OTHER}
       */
      TimsTOFMaldiAcquisitionModule.class, //
      SimsefImagingSchedulerModule.class //
  );


  /**
   * Those modules are not available from batch mode but from quick start. Change against automatic
   * way?
   */
  public static final List<Class<? extends MZmineRunnableModule>> TOOLS_AND_VISUALIZERS = List.of(
      // tools
      IsotopePatternPreviewModule.class, //
      QualityParametersModule.class, //
      LibraryAnalysisCSVExportModule.class, //
      MsMsQualityExportModule.class, //
      BatchWizardModule.class, //

      // visualizers
      SpectraVisualizerModule.class, //
      FrameVisualizerModule.class, //
      ChromatogramVisualizerModule.class, //
      TwoDVisualizerModule.class, //
      Fx3DVisualizerModule.class, //
      MassvoltammogramFromFileModule.class, //
      MassvoltammogramFromFeatureListModule.class, //
      MSnTreeVisualizerModule.class, //
      MsMsVisualizerModule.class, //
      FeatureNetworkOverviewModule.class, //
      CorrelatedFeaturesMzHistogramModule.class, //
      FeatureCorrelationHistogramModule.class, //
      RawDataSummaryModule.class, //
      ScanHistogramModule.class, //
      InjectTimeAnalysisModule.class, //
      ScatterPlotVisualizerModule.class, //
      HistogramVisualizerModule.class, //
      IntensityPlotModule.class, //
      KendrickMassPlotModule.class, //
      VanKrevelenDiagramModule.class //

  );


  private BatchModeModulesList() {
  }
}<|MERGE_RESOLUTION|>--- conflicted
+++ resolved
@@ -387,11 +387,8 @@
       FeatureMLExportModularModule.class, //
       MsMsQualityExportModule.class, //
       ExportAllIdsGraphicalModule.class, //
-<<<<<<< HEAD
       RepoRtAnnotationsExportModule.class, //
-=======
       CcsBaseExportModule.class, //
->>>>>>> ed685549
 
       /*
        * needed in batch mode?
