--- conflicted
+++ resolved
@@ -195,35 +195,10 @@
 
   /**
    * Creates a new feature.
-<<<<<<< HEAD
    *
    * @param flist         The feature list.
    * @param dataFile      The raw data file of this feature.
    */
-  public ModularFeature(ModularFeatureList flist, RawDataFile dataFile, FeatureStatus featureStatus) {
-    this(flist);
-    assert dataFile != null;
-
-    set(RawFileType.class, dataFile);
-    set(DetectionType.class, featureStatus);
-  }
-
-  /**
-   * Creates a new feature. The properties are determined via
-   * {@link FeatureDataUtils#recalculateIonSeriesDependingTypes(ModularFeature)}.
-=======
->>>>>>> 71ea5ce0
-   *
-   * @param flist         The feature list.
-   * @param dataFile      The raw data file of this feature.
-   */
-<<<<<<< HEAD
-  public ModularFeature(ModularFeatureList flist, RawDataFile dataFile,
-      IonTimeSeries<? extends Scan> featureData, FeatureStatus featureStatus) {
-    this(flist, dataFile, featureStatus);
-
-    set(FeatureDataType.class, featureData);
-=======
   public ModularFeature(ModularFeatureList flist, RawDataFile dataFile, FeatureStatus featureStatus) {
     this(flist);
     assert dataFile != null;
@@ -244,7 +219,6 @@
   public ModularFeature(ModularFeatureList flist, RawDataFile dataFile,
       @Nullable IonTimeSeries<? extends Scan> featureData, FeatureStatus featureStatus) {
     this(flist, dataFile, featureStatus);
->>>>>>> 71ea5ce0
 
     if (featureData != null) {
       set(FeatureDataType.class, featureData);
