--- conflicted
+++ resolved
@@ -57,7 +57,6 @@
 import io.github.mzmine.util.DataPointUtils;
 import io.github.mzmine.util.FeatureUtils;
 import java.lang.reflect.InvocationTargetException;
-import java.util.ArrayList;
 import java.util.Arrays;
 import java.util.HashMap;
 import java.util.List;
@@ -122,16 +121,9 @@
         representativeScan, allMS2FragmentScanNumbers, rtRange, mzRange, intensityRange);
   }
 
-<<<<<<< HEAD
-  public ModularFeature(ModularFeatureList flist, RawDataFile dataFile, double mz, float rt,
-      float height, float area, List<Scan> scans, double[] mzs, double[] intensities,
-      FeatureStatus featureStatus, Scan representativeScan, List<Scan> allMS2FragmentScanNumbers,
-      @NotNull Range<Float> rtRange, @NotNull Range<Double> mzRange,
-=======
   @Deprecated
   public ModularFeature(ModularFeatureList flist, RawDataFile dataFile, double mz, float rt, float height, float area, List<Scan> scans, double[] mzs, double[] intensities,
       FeatureStatus featureStatus, Scan representativeScan, List<Scan> allMS2FragmentScanNumbers, @NotNull Range<Float> rtRange, @NotNull Range<Double> mzRange,
->>>>>>> 180e1500
       @NotNull Range<Float> intensityRange) {
     this(flist);
 
@@ -176,11 +168,7 @@
     set(RTRangeType.class, rtRange);
     set(IntensityRangeType.class, intensityRange);
 
-<<<<<<< HEAD
     setAllMS2FragmentScans(allMS2FragmentScanNumbers);
-=======
-    set(FragmentScanNumbersType.class, allMS2FragmentScanNumbers);
->>>>>>> 180e1500
 
     float fwhm = QualityParameters.calculateFWHM(this);
     if (!Float.isNaN(fwhm)) {
@@ -370,22 +358,6 @@
     } else {
       return null;
     }
-<<<<<<< HEAD
-  }
-
-  @Override
-  public void setFragmentScan(Scan fragmentScan) {
-    if (fragmentScan == null) {
-      return;
-    }
-    //    logger.finest("SET SINGLE MS2");
-    // make sure its mutable
-    final List<Scan> allMS2 = new ArrayList<>(getAllMS2FragmentScans());
-    allMS2.remove(fragmentScan);
-    allMS2.add(0, fragmentScan);
-    setAllMS2FragmentScans(allMS2);
-=======
->>>>>>> 180e1500
   }
 
   @Override
