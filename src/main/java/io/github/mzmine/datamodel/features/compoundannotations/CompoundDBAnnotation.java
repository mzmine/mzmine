/*
 *  Copyright 2006-2022 The MZmine Development Team
 *
 *  This file is part of MZmine.
 *
 *  MZmine is free software; you can redistribute it and/or modify it under the terms of the GNU
 *  General Public License as published by the Free Software Foundation; either version 2 of the
 *  License, or (at your option) any later version.
 *
 *  MZmine is distributed in the hope that it will be useful, but WITHOUT ANY WARRANTY; without even
 *  the implied warranty of MERCHANTABILITY or FITNESS FOR A PARTICULAR PURPOSE. See the GNU General
 *  Public License for more details.
 *
 *  You should have received a copy of the GNU General Public License along with MZmine; if not,
 *  write to the Free Software Foundation, Inc., 51 Franklin St, Fifth Floor, Boston, MA 02110-1301
 *  USA
 */

package io.github.mzmine.datamodel.features.compoundannotations;

import io.github.mzmine.datamodel.IsotopePattern;
import io.github.mzmine.datamodel.features.FeatureListRow;
import io.github.mzmine.datamodel.features.ModularFeatureList;
import io.github.mzmine.datamodel.features.ModularFeatureListRow;
import io.github.mzmine.datamodel.features.types.DataType;
import io.github.mzmine.datamodel.features.types.IsotopePatternType;
import io.github.mzmine.datamodel.features.types.abstr.UrlShortName;
import io.github.mzmine.datamodel.features.types.annotations.CompoundNameType;
import io.github.mzmine.datamodel.features.types.annotations.SmilesStructureType;
import io.github.mzmine.datamodel.features.types.annotations.compounddb.DatabaseMatchInfoType;
import io.github.mzmine.datamodel.features.types.annotations.compounddb.DatabaseNameType;
import io.github.mzmine.datamodel.features.types.annotations.compounddb.Structure2dUrlType;
import io.github.mzmine.datamodel.features.types.annotations.compounddb.Structure3dUrlType;
import io.github.mzmine.datamodel.features.types.annotations.formula.FormulaType;
import io.github.mzmine.datamodel.features.types.annotations.iin.IonTypeType;
import io.github.mzmine.datamodel.features.types.numbers.CCSType;
import io.github.mzmine.datamodel.features.types.numbers.MobilityType;
import io.github.mzmine.datamodel.features.types.numbers.NeutralMassType;
import io.github.mzmine.datamodel.features.types.numbers.PrecursorMZType;
import io.github.mzmine.datamodel.features.types.numbers.RTType;
import io.github.mzmine.datamodel.features.types.numbers.scores.CompoundAnnotationScoreType;
import io.github.mzmine.datamodel.features.types.numbers.scores.IsotopePatternScoreType;
import io.github.mzmine.datamodel.identities.iontype.IonType;
import io.github.mzmine.modules.dataprocessing.id_ion_identity_networking.ionidnetworking.IonNetworkLibrary;
import io.github.mzmine.parameters.parametertypes.tolerances.MZTolerance;
import io.github.mzmine.parameters.parametertypes.tolerances.RTTolerance;
import io.github.mzmine.parameters.parametertypes.tolerances.mobilitytolerance.MobilityTolerance;
import io.github.mzmine.util.FormulaUtils;
import java.net.MalformedURLException;
import java.net.URL;
import java.util.ArrayList;
import java.util.List;
import java.util.Map;
import java.util.Set;
import java.util.logging.Level;
import java.util.logging.Logger;
import javax.xml.stream.XMLStreamException;
import javax.xml.stream.XMLStreamWriter;
import org.jetbrains.annotations.NotNull;
import org.jetbrains.annotations.Nullable;
import org.openscience.cdk.interfaces.IMolecularFormula;
import org.openscience.cdk.tools.manipulator.MolecularFormulaManipulator;

public interface CompoundDBAnnotation extends Cloneable, FeatureAnnotation {

  public static final Logger logger = Logger.getLogger(CompoundDBAnnotation.class.getName());

  public static final String XML_ELEMENT_OLD = "compound_db_annotation";
  public static final String XML_TYPE_ATTRIBUTE_OLD = "annotationtype";
  public static final String XML_NUM_ENTRIES_ATTR = "entries";

  @NotNull
  static List<CompoundDBAnnotation> buildCompoundsWithAdducts(
      CompoundDBAnnotation neutralAnnotation, IonNetworkLibrary library) {
    final List<CompoundDBAnnotation> annotations = new ArrayList<>();
    for (IonType adduct : library.getAllAdducts()) {
      if (adduct.isUndefinedAdduct() || adduct.isUndefinedAdductParent() || adduct.getName()
          .contains("?")) {
        continue;
      }
      try {
        annotations.add(neutralAnnotation.ionize(adduct));
      } catch (IllegalStateException e) {
        logger.log(Level.WARNING, e.getMessage(), e);
      }
    }

    return annotations;
  }

  /**
   * Calculates the m/z for a given adduct.
   *
   * @param annotation
   * @param adduct
   * @return
   * @throws CannotDetermineMassException
   */
  static double calcMzForAdduct(@NotNull CompoundDBAnnotation annotation, @NotNull IonType adduct)
      throws CannotDetermineMassException {
    final Double neutralMass = annotation.get(NeutralMassType.class);
    if (neutralMass != null) {
      return adduct.getMZ(neutralMass);
    }

    final IonType currentAdduct = annotation.get(IonTypeType.class);
    if (currentAdduct != null && annotation.getPrecursorMZ() != null) {
      final double mass = currentAdduct.getMass(annotation.getPrecursorMZ());
      annotation.put(NeutralMassType.class, mass); // put neutral mass to speed up subsequent calls
      return adduct.getMZ(mass);
    }

    final String formulaString = annotation.getFormula();
    final String smiles = annotation.getSmiles();
    final IMolecularFormula neutralFormula =
        formulaString != null ? FormulaUtils.getNeutralFormula(formulaString)
            : FormulaUtils.getNeutralFormula(FormulaUtils.getFomulaFromSmiles(smiles));

    if (neutralFormula != null) {
      final double mass = MolecularFormulaManipulator.getMass(neutralFormula,
          MolecularFormulaManipulator.MonoIsotopic);
      annotation.put(NeutralMassType.class, mass); // put neutral mass to speed up subsequent calls
      return adduct.getMZ(mass);
    }

    throw new CannotDetermineMassException(annotation);
  }

  /**
   * @param adduct The adduct.
   * @return A new {@link CompoundDBAnnotation} with the given adduct. {@link
   * CompoundDBAnnotation#getPrecursorMZ()} is adjusted.
   * @throws CannotDetermineMassException In case the original compound does not contain enough
   *                                      information to calculate the ionized compound.
   */
  default CompoundDBAnnotation ionize(IonType adduct) throws CannotDetermineMassException {
    final CompoundDBAnnotation clone = clone();
    final double mz = clone.calcMzForAdduct(adduct);
    clone.put(PrecursorMZType.class, mz);
    clone.put(IonTypeType.class, adduct);
    return clone;
  }

  default double calcMzForAdduct(final IonType adduct) throws CannotDetermineMassException {
    return calcMzForAdduct(this, adduct);
  }

  <T> T get(@NotNull DataType<T> key);

  <T> T get(Class<? extends DataType<T>> key);

  <T> T put(@NotNull DataType<T> key, T value);

  /**
   * Stores the given value to this annotation if the value is not equal to null.
   *
   * @param key   The key.
   * @param value The value.
   * @return The previously mapped value. Also returns the currently mapped value if the parameter
   * was null.
   */
  default <T> T putIfNotNull(@NotNull DataType<T> key, @Nullable T value) {
    if (value != null) {
      return put(key, value);
    }
    return get(key);
  }

  <T> T put(@NotNull Class<? extends DataType<T>> key, T value);

  /**
   * Stores the given value to this annotation if the value is not equal to null.
   *
   * @param key   The key.
   * @param value The value.
   * @return The previously mapped value. Also returns the currently mapped value if the parameter
   * was null.
   */
  default <T> T putIfNotNull(@NotNull Class<? extends DataType<T>> key, @Nullable T value) {
    if (value != null) {
      return put(key, value);
    }
    return get(key);
  }

<<<<<<< HEAD
  Set<DataType<?>> getTypes();

  void saveToXML(@NotNull XMLStreamWriter writer, ModularFeatureList flist,
=======
  public Set<DataType<?>> getTypes();

  public void saveToXML(@NotNull XMLStreamWriter writer, ModularFeatureList flist,
>>>>>>> a99ea6ea
      ModularFeatureListRow row) throws XMLStreamException;

  @Nullable
  public default DatabaseMatchInfo getDatabaseMatchInfo() {
    return get(DatabaseMatchInfoType.class);
  }

  @Nullable
  public default String getDatabaseUrl() {
    final DatabaseMatchInfo databaseMatchInfo = getDatabaseMatchInfo();
    return databaseMatchInfo == null ? null : databaseMatchInfo.url();
<<<<<<< HEAD
  }

  public default boolean hasValueForTypes(DataType<?>... types) {
    for (DataType<?> type : types) {
      if (get(type) == null) {
        return false;
      }
    }
    return true;
  }

  public default boolean hasValueForTypes(List<DataType<?>> types) {
    for (DataType<?> type : types) {
      if (get(type) == null) {
        return false;
      }
    }
    return true;
=======
>>>>>>> a99ea6ea
  }

  @Override
  @Nullable
  public default Double getPrecursorMZ() {
    return get(PrecursorMZType.class);
  }

  @Override
  @Nullable
  public default String getSmiles() {
    return get(SmilesStructureType.class);
  }

  @Override
  @Nullable
  public default String getCompoundName() {
    return get(CompoundNameType.class);
  }

  @Override
  @Nullable
  public default String getFormula() {
    return get(FormulaType.class);
  }

  @Override
  @Nullable
  public default IonType getAdductType() {
    return get(IonTypeType.class);
  }

  @Override
  @Nullable
  public default Float getMobility() {
    return get(MobilityType.class);
  }

  @Override
  @Nullable
  public default Float getCCS() {
    return get(CCSType.class);
  }

  @Override
  @Nullable
  public default Float getRT() {
    return get(RTType.class);
  }

  @Override
  @Nullable
  public default Float getScore() {
    return get(CompoundAnnotationScoreType.class);
  }

  @Override
  @Nullable
  public default String getDatabase() {
    return get(DatabaseNameType.class);
  }

  public boolean matches(FeatureListRow row, @Nullable MZTolerance mzTolerance,
      @Nullable RTTolerance rtTolerance, @Nullable MobilityTolerance mobilityTolerance,
      @Nullable Double percentCCSTolerance);

  public Float getScore(FeatureListRow row, @Nullable MZTolerance mzTolerance,
      @Nullable RTTolerance rtTolerance, @Nullable MobilityTolerance mobilityTolerance,
      @Nullable Double percentCCSTolerance);

  /**
   * @return Returns the 2D structure URL.
   */
  default URL get2DStructureURL() {
    final UrlShortName url = get(Structure2dUrlType.class);
    try {
      return url != null ? new URL(url.longUrl()) : null;
    } catch (MalformedURLException e) {
      return null;
    }
  }

  /**
   * @return Returns the 3D structure URL.
   */
  default URL get3DStructureURL() {
    final UrlShortName url = get(Structure3dUrlType.class);
    try {
      return url != null ? new URL(url.longUrl()) : null;
    } catch (MalformedURLException e) {
      return null;
    }
  }

  /**
   * Returns the isotope pattern score or null if the score was not calculated.
   *
   * @return isotope pattern score.
   */
  default Float getIsotopePatternScore() {
    return get(IsotopePatternScoreType.class);
  }

  /**
   * Returns the isotope pattern (predicted) of this compound.
   *
   * @return the isotope pattern
   */
  default IsotopePattern getIsotopePattern() {
    return get(IsotopePatternType.class);
  }

  public Map<DataType<?>, Object> getReadOnlyMap();

  CompoundDBAnnotation clone();

}<|MERGE_RESOLUTION|>--- conflicted
+++ resolved
@@ -183,15 +183,9 @@
     return get(key);
   }
 
-<<<<<<< HEAD
-  Set<DataType<?>> getTypes();
-
-  void saveToXML(@NotNull XMLStreamWriter writer, ModularFeatureList flist,
-=======
   public Set<DataType<?>> getTypes();
 
   public void saveToXML(@NotNull XMLStreamWriter writer, ModularFeatureList flist,
->>>>>>> a99ea6ea
       ModularFeatureListRow row) throws XMLStreamException;
 
   @Nullable
@@ -203,9 +197,15 @@
   public default String getDatabaseUrl() {
     final DatabaseMatchInfo databaseMatchInfo = getDatabaseMatchInfo();
     return databaseMatchInfo == null ? null : databaseMatchInfo.url();
-<<<<<<< HEAD
-  }
-
+  }
+
+  @Override
+  @Nullable
+  public default Double getPrecursorMZ() {
+    return get(PrecursorMZType.class);
+  }
+
+  @Override
   public default boolean hasValueForTypes(DataType<?>... types) {
     for (DataType<?> type : types) {
       if (get(type) == null) {
@@ -222,17 +222,8 @@
       }
     }
     return true;
-=======
->>>>>>> a99ea6ea
-  }
-
-  @Override
-  @Nullable
-  public default Double getPrecursorMZ() {
-    return get(PrecursorMZType.class);
-  }
-
-  @Override
+  }
+
   @Nullable
   public default String getSmiles() {
     return get(SmilesStructureType.class);
