--- conflicted
+++ resolved
@@ -23,11 +23,8 @@
 import io.github.mzmine.modules.MZmineModule;
 import io.github.mzmine.parameters.ParameterSet;
 import java.util.Date;
-<<<<<<< HEAD
-=======
 import java.util.logging.Level;
 import java.util.logging.Logger;
->>>>>>> 3e1b7113
 import org.jetbrains.annotations.NotNull;
 import org.w3c.dom.Document;
 import org.w3c.dom.Element;
@@ -101,8 +98,6 @@
   public Date getModuleCallDate() {
     return moduleCallDate;
   }
-<<<<<<< HEAD
-=======
 
   /**
    * @param element The xml element for this {@link FeatureListAppliedMethod}.
@@ -147,5 +142,4 @@
       return null;
     }
   }
->>>>>>> 3e1b7113
 }