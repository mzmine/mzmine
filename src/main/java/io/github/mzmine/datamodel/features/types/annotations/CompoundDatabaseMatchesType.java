--- conflicted
+++ resolved
@@ -61,11 +61,7 @@
       CompoundDatabaseMatchesType.class.getName());
   private static final Map<Class<? extends DataType>, Function<CompoundDBAnnotation, Object>> mapper = Map.ofEntries(
       //
-<<<<<<< HEAD
-      createEntry(CompoundDatabaseMatchesType.class, match -> match.getCompoundName()), //
-=======
       createEntry(CompoundDatabaseMatchesType.class, CompoundDBAnnotation::getCompoundName), //
->>>>>>> a99ea6ea
       createEntry(CompoundNameType.class, CompoundDBAnnotation::getCompoundName), //
       createEntry(CompoundAnnotationScoreType.class, CompoundDBAnnotation::getScore),
       createEntry(FormulaType.class, CompoundDBAnnotation::getFormula), //
