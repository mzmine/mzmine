/*
 * Copyright 2006-2020 The MZmine Development Team
 *
 * This file is part of MZmine.
 *
 * MZmine is free software; you can redistribute it and/or modify it under the terms of the GNU
 * General Public License as published by the Free Software Foundation; either version 2 of the
 * License, or (at your option) any later version.
 *
 * MZmine is distributed in the hope that it will be useful, but WITHOUT ANY WARRANTY; without even
 * the implied warranty of MERCHANTABILITY or FITNESS FOR A PARTICULAR PURPOSE. See the GNU General
 * Public License for more details.
 *
 * You should have received a copy of the GNU General Public License along with MZmine; if not,
 * write to the Free Software Foundation, Inc., 51 Franklin St, Fifth Floor, Boston, MA 02110-1301
 * USA
 */

package io.github.mzmine.datamodel.impl;

import com.google.common.collect.Range;
import io.github.mzmine.datamodel.DataPoint;
import io.github.mzmine.datamodel.Frame;
import io.github.mzmine.datamodel.MassSpectrumType;
import io.github.mzmine.datamodel.MobilityMassSpectrum;
import io.github.mzmine.datamodel.MobilityType;
import io.github.mzmine.datamodel.PolarityType;
import io.github.mzmine.datamodel.RawDataFile;
import io.github.mzmine.datamodel.Scan;
import io.github.mzmine.project.impl.StorableFrame;
import java.util.Collection;
import java.util.List;
import java.util.Map;
import java.util.Objects;
import java.util.Set;
import java.util.SortedMap;
import java.util.TreeMap;
import javax.annotation.Nonnull;
import javax.annotation.Nullable;

public class SimpleFrame extends SimpleScan implements Frame {

<<<<<<< HEAD
  private MobilityType mobilityType;
  private final int numMobilitySpectra;
//  private final Map<Integer, Scan> mobilityScans;
=======
  private final int frameId;
  private final SortedMap<Integer, Scan> mobilityScans;
  private MobilityType mobilityType;
>>>>>>> eb123e62
  /**
   * Mobility range of this frame. Updated when a scan is added.
   */
  private Range<Double> mobilityRange;
  private Map<Integer, Double> mobilities;

  public SimpleFrame(RawDataFile dataFile, int scanNumber, int msLevel,
      float retentionTime, double precursorMZ, int precursorCharge, /*int[] fragmentScans,*/
      DataPoint[] dataPoints,
      MassSpectrumType spectrumType,
      PolarityType polarity, String scanDefinition,
      Range<Double> scanMZRange, MobilityType mobilityType,
      final int numMobilitySpectra, Map<Integer, Double> mobilities) {
    super(dataFile, scanNumber, msLevel, retentionTime, precursorMZ,
        precursorCharge, /*fragmentScans,*/
        dataPoints, spectrumType, polarity, scanDefinition, scanMZRange);

    this.mobilityType = mobilityType;
    mobilityRange = Range.singleton(0.d);
    this.numMobilitySpectra = numMobilitySpectra;
    this.mobilities = mobilities;
  }

  /**
   * @return The number of mobility resolved sub scans.
   */
  @Override
  public int getNumberOfMobilityScans() {
    return numMobilitySpectra;
  }

  @Override
  @Nonnull
  public MobilityType getMobilityType() {
    return mobilityType;
  }

  /**
   * @return Scan numbers of sub scans.
   */
  @Override
  public Set<Integer> getMobilityScanNumbers() {
    return mobilities.keySet();
  }

  @Override
  @Nonnull
  public Range<Double> getMobilityRange() {
    throw new UnsupportedOperationException(
        "Mobility scans are not associated with SimpleFrames, only StorableFrames");
  }

  @Override
  public MobilityMassSpectrum getMobilityScan(int num) {
    throw new UnsupportedOperationException(
        "Mobility scans are not associated with SimpleFrames, only StorableFrames");
  }

  /**
   * @return Collection of mobility sub scans sorted by increasing scan num.
   */
  @Override
  @Nonnull
<<<<<<< HEAD
  public List<MobilityMassSpectrum> getMobilityScans() {
=======
  public Collection<Scan> getMobilityScans() {
>>>>>>> eb123e62
    throw new UnsupportedOperationException(
        "Mobility scans are not associated with SimpleFrames, only StorableFrames");
  }

  @Override
  public double getMobilityForSubSpectrum(int subSpectrumIndex) {
    return mobilities.getOrDefault(subSpectrumIndex, MobilityMassSpectrum.DEFAULT_MOBILITY);
  }

  @Override
  public Map<Integer, Double> getMobilities() {
    return mobilities;
  }

  @Override
  public boolean equals(Object o) {
    if (this == o) {
      return true;
    }
    if (!(o instanceof SimpleFrame)) {
      return false;
    }
    SimpleFrame that = (SimpleFrame) o;
    return getScanNumber() == that.getScanNumber() && getMSLevel() == that.getMSLevel()
        && Double.compare(that.getPrecursorMZ(), getPrecursorMZ()) == 0
        && getPrecursorCharge() == that.getPrecursorCharge()
        && Float.compare(that.getRetentionTime(), getRetentionTime()) == 0
        && getNumberOfDataPoints() == that.getNumberOfDataPoints()
        && Double.compare(that.getMobility(), getMobility()) == 0
        && Objects.equals(getDataPointMZRange(), that.getDataPointMZRange()) && Objects
        .equals(getHighestDataPoint(), that.getHighestDataPoint()) && Double.compare(getTIC(),
        that.getTIC()) == 0
        && getSpectrumType() == that.getSpectrumType() && getDataFile().equals(that.getDataFile())
        && Objects.equals(getMassLists(), that.getMassLists()) && getPolarity() == that
        .getPolarity() && Objects.equals(getScanDefinition(), that.getScanDefinition())
        && getScanningMZRange().equals(that.getScanningMZRange()) && getMobilityType() == that
        .getMobilityType() && getFrameId() == that.getFrameId();
  }

  @Override
  public int hashCode() {
    return Objects
        .hash(getScanNumber(), getMSLevel(), getPrecursorMZ(), getPrecursorCharge(),
            getRetentionTime(),
            getDataPointMZRange(), getHighestDataPoint(), getTIC(), getSpectrumType(),
            getNumberOfDataPoints(),
            getDataFile(), getMassLists(), getPolarity(), getScanDefinition(), getScanningMZRange(),
            getMobility(), getMobilityType(), getFrameId());
  }
}<|MERGE_RESOLUTION|>--- conflicted
+++ resolved
@@ -26,29 +26,17 @@
 import io.github.mzmine.datamodel.MobilityType;
 import io.github.mzmine.datamodel.PolarityType;
 import io.github.mzmine.datamodel.RawDataFile;
-import io.github.mzmine.datamodel.Scan;
-import io.github.mzmine.project.impl.StorableFrame;
 import java.util.Collection;
-import java.util.List;
 import java.util.Map;
 import java.util.Objects;
 import java.util.Set;
-import java.util.SortedMap;
-import java.util.TreeMap;
 import javax.annotation.Nonnull;
-import javax.annotation.Nullable;
 
 public class SimpleFrame extends SimpleScan implements Frame {
 
-<<<<<<< HEAD
   private MobilityType mobilityType;
   private final int numMobilitySpectra;
 //  private final Map<Integer, Scan> mobilityScans;
-=======
-  private final int frameId;
-  private final SortedMap<Integer, Scan> mobilityScans;
-  private MobilityType mobilityType;
->>>>>>> eb123e62
   /**
    * Mobility range of this frame. Updated when a scan is added.
    */
@@ -56,7 +44,7 @@
   private Map<Integer, Double> mobilities;
 
   public SimpleFrame(RawDataFile dataFile, int scanNumber, int msLevel,
-      float retentionTime, double precursorMZ, int precursorCharge, /*int[] fragmentScans,*/
+      float retentionTime, double precursorMZ, int precursorCharge, int[] fragmentScans,
       DataPoint[] dataPoints,
       MassSpectrumType spectrumType,
       PolarityType polarity, String scanDefinition,
@@ -112,11 +100,7 @@
    */
   @Override
   @Nonnull
-<<<<<<< HEAD
-  public List<MobilityMassSpectrum> getMobilityScans() {
-=======
-  public Collection<Scan> getMobilityScans() {
->>>>>>> eb123e62
+  public Collection<MobilityMassSpectrum> getMobilityScans() {
     throw new UnsupportedOperationException(
         "Mobility scans are not associated with SimpleFrames, only StorableFrames");
   }
