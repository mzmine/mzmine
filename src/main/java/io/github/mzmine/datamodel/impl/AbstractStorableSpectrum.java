--- conflicted
+++ resolved
@@ -28,22 +28,12 @@
 
 /**
  * An implementation of MassSpectrum that stores the data points in a MemoryMapStorage.
- * <p>
- * TODO: Allow null as MemoryMapStorage and store data in ram if that is the case to allow fast
- * processing on servers. Or create a central MemoryMapStorage in MZmineCore, the project or
- * somehwere else to prevent crashes from {@link SimpleMergedMsMsSpectrum} requirering a storage.
  */
 public abstract class AbstractStorableSpectrum extends AbstractMassSpectrum {
 
-<<<<<<< HEAD
-  private static final DoubleBuffer EMPTY_BUFFER = DoubleBuffer.wrap(new double[0]);
-  protected final MemoryMapStorage storage;
-  private final Logger logger = Logger.getLogger(this.getClass().getName());
-=======
   private static final Logger logger = Logger.getLogger(AbstractStorableSpectrum.class.getName());
   private static final DoubleBuffer EMPTY_BUFFER = DoubleBuffer.wrap(new double[0]);
 
->>>>>>> b0d078a1
   protected DoubleBuffer mzValues;
   protected DoubleBuffer intensityValues;
 
