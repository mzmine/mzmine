--- conflicted
+++ resolved
@@ -142,13 +142,8 @@
   @Override
   @Nonnull
   public List<Frame> getFrames(int msLevel, Range<Float> rtRange) {
-<<<<<<< HEAD
-    return getFrames(msLevel).stream().filter(frame -> rtRange.contains(frame.getRetentionTime()))
-        .collect(Collectors.toList());
-=======
     return getFrames(msLevel).stream()
         .filter(frame -> rtRange.contains(frame.getRetentionTime())).collect(Collectors.toList());
->>>>>>> 636f0e4c
   }
 
   @Nonnull
