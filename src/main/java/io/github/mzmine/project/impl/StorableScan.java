/*
 * Copyright 2006-2020 The MZmine Development Team
 *
 * This file is part of MZmine.
 *
 * MZmine is free software; you can redistribute it and/or modify it under the terms of the GNU
 * General Public License as published by the Free Software Foundation; either version 2 of the
 * License, or (at your option) any later version.
 *
 * MZmine is distributed in the hope that it will be useful, but WITHOUT ANY WARRANTY; without even
 * the implied warranty of MERCHANTABILITY or FITNESS FOR A PARTICULAR PURPOSE. See the GNU General
 * Public License for more details.
 *
 * You should have received a copy of the GNU General Public License along with MZmine; if not,
 * write to the Free Software Foundation, Inc., 51 Franklin St, Fifth Floor, Boston, MA 02110-1301
 * USA
 */

package io.github.mzmine.project.impl;

import java.io.IOException;
import java.util.ArrayList;
import java.util.Arrays;
import java.util.Vector;
import java.util.logging.Logger;
import javax.annotation.Nonnull;
import com.google.common.collect.Range;
import io.github.mzmine.datamodel.DataPoint;
import io.github.mzmine.datamodel.MassList;
import io.github.mzmine.datamodel.MassSpectrumType;
import io.github.mzmine.datamodel.MobilityType;
import io.github.mzmine.datamodel.PolarityType;
import io.github.mzmine.datamodel.RawDataFile;
import io.github.mzmine.datamodel.Scan;
import io.github.mzmine.main.MZmineCore;
import io.github.mzmine.util.DataPointSorter;
import io.github.mzmine.util.SortingDirection;
import io.github.mzmine.util.SortingProperty;
import io.github.mzmine.util.scans.ScanUtils;


/**
 * Implementation of the Scan interface which stores raw data points in a temporary file, accessed
 * by RawDataFileImpl.readFromFloatBufferFile()
 */
public class StorableScan implements Scan {

<<<<<<< HEAD
  protected RawDataFile rawDataFile;
  protected MobilityType mobilityType;
=======
>>>>>>> 8714eab8
  private Logger logger = Logger.getLogger(this.getClass().getName());

  private int scanNumber, msLevel;
  private double precursorMZ;
  private int precursorCharge;
  private float retentionTime;
  private Range<Double> mzRange;
  private DataPoint basePeak;
  private Double totalIonCurrent;
  private MassSpectrumType spectrumType;
  private int numberOfDataPoints;
  protected RawDataFileImpl rawDataFile;
  private ArrayList<MassList> massLists = new ArrayList<MassList>();
  private PolarityType polarity;
  private String scanDefinition;
  private Range<Double> scanMZRange;

  private int storageID;
  private double mobility;
  protected MobilityType mobilityType;

  /**
   * Constructor for creating a storable scan from a given scan
   */
  public StorableScan(Scan originalScan, RawDataFile rawDataFile, int numberOfDataPoints,
      int storageID) {

    // save scan data
    this.rawDataFile = rawDataFile;
    this.numberOfDataPoints = numberOfDataPoints;
    this.storageID = storageID;

    this.scanNumber = originalScan.getScanNumber();
    this.msLevel = originalScan.getMSLevel();
    this.retentionTime = originalScan.getRetentionTime();
    this.precursorMZ = originalScan.getPrecursorMZ();
    this.precursorCharge = originalScan.getPrecursorCharge();
    this.spectrumType = originalScan.getSpectrumType();
    this.mzRange = originalScan.getDataPointMZRange();
    this.basePeak = originalScan.getHighestDataPoint();
    this.totalIonCurrent = originalScan.getTIC();
    this.polarity = originalScan.getPolarity();
    this.scanDefinition = originalScan.getScanDefinition();
    this.scanMZRange = originalScan.getScanningMZRange();

    this.mobility = originalScan.getMobility();
    this.mobilityType = originalScan.getMobilityType();

  }

  public StorableScan(RawDataFileImpl rawDataFile, int storageID, int numberOfDataPoints,
<<<<<<< HEAD
      int scanNumber, int msLevel, float retentionTime, double precursorMZ, int precursorCharge,
      int fragmentScans[], MassSpectrumType spectrumType, PolarityType polarity,
      String scanDefinition, Range<Double> scanMZRange) {
=======
      int scanNumber, int msLevel, float retentionTime, double precursorMZ,
      int precursorCharge, MassSpectrumType spectrumType,
      PolarityType polarity, String scanDefinition, Range<Double> scanMZRange) {
>>>>>>> 8714eab8

    this(rawDataFile, storageID, numberOfDataPoints, scanNumber, msLevel, retentionTime,
        precursorMZ, precursorCharge, spectrumType, polarity, scanDefinition,
        scanMZRange, -1.0d, MobilityType.NONE);
  }

  public StorableScan(RawDataFileImpl rawDataFile, int storageID, int numberOfDataPoints,
<<<<<<< HEAD
      int scanNumber, int msLevel, float retentionTime, double precursorMZ, int precursorCharge,
      int fragmentScans[], MassSpectrumType spectrumType, PolarityType polarity,
      String scanDefinition, Range<Double> scanMZRange, double mobility,
=======
      int scanNumber, int msLevel, float retentionTime, double precursorMZ,
      int precursorCharge, MassSpectrumType spectrumType,
      PolarityType polarity, String scanDefinition, Range<Double> scanMZRange, double mobility,
>>>>>>> 8714eab8
      MobilityType mobilityType) {

    this.rawDataFile = rawDataFile;
    this.numberOfDataPoints = numberOfDataPoints;
    this.storageID = storageID;

    this.scanNumber = scanNumber;
    this.msLevel = msLevel;
    this.retentionTime = retentionTime;
    this.precursorMZ = precursorMZ;
    this.mobility = mobility;
    this.precursorCharge = precursorCharge;
    this.spectrumType = spectrumType;
    this.polarity = polarity;
    this.scanDefinition = scanDefinition;
    this.scanMZRange = scanMZRange;

    this.mobilityType = mobilityType;
  }

  /**
   * @return Scan's datapoints from temporary file.
   */
  @Override
  @Nonnull
  public DataPoint[] getDataPoints() {

    try {
      DataPoint result[] = ((RawDataFileImpl) rawDataFile).readDataPoints(storageID);
      return result;
    } catch (IOException e) {
      logger.severe("Could not read data from temporary file " + e.toString());
      return new DataPoint[0];
    }

  }

  /**
   * @return Returns scan datapoints within a given range
   */
  @Override
  @Nonnull
  public DataPoint[] getDataPointsByMass(@Nonnull Range<Double> mzRange) {

    DataPoint dataPoints[] = getDataPoints();

    // Important fix for https://github.com/mzmine/mzmine2/issues/844
    Arrays.sort(dataPoints, new DataPointSorter(SortingProperty.MZ, SortingDirection.Ascending));

    int startIndex, endIndex;
    for (startIndex = 0; startIndex < dataPoints.length; startIndex++) {
      if (dataPoints[startIndex].getMZ() >= mzRange.lowerEndpoint()) {
        break;
      }
    }

    for (endIndex = startIndex; endIndex < dataPoints.length; endIndex++) {
      if (dataPoints[endIndex].getMZ() > mzRange.upperEndpoint()) {
        break;
      }
    }

    DataPoint pointsWithinRange[] = new DataPoint[endIndex - startIndex];

    // Copy the relevant points
    System.arraycopy(dataPoints, startIndex, pointsWithinRange, 0, endIndex - startIndex);

    return pointsWithinRange;
  }

  /**
   * @return Returns scan datapoints over certain intensity
   */
  @Override
  @Nonnull
  public DataPoint[] getDataPointsOverIntensity(double intensity) {
    int index;
    Vector<DataPoint> points = new Vector<DataPoint>();
    DataPoint dataPoints[] = getDataPoints();

    for (index = 0; index < dataPoints.length; index++) {
      if (dataPoints[index].getIntensity() >= intensity) {
        points.add(dataPoints[index]);
      }
    }

    DataPoint pointsOverIntensity[] = points.toArray(new DataPoint[0]);

    return pointsOverIntensity;
  }

  @Override
  @Nonnull
  public RawDataFile getDataFile() {
    return rawDataFile;
  }

  public int getStorageID() {
    return storageID;
  }

  /**
   * @see io.github.mzmine.datamodel.Scan#getNumberOfDataPoints()
   */
  @Override
  public int getNumberOfDataPoints() {
    return numberOfDataPoints;
  }

  /**
   * @see io.github.mzmine.datamodel.Scan#getScanNumber()
   */
  @Override
  public int getScanNumber() {
    return scanNumber;
  }

  /**
   * @see io.github.mzmine.datamodel.Scan#getMSLevel()
   */
  @Override
  public int getMSLevel() {
    return msLevel;
  }

  /**
   * @see io.github.mzmine.datamodel.Scan#getPrecursorMZ()
   */
  @Override
  public double getPrecursorMZ() {
    return precursorMZ;
  }

  /**
   * @return Returns the precursorCharge.
   */
  @Override
  public int getPrecursorCharge() {
    return precursorCharge;
  }

  /**
   * @see io.github.mzmine.datamodel.Scan#getRetentionTime()
   */
  @Override
  public float getRetentionTime() {
    return retentionTime;
  }

  void updateValues() {
    DataPoint dataPoints[] = getDataPoints();

    // find m/z range and base peak
    if (dataPoints.length > 0) {

      basePeak = dataPoints[0];
      mzRange = Range.singleton(dataPoints[0].getMZ());
      double tic = 0;

      for (DataPoint dp : dataPoints) {

        if (dp.getIntensity() > basePeak.getIntensity()) {
          basePeak = dp;
        }

        mzRange = mzRange.span(Range.singleton(dp.getMZ()));

        tic += dp.getIntensity();

      }

      totalIonCurrent = new Double(tic);

    } else {
      mzRange = Range.singleton(0.0);
      totalIonCurrent = new Double(0);
    }
  }

  /**
   * @see io.github.mzmine.datamodel.Scan#getDataPointMZRange()
   */
  @Override
  @Nonnull
  public Range<Double> getDataPointMZRange() {
    if (mzRange == null) {
      updateValues();
    }
    return mzRange;
  }

  /**
   * @see io.github.mzmine.datamodel.Scan#getHighestDataPoint()
   */
  @Override
  public DataPoint getHighestDataPoint() {
    if ((basePeak == null) && (numberOfDataPoints > 0)) {
      updateValues();
    }
    return basePeak;
  }

  /**
   * @see io.github.mzmine.datamodel.Scan#getSpectrumType()
   */
  @Override
  public MassSpectrumType getSpectrumType() {
    if (spectrumType == null) {
      spectrumType = ScanUtils.detectSpectrumType(getDataPoints());
    }
    return spectrumType;
  }

  @Override
  public double getTIC() {
    if (totalIonCurrent == null) {
      updateValues();
    }
    return totalIonCurrent;
  }

  @Override
  public String toString() {
    return ScanUtils.scanToString(this, false);
  }

  @Override
  public synchronized void addMassList(final @Nonnull MassList massList) {

    // Remove all mass lists with same name, if there are any
    MassList currentMassLists[] = massLists.toArray(new MassList[0]);
    for (MassList ml : currentMassLists) {
      if (ml.getName().equals(massList.getName())) {
        removeMassList(ml);
      }
    }

    StorableMassList storedMassList;
    if (massList instanceof StorableMassList) {
      storedMassList = (StorableMassList) massList;
    } else {
      DataPoint massListDataPoints[] = massList.getDataPoints();
      try {
        int mlStorageID = ((RawDataFileImpl) rawDataFile).storeDataPoints(massListDataPoints);
        storedMassList = new StorableMassList(((RawDataFileImpl) rawDataFile), mlStorageID,
            massList.getName(), this);
      } catch (IOException e) {
        logger.severe("Could not write data to temporary file " + e.toString());
        return;
      }
    }

    // Add the new mass list
    massLists.add(storedMassList);

    // Add the mass list to the tree model
    MZmineProjectImpl project =
        (MZmineProjectImpl) MZmineCore.getProjectManager().getCurrentProject();

  }

  @Override
  public synchronized void removeMassList(final @Nonnull MassList massList) {

    // Remove the mass list
    massLists.remove(massList);
    if (massList instanceof StorableMassList) {
      StorableMassList storableMassList = (StorableMassList) massList;
      storableMassList.removeStoredData();
    }

  }

  @Override
  @Nonnull
  public MassList[] getMassLists() {
    return massLists.toArray(new MassList[0]);
  }

  @Override
  public MassList getMassList(@Nonnull String name) {
    for (MassList ml : massLists) {
      if (ml.getName().equals(name)) {
        return ml;
      }
    }
    return null;
  }

  @Override
  @Nonnull
  public PolarityType getPolarity() {
    if (polarity == null) {
      polarity = PolarityType.UNKNOWN;
    }
    return polarity;
  }

  @Override
  public String getScanDefinition() {
    if (scanDefinition == null) {
      scanDefinition = "";
    }
    return scanDefinition;
  }

  @Override
  @Nonnull
  public Range<Double> getScanningMZRange() {
    if (scanMZRange == null) {
      scanMZRange = getDataPointMZRange();
    }
    return scanMZRange;
  }

  @Override
  public double getMobility() {
    return mobility;
  }

  @Nonnull
  @Override
  public MobilityType getMobilityType() {
    return mobilityType;
  }

}<|MERGE_RESOLUTION|>--- conflicted
+++ resolved
@@ -45,13 +45,9 @@
  */
 public class StorableScan implements Scan {
 
-<<<<<<< HEAD
   protected RawDataFile rawDataFile;
   protected MobilityType mobilityType;
-=======
->>>>>>> 8714eab8
   private Logger logger = Logger.getLogger(this.getClass().getName());
-
   private int scanNumber, msLevel;
   private double precursorMZ;
   private int precursorCharge;
@@ -61,15 +57,12 @@
   private Double totalIonCurrent;
   private MassSpectrumType spectrumType;
   private int numberOfDataPoints;
-  protected RawDataFileImpl rawDataFile;
   private ArrayList<MassList> massLists = new ArrayList<MassList>();
   private PolarityType polarity;
   private String scanDefinition;
   private Range<Double> scanMZRange;
-
   private int storageID;
   private double mobility;
-  protected MobilityType mobilityType;
 
   /**
    * Constructor for creating a storable scan from a given scan
@@ -101,32 +94,19 @@
   }
 
   public StorableScan(RawDataFileImpl rawDataFile, int storageID, int numberOfDataPoints,
-<<<<<<< HEAD
       int scanNumber, int msLevel, float retentionTime, double precursorMZ, int precursorCharge,
-      int fragmentScans[], MassSpectrumType spectrumType, PolarityType polarity,
-      String scanDefinition, Range<Double> scanMZRange) {
-=======
-      int scanNumber, int msLevel, float retentionTime, double precursorMZ,
-      int precursorCharge, MassSpectrumType spectrumType,
-      PolarityType polarity, String scanDefinition, Range<Double> scanMZRange) {
->>>>>>> 8714eab8
+      MassSpectrumType spectrumType, PolarityType polarity, String scanDefinition,
+      Range<Double> scanMZRange) {
 
     this(rawDataFile, storageID, numberOfDataPoints, scanNumber, msLevel, retentionTime,
-        precursorMZ, precursorCharge, spectrumType, polarity, scanDefinition,
-        scanMZRange, -1.0d, MobilityType.NONE);
+        precursorMZ, precursorCharge, spectrumType, polarity, scanDefinition, scanMZRange, -1.0d,
+        MobilityType.NONE);
   }
 
   public StorableScan(RawDataFileImpl rawDataFile, int storageID, int numberOfDataPoints,
-<<<<<<< HEAD
       int scanNumber, int msLevel, float retentionTime, double precursorMZ, int precursorCharge,
-      int fragmentScans[], MassSpectrumType spectrumType, PolarityType polarity,
-      String scanDefinition, Range<Double> scanMZRange, double mobility,
-=======
-      int scanNumber, int msLevel, float retentionTime, double precursorMZ,
-      int precursorCharge, MassSpectrumType spectrumType,
-      PolarityType polarity, String scanDefinition, Range<Double> scanMZRange, double mobility,
->>>>>>> 8714eab8
-      MobilityType mobilityType) {
+      MassSpectrumType spectrumType, PolarityType polarity, String scanDefinition,
+      Range<Double> scanMZRange, double mobility, MobilityType mobilityType) {
 
     this.rawDataFile = rawDataFile;
     this.numberOfDataPoints = numberOfDataPoints;
@@ -268,7 +248,7 @@
   }
 
   /**
-   * @see io.github.mzmine.datamodel.Scan#getRetentionTime()
+   * @see io.github.mzmine.datamodel.Scan#getScanAcquisitionTime()
    */
   @Override
   public float getRetentionTime() {
@@ -306,7 +286,7 @@
   }
 
   /**
-   * @see io.github.mzmine.datamodel.Scan#getDataPointMZRange()
+   * @see io.github.mzmine.datamodel.Scan#getMZRangeMax()
    */
   @Override
   @Nonnull
@@ -318,7 +298,7 @@
   }
 
   /**
-   * @see io.github.mzmine.datamodel.Scan#getHighestDataPoint()
+   * @see io.github.mzmine.datamodel.Scan#getBasePeakMZ()
    */
   @Override
   public DataPoint getHighestDataPoint() {
@@ -446,7 +426,6 @@
     return mobility;
   }
 
-  @Nonnull
   @Override
   public MobilityType getMobilityType() {
     return mobilityType;
