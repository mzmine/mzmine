--- conflicted
+++ resolved
@@ -1,27 +1,3 @@
-/*
- * Copyright (c) 2004-2025 The mzmine Development Team
- *
- * Permission is hereby granted, free of charge, to any person
- * obtaining a copy of this software and associated documentation
- * files (the "Software"), to deal in the Software without
- * restriction, including without limitation the rights to use,
- * copy, modify, merge, publish, distribute, sublicense, and/or sell
- * copies of the Software, and to permit persons to whom the
- * Software is furnished to do so, subject to the following
- * conditions:
- *
- * The above copyright notice and this permission notice shall be
- * included in all copies or substantial portions of the Software.
- * THE SOFTWARE IS PROVIDED "AS IS", WITHOUT WARRANTY OF ANY KIND,
- * EXPRESS OR IMPLIED, INCLUDING BUT NOT LIMITED TO THE WARRANTIES
- * OF MERCHANTABILITY, FITNESS FOR A PARTICULAR PURPOSE AND
- * NONINFRINGEMENT. IN NO EVENT SHALL THE AUTHORS OR COPYRIGHT
- * HOLDERS BE LIABLE FOR ANY CLAIM, DAMAGES OR OTHER LIABILITY,
- * WHETHER IN AN ACTION OF CONTRACT, TORT OR OTHERWISE, ARISING
- * FROM, OUT OF OR IN CONNECTION WITH THE SOFTWARE OR THE USE OR
- * OTHER DEALINGS IN THE SOFTWARE.
- */
-
 package resolver_tests;
 
 import com.google.common.collect.Range;
@@ -31,18 +7,6 @@
 import io.github.mzmine.datamodel.features.ModularFeatureList;
 import io.github.mzmine.modules.dataprocessing.featdet_chromatogramdeconvolution.ResolvingDimension;
 import io.github.mzmine.modules.dataprocessing.featdet_chromatogramdeconvolution.minimumsearch.MinimumSearchFeatureResolver;
-<<<<<<< HEAD
-import io.github.mzmine.modules.dataprocessing.featdet_chromatogramdeconvolution.wavelet.AdvancedWaveletParameters;
-import io.github.mzmine.modules.dataprocessing.featdet_chromatogramdeconvolution.wavelet.WaveletResolver;
-import io.github.mzmine.modules.dataprocessing.featdet_chromatogramdeconvolution.wavelet.WaveletResolverParameters;
-import io.github.mzmine.modules.dataprocessing.featdet_chromatogramdeconvolution.wavelet.WaveletResolverParameters.NoiseCalculation;
-import io.github.mzmine.modules.dataprocessing.filter_groupms2.GroupMS2SubParameters;
-import io.github.mzmine.modules.io.import_rawdata_all.AdvancedSpectraImportParameters;
-import io.github.mzmine.parameters.parametertypes.OriginalFeatureListHandlingParameter.OriginalFeatureListOption;
-import io.github.mzmine.parameters.parametertypes.selectors.FeatureListsSelection;
-import io.github.mzmine.parameters.parametertypes.selectors.FeatureListsSelectionType;
-=======
->>>>>>> 194611c5
 import io.github.mzmine.util.MemoryMapStorage;
 import java.util.List;
 import java.util.logging.Logger;
@@ -60,11 +24,8 @@
   static final MemoryMapStorage storage = MemoryMapStorage.forMassList();
   static final List<FilesToImport> filesToImport = List.of(FilesToImport.factor5(
       "D:\\OneDrive - mzio GmbH\\mzio\\Example data\\Thermo\\20 years mzmine\\171103_PMA_TK_PA14_04.mzML"));
-<<<<<<< HEAD
+  private static final Logger logger = Logger.getLogger(ResolverTests.class.getName());
   private ModularFeatureList flist = FeatureList.createDummy();
-=======
-  private static final Logger logger = Logger.getLogger(ResolverTests.class.getName());
->>>>>>> 194611c5
 
   @BeforeAll
   static void importFiles() throws InterruptedException {
