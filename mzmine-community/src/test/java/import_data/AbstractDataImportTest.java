--- conflicted
+++ resolved
@@ -113,11 +113,7 @@
   @DisplayName("Test data import of mzML and mzXML without advanced parameters")
   public void dataImportTest() throws InterruptedException {
     MZmineTestUtil.cleanProject();
-<<<<<<< HEAD
-    MZmineTestUtil.importFiles(getFileNames(), 120);
-=======
     MZmineTestUtil.importFiles(getFileNames(), 300);
->>>>>>> 777f36db
     Map<String, DataFileStats> stats = DataFileStatsIO.readJson(getClass());
     DataImportTestUtils.testDataStatistics(getFileNames(), stats, false);
   }
@@ -130,11 +126,7 @@
     var advanced = createAdvancedImportSettings();
 
     MZmineTestUtil.cleanProject();
-<<<<<<< HEAD
-    MZmineTestUtil.importFiles(getFileNames(), 120, advanced);
-=======
     MZmineTestUtil.importFiles(getFileNames(), 300, advanced);
->>>>>>> 777f36db
     Map<String, DataFileStats> stats = DataFileStatsIO.readJson(getClass());
     DataImportTestUtils.testDataStatistics(getFileNames(), stats, true);
 
