--- conflicted
+++ resolved
@@ -91,9 +91,6 @@
   }
 
   @Test
-<<<<<<< HEAD
-  void testLcMsFullBatch(@TempDir File tempDir) {
-=======
   void testLcMsFullBatchRemove(@TempDir File tempDir) {
     testLcMsFullBatch(tempDir, "workshop_dataset_full.mzbatch");
   }
@@ -109,7 +106,6 @@
   }
 
   void testLcMsFullBatch(File tempDir, String batchFile) {
->>>>>>> e4166276
     if (new File("D:\\OneDrive - mzio GmbH").exists()) {
       Assertions.assertEquals(0,
           IntegrationTest.builder("rawdatafiles/integration_tests/workshop_dataset", batchFile)
