/*
 * Copyright (c) 2004-2025 The mzmine Development Team
 *
 * Permission is hereby granted, free of charge, to any person
 * obtaining a copy of this software and associated documentation
 * files (the "Software"), to deal in the Software without
 * restriction, including without limitation the rights to use,
 * copy, modify, merge, publish, distribute, sublicense, and/or sell
 * copies of the Software, and to permit persons to whom the
 * Software is furnished to do so, subject to the following
 * conditions:
 *
 * The above copyright notice and this permission notice shall be
 * included in all copies or substantial portions of the Software.
 *
 * THE SOFTWARE IS PROVIDED "AS IS", WITHOUT WARRANTY OF ANY KIND,
 * EXPRESS OR IMPLIED, INCLUDING BUT NOT LIMITED TO THE WARRANTIES
 * OF MERCHANTABILITY, FITNESS FOR A PARTICULAR PURPOSE AND
 * NONINFRINGEMENT. IN NO EVENT SHALL THE AUTHORS OR COPYRIGHT
 * HOLDERS BE LIABLE FOR ANY CLAIM, DAMAGES OR OTHER LIABILITY,
 * WHETHER IN AN ACTION OF CONTRACT, TORT OR OTHERWISE, ARISING
 * FROM, OUT OF OR IN CONNECTION WITH THE SOFTWARE OR THE USE OR
 * OTHER DEALINGS IN THE SOFTWARE.
 */

package io.github.mzmine.gui.preferences;

import static io.github.mzmine.util.files.ExtensionFilters.MSCONVERT;

import io.github.mzmine.datamodel.features.FeatureListRow;
import io.github.mzmine.gui.DesktopService;
import io.github.mzmine.gui.chartbasics.chartthemes.ChartThemeParameters;
import io.github.mzmine.gui.chartbasics.chartutils.paintscales.PaintScaleTransform;
import io.github.mzmine.javafx.dialogs.DialogLoggerUtil;
import io.github.mzmine.main.ConfigService;
import io.github.mzmine.main.KeepInMemory;
import io.github.mzmine.main.MZmineCore;
import io.github.mzmine.modules.io.download.AssetGroup;
import io.github.mzmine.parameters.Parameter;
import io.github.mzmine.parameters.UserParameter;
import io.github.mzmine.parameters.dialogs.GroupedParameterSetupDialog;
import io.github.mzmine.parameters.dialogs.GroupedParameterSetupPane.GroupView;
import io.github.mzmine.parameters.dialogs.GroupedParameterSetupPane.ParameterGroup;
import io.github.mzmine.parameters.impl.SimpleParameterSet;
import io.github.mzmine.parameters.parametertypes.BooleanParameter;
import io.github.mzmine.parameters.parametertypes.ComboParameter;
import io.github.mzmine.parameters.parametertypes.FontSpecs;
import io.github.mzmine.parameters.parametertypes.HiddenParameter;
import io.github.mzmine.parameters.parametertypes.OptOutParameter;
import io.github.mzmine.parameters.parametertypes.OptionalParameter;
import io.github.mzmine.parameters.parametertypes.StringParameter;
import io.github.mzmine.parameters.parametertypes.WindowSettingsParameter;
import io.github.mzmine.parameters.parametertypes.colorpalette.ColorPaletteParameter;
import io.github.mzmine.parameters.parametertypes.filenames.DirectoryParameter;
import io.github.mzmine.parameters.parametertypes.filenames.FileNameParameter;
import io.github.mzmine.parameters.parametertypes.filenames.FileNameWithDownloadParameter;
import io.github.mzmine.parameters.parametertypes.paintscale.PaintScalePaletteParameter;
import io.github.mzmine.parameters.parametertypes.proxy.ProxyConfigParameter;
import io.github.mzmine.parameters.parametertypes.submodules.OptionalModuleParameter;
import io.github.mzmine.parameters.parametertypes.submodules.ParameterSetParameter;
import io.github.mzmine.util.ExitCode;
import io.github.mzmine.util.FeatureUtils;
import io.github.mzmine.util.StringUtils;
import io.github.mzmine.util.color.ColorUtils;
import io.github.mzmine.util.color.SimpleColorPalette;
import io.github.mzmine.util.files.FileAndPathUtil;
import io.github.mzmine.util.web.ProxyDefinition;
import io.github.mzmine.util.web.ProxyType;
import io.github.mzmine.util.web.ProxyUtils;
import io.github.mzmine.util.web.proxy.FullProxyConfig;
import io.github.mzmine.util.web.proxy.ManualProxyConfig;
import io.github.mzmine.util.web.proxy.ProxyConfigOption;
import io.mzio.users.gui.fx.UsersController;
import java.io.File;
import java.text.DecimalFormat;
import java.util.Collection;
import java.util.List;
import java.util.Map;
import java.util.Optional;
import javafx.application.Platform;
import javafx.beans.property.BooleanProperty;
import javafx.beans.property.SimpleBooleanProperty;
import javafx.collections.FXCollections;
import javafx.scene.layout.Region;
import javafx.scene.paint.Color;
import javafx.stage.FileChooser.ExtensionFilter;
import org.jetbrains.annotations.Nullable;

public class MZminePreferences extends SimpleParameterSet {

  public static final NumberFormatParameter mzFormat = new NumberFormatParameter("m/z value format",
      "Format of m/z values", false, new DecimalFormat("0.0000"));

  public static final NumberFormatParameter rtFormat = new NumberFormatParameter(
      "Retention time value format", "Format of retention time values", false,
      new DecimalFormat("0.00"));

  public static final NumberFormatParameter mobilityFormat = new NumberFormatParameter(
      "Mobility value format", "Format of mobility values", false, new DecimalFormat("0.000"));

  public static final NumberFormatParameter ccsFormat = new NumberFormatParameter(
      "CCS value format", "Format for collision cross section (CCS) values.", false,
      new DecimalFormat("0.0"));

  public static final NumberFormatParameter intensityFormat = new NumberFormatParameter(
      "Intensity format", "Format of intensity values", true, new DecimalFormat("0.0E0"));

  public static final NumberFormatParameter ppmFormat = new NumberFormatParameter("PPM format",
      "Format used for PPM values such as mass errors", true, new DecimalFormat("0.0"));

  public static final NumberFormatParameter scoreFormat = new NumberFormatParameter("Score format",
      "Format used for scores, e.g., Pearson correlation, cosine similarity etc.", false,
      new DecimalFormat("0.000"));

  public static final NumberFormatParameter percentFormat = new NumberFormatParameter(
      "Percent format", "Format used for percentages, e.g., relative errors (except ppm) etc.",
      false, new DecimalFormat("0.0 %"));

  public static final ComboParameter<UnitFormat> unitFormat = new ComboParameter<>("Unit format",
      "The default unit format to format e.g. axis labels in MZmine.",
      FXCollections.observableArrayList(UnitFormat.values()), UnitFormat.DIVIDE);

  public static final NumOfThreadsParameter numOfThreads = new NumOfThreadsParameter();

  public static final BooleanParameter runGCafterBatchStep = new BooleanParameter(
      "Free memory in batch (experimental)", """
      This option runs garbage collection after every step in batch mode.
      This reclaims free memory, but may also reduce processing throughput slightly, although the impact should be small.
      Typically the Java Virtual Machine will hold on to RAM and manage it to achieve the highest throughput.
      The recommendation is to keep this setting turned off.""", false);

  public static final BooleanParameter deleteTempFiles = new BooleanParameter(
      "Fast temp files cleanup", """
      Cleanup temp files as soon as possible. This is the new default behavior. \
      This options is only added temporarily to allow using the old temp file cleanup, which should not be necessary.
      Default is true (checked).""", true);

  public static final ProxyConfigParameter proxyConfig = new ProxyConfigParameter();

  // OLD PARAMETER THAT IS NOW MAPPED
  private final OptionalModuleParameter<ProxyParameters> LEGACY_PROXY_SETTINGS = new OptionalModuleParameter<>(
      "Use proxy", "Use proxy for internet connection?", new ProxyParameters(), false);

//  public static final BooleanParameter sendStatistics = new BooleanParameter(
//      "Send anonymous statistics", "Allow MZmine to send anonymous statistics on the module usage?",
//      true);
//  public static final OptionalModuleParameter sendErrorEMail = new OptionalModuleParameter(
//      "Send error e-Mail notifications", "Send error e-Mail notifications",
//      new ErrorMailSettings());

  public static final WindowSettingsParameter windowSettings = new WindowSettingsParameter();

  public static final BooleanParameter useTabSubtitles = new BooleanParameter("Show tab sub titles",
      "If enabled, the name of feature lists or raw data files will be displayed in the tab header, e.g., in for the feature list tab.",
      true);

  public static final ColorPaletteParameter defaultColorPalette = new ColorPaletteParameter(
      "Default color palette",
      "Defines the default color palette used to create charts throughout MZmine");

  public static final PaintScalePaletteParameter defaultPaintScale = new PaintScalePaletteParameter(
      "Default paint scale",
      "Defines the default paint scale used to create charts throughout MZmine");

  public static final ParameterSetParameter<ChartThemeParameters> chartParam = new ParameterSetParameter<>(
      "Chart parameters", "The default chart parameters to be used throughout MZmine",
      new ChartThemeParameters());

  public static final ComboParameter<Themes> theme = new ComboParameter<>("Theme",
      "Select JavaFX style to theme the MZmine window.", Themes.values(), Themes.JABREF_LIGHT);

  public static final BooleanParameter presentationMode = new BooleanParameter("Presentation mode",
      "If checked, fonts in the MZmine gui will be enlarged. The chart fonts are still controlled by the chart theme.",
      false);

  public static final DirectoryParameter tempDirectory = new DirectoryParameter(
      "Temporary file directory", "Directory where temporary files"
      + " will be stored. Directory should be located on a drive with fast read and write "
      + "(e.g., an SSD). Requires a restart of MZmine to take effect (the program argument --temp "
      + "overrides this parameter, if set: --temp D:\\your_tmp_dir\\)",
      System.getProperty("java.io.tmpdir"));

  public static final ComboParameter<KeepInMemory> memoryOption = new ComboParameter<>(
      "Keep in memory", String.format(
      "Specifies the objects that are kept in memory rather than memory mapping "
          + "them into temp files in the temp directory. Parameter is overriden by the program "
          + "argument --memory. Depending on the read/write speed of the temp directory,"
          + " memory mapping is a fast and memory efficient way to handle data, therefore, the "
          + "default is to memory map all spectral data and feature data with the option %s. On "
          + "systems where memory (RAM) is no concern, viable options are %s and %s, to keep all in memory "
          + "or to keep mass lists and feauture data in memory, respectively.", KeepInMemory.NONE,
      KeepInMemory.ALL, KeepInMemory.MASSES_AND_FEATURES), KeepInMemory.values(),
      KeepInMemory.NONE);

  public static final ComboParameter<ImsOptimization> imsOptimization = new ComboParameter<>(
      "Optimize IMS processing", """
      Optimizes processing of IMS files for speed or memory efficiency. Changes to this parameter will affect
      feature lists created after the parameter was changed.
      Speed: References to the individual mobilograms of IMS features will be stored in RAM.
      Memory efficiency: References to the individual mobilograms of IMS features will be stored in a temporary file.""",
      ImsOptimization.values(), ImsOptimization.MEMORY_EFFICIENCY);

  /*public static final BooleanParameter applyTimsPressureCompensation = new BooleanParameter(
      "Use MALDI-TIMS pressure compensation", """
      Specifies if mobility values from Bruker timsTOF fleX MALDI raw data shall be recalibrated using a Bruker algorithm.
      This compensation is applied during file import and cannot be applied afterwards.
      Will cause additional memory consumption, because every pixel might have it's own mobility calibration (in theory).
      In practical cases, this memory consumption is mostly negligible. 
      """, false);*/

  public static final BooleanParameter showPrecursorWindow = new BooleanParameter(
      "Show precursor windows", "Show the isolation window instead of just the precursor m/z.",
      true);

  public static final ComboParameter<ImageNormalization> imageNormalization = new ComboParameter<ImageNormalization>(
      "Normalize images",
      "Specifies if displayed images shall be normalized to the average TIC or shown according to the raw data."
          + "only applies to newly generated plots.", ImageNormalization.values(),
      ImageNormalization.NO_NORMALIZATION);

  public static final ComboParameter<PaintScaleTransform> imageTransformation = new ComboParameter<>(
      "Image paint scale transformation", "Transforms the paint scale for images.",
      PaintScaleTransform.values(), PaintScaleTransform.LINEAR);
  public static final FileNameParameter msConvertPath = new FileNameWithDownloadParameter(
      "MSConvert path",
      "Set a path to MSConvert to automatically convert unknown vendor formats to mzML while importing.",
      List.of(MSCONVERT), AssetGroup.MSCONVERT);
  public static final BooleanParameter keepConvertedFile = new BooleanParameter(
      "Keep files converted by MSConvert",
      "Store the files after conversion by MSConvert to an mzML file.\n"
          + "This will reduce the import time when re-processing, but require more disc space.",
      false);
  public static final BooleanParameter applyVendorCentroiding = new BooleanParameter(
      "Apply vendor centroiding (recommended)", """
      Apply vendor centroiding (peak picking) during import of native vendor files.
      Using the vendor peak picking during conversion usually leads to better results that using a generic algorithm.
      """, true);
// default is now to always use the raw file parser
//  public static final ComboParameter<ThermoImportOptions> thermoImportChoice = new ComboParameter<>(
//      "Thermo data import", """
//      Specify which path you want to use for Thermo raw data import.
//      """, ThermoImportOptions.getOptionsForOs(), ThermoImportOptions.THERMO_RAW_FILE_PARSER);


  public static final OptionalParameter<FileNameWithDownloadParameter> thermoRawFileParserPath = new OptionalParameter<>(
      new FileNameWithDownloadParameter("Thermo raw file parser location",
          "This is the optional external location to overwrite the internal thermo raw file parsing default. Disable to use the internal parser. macOS currently requires mono installed and the external raw file parser (see download button on the right).",
          List.of(new ExtensionFilter("Executable or zip", "ThermoRawFileParser.exe",
                  "ThermoRawFileParser", "ThermoRawFileParser.zip"),
              new ExtensionFilter("zip", "ThermoRawFileParser.zip"),
              new ExtensionFilter("Windows executable", "ThermoRawFileParser.exe"),
              new ExtensionFilter("Linux / macOS executable", "ThermoRawFileParser")),
          AssetGroup.ThermoRawFileParser));

<<<<<<< HEAD
  private static final NumberFormats exportFormat = new NumberFormats(new DecimalFormat("0.######"),
=======
  public static final OptionalParameter<ParameterSetParameter<WatersLockmassParameters>> watersLockmass = new OptionalParameter<>(
      new ParameterSetParameter<>("Apply lockmass on import (Waters)",
          "Apply lockmass correction for native Waters raw data during raw data import via MSConvert.",
          new WatersLockmassParameters()), true);
  private static final NumberFormats exportFormat = new NumberFormats(new DecimalFormat("0.#####"),
>>>>>>> 167efa86
      new DecimalFormat("0.####"), new DecimalFormat("0.####"), new DecimalFormat("0.##"),
      new DecimalFormat("0.###E0"), new DecimalFormat("0.##"), new DecimalFormat("0.####"),
      new DecimalFormat("0.###"), UnitFormat.DIVIDE);
  /**
   * Set of formats that will never be changed. For example to generate stable row IDs with a fixed
   * precision for mz etc. See {@link FeatureUtils#rowToFullId(FeatureListRow)}
   */
  private static final NumberFormats stableFormat = new NumberFormats(new DecimalFormat("0.000000"),
      new DecimalFormat("0.0000"), new DecimalFormat("0.0000"), new DecimalFormat("0.000"),
      new DecimalFormat("0.0000E0"), new DecimalFormat("0.00"), new DecimalFormat("0.0000"),
      new DecimalFormat("0.0000"), UnitFormat.DIVIDE);
  private final BooleanProperty darkModeProperty = new SimpleBooleanProperty(false);
  private NumberFormats guiFormat = exportFormat; // default value

  // ---------------------------------------------- Hidden parameters

  public static final HiddenParameter<Boolean> showTempFolderAlert = new HiddenParameter<>(
      new BooleanParameter("Show temp alert", "Show temp folder alert", true));

  public static final HiddenParameter<String> username = new HiddenParameter<>(
      new StringParameter("username", "last active username", "", false, true));

  public static final HiddenParameter<Boolean> showQuickStart = new HiddenParameter<>(
      new BooleanParameter("Show quick start video", "", true));

  public static final HiddenParameter<Map<String, Boolean>> imsModuleWarnings = new HiddenParameter<>(
      new OptOutParameter("Ion mobility compatibility warnings",
          "Shows a warning message when a module without explicit ion mobility support is "
              + "used to process ion mobility data."));

  public static final HiddenParameter<Map<String, Boolean>> siriusCountWarningOptOut = new HiddenParameter<>(
      new OptOutParameter("Sirius feature count warning", ""));

  public MZminePreferences() {
    super(// start with performance
        new Parameter[]{numOfThreads, memoryOption, imsOptimization, tempDirectory,
            runGCafterBatchStep, deleteTempFiles, proxyConfig,
            /*applyTimsPressureCompensation,*/
            // visuals
            // number formats
            mzFormat, rtFormat, mobilityFormat, ccsFormat, intensityFormat, ppmFormat, scoreFormat,
            percentFormat,
            // how to format unit strings
            unitFormat,
            // other preferences
            defaultColorPalette, defaultPaintScale, chartParam, theme, presentationMode,
            imageNormalization, imageTransformation, showPrecursorWindow, imsModuleWarnings,
            windowSettings, useTabSubtitles,
            // silent parameters without controls
            showTempFolderAlert, username, showQuickStart, siriusCountWarningOptOut,
            // conversion, data handling
            applyVendorCentroiding, msConvertPath, thermoRawFileParserPath, keepConvertedFile,
            watersLockmass},
        "https://mzmine.github.io/mzmine_documentation/performance.html#preferences");

    darkModeProperty.subscribe(state -> {
      var oldTheme = getValue(theme);

      if (oldTheme.isDark() != state) {
        var theme = state ? Themes.JABREF_DARK : Themes.JABREF_LIGHT;
        setParameter(MZminePreferences.theme, theme);
        applyConfig(oldTheme);
      }
    });
  }

  @Override
  public ExitCode showSetupDialog(boolean valueCheckRequired) {
    return showSetupDialog(valueCheckRequired, "");
  }

  public ExitCode showSetupDialog(boolean valueCheckRequired, String filterParameters) {
    assert Platform.isFxApplicationThread();
    final Themes previousTheme = getValue(MZminePreferences.theme);

    final List<UserParameter<?, ? extends Region>> fixed = List.of();

    final List<ParameterGroup> groups = List.of( //
        new ParameterGroup("General", numOfThreads, memoryOption, imsOptimization, tempDirectory,
            runGCafterBatchStep, deleteTempFiles, proxyConfig
            /*, applyTimsPressureCompensation*/), //
        new ParameterGroup("Formats", mzFormat, rtFormat, mobilityFormat, ccsFormat,
            intensityFormat, ppmFormat, scoreFormat, percentFormat, unitFormat), //
        new ParameterGroup("Visuals", useTabSubtitles, defaultColorPalette, defaultPaintScale,
            chartParam, theme, presentationMode, showPrecursorWindow, imageTransformation,
            imageNormalization, windowSettings), //
        new ParameterGroup("MS data import", applyVendorCentroiding, msConvertPath,
            thermoRawFileParserPath, keepConvertedFile, watersLockmass) //
    );
    // imsModuleWarnings, showTempFolderAlert, showQuickStart  are hidden parameters

    GroupedParameterSetupDialog dialog = new GroupedParameterSetupDialog(valueCheckRequired, this,
        false, fixed, groups, GroupView.GROUPED);
    dialog.setTitle("mzmine preferences");
    dialog.setFilterText(filterParameters);

    dialog.setWidth(800);
    dialog.setHeight(800);

    // check
    dialog.showAndWait();
    final ExitCode retVal = dialog.getExitCode();
    if (retVal != ExitCode.OK) {
      return retVal;
    }

    applyConfig(previousTheme);

    return retVal;
  }

  public void applyConfig() {
    applyConfig(null);
  }

  public void applyConfig(final @Nullable Themes previousTheme) {
    // Update proxy settings
    updateSystemProxySettings();

    // enforce memory option (only applies to new data)
    final KeepInMemory keepInMemory = getValue(MZminePreferences.memoryOption);
    keepInMemory.enforceToMemoryMapping();

    final Themes theme = getValue(MZminePreferences.theme);
    if (previousTheme != null) {
      showDialogToAdjustColorsToTheme(previousTheme, theme);
    }
    // need to check as MZmineCore.getDesktop() throws exception if not initialized
    // if apply is called before window is opened the new settings will by taken up during window creation
    if (DesktopService.isGUI()) {
      theme.apply(MZmineCore.getDesktop().getMainWindow().getScene().getStylesheets());
      darkModeProperty.set(theme.isDark());

      Boolean presentation = getValue(MZminePreferences.presentationMode);
      if (presentation) {
        MZmineCore.getDesktop().getMainWindow().getScene().getStylesheets()
            .add("themes/MZmine_default_presentation.css");
      } else {
        MZmineCore.getDesktop().getMainWindow().getScene().getStylesheets()
            .removeIf(e -> e.contains("MZmine_default_presentation"));
      }
    }

    updateGuiFormat();

    final File tempDir = getValue(MZminePreferences.tempDirectory);
    if (tempDir != null && tempDir.isDirectory()) {
      if (!tempDir.exists()) {
        tempDir.mkdirs();
      }
      FileAndPathUtil.setTempDir(tempDir);
    }
    // delete temp files as soon as possible
    FileAndPathUtil.setEarlyTempFileCleanup(getValue(MZminePreferences.deleteTempFiles));

    ConfigService.getConfiguration()
        .setCachedImsOptimization(getValue(MZminePreferences.imsOptimization));
  }

  private void showDialogToAdjustColorsToTheme(Themes previousTheme, Themes theme) {
    if (previousTheme.isDark() != theme.isDark()) {
      final ChartThemeParameters chartParams = getValue(MZminePreferences.chartParam);
      final Color bgColor = chartParams.getValue(ChartThemeParameters.color);
      final FontSpecs axisFont = chartParams.getValue(ChartThemeParameters.axisLabelFont);
      final FontSpecs itemFont = chartParams.getValue(ChartThemeParameters.itemLabelFont);
      final FontSpecs titleFont = chartParams.getValue(ChartThemeParameters.titleFont);
      final FontSpecs subTitleFont = chartParams.getValue(ChartThemeParameters.subTitleFont);

      boolean changeColors = false;
      if (theme.isDark() && (ColorUtils.isDark(bgColor) || ColorUtils.isDark(axisFont.getColor())
          || ColorUtils.isDark(itemFont.getColor()) || ColorUtils.isDark(titleFont.getColor())
          || ColorUtils.isDark(subTitleFont.getColor()))) {
        if (DialogLoggerUtil.showDialogYesNo("Change theme?", """
            MZmine detected that you changed the GUI theme.
            The current chart theme colors might not be readable.
            Would you like to adapt them?
            """)) {
          changeColors = true;
        }
      } else if (!theme.isDark() && (ColorUtils.isLight(bgColor) || ColorUtils.isLight(
          axisFont.getColor()) || ColorUtils.isLight(itemFont.getColor()) || ColorUtils.isLight(
          titleFont.getColor()) || ColorUtils.isLight(subTitleFont.getColor()))) {
        if (DialogLoggerUtil.showDialogYesNo("Change theme?", """
            MZmine detected that you changed the GUI theme.
            The current chart theme colors might not be readable.
            Would you like to adapt them?
            """)) {
          changeColors = true;
        }
      }

      if (!changeColors) {
        return;
      }

      adjustColorsToThemeDarkMode(theme);
    }
  }

  private void adjustColorsToThemeDarkMode(final Themes theme) {
    final ChartThemeParameters chartParams = getValue(MZminePreferences.chartParam);
    final Color bgColor = chartParams.getValue(ChartThemeParameters.color);
    final FontSpecs axisFont = chartParams.getValue(ChartThemeParameters.axisLabelFont);
    final FontSpecs itemFont = chartParams.getValue(ChartThemeParameters.itemLabelFont);
    final FontSpecs titleFont = chartParams.getValue(ChartThemeParameters.titleFont);
    final FontSpecs subTitleFont = chartParams.getValue(ChartThemeParameters.subTitleFont);
    if (theme.isDark()) {
      if (ColorUtils.isLight(bgColor)) {
        chartParams.setParameter(ChartThemeParameters.color, Color.TRANSPARENT);
      }
      if (ColorUtils.isDark(axisFont.getColor())) {
        chartParams.setParameter(ChartThemeParameters.axisLabelFont,
            new FontSpecs(Color.WHITE, axisFont.getFont()));
      }
      if (ColorUtils.isDark(itemFont.getColor())) {
        chartParams.setParameter(ChartThemeParameters.itemLabelFont,
            new FontSpecs(Color.WHITE, itemFont.getFont()));
      }
      if (ColorUtils.isDark(titleFont.getColor())) {
        chartParams.setParameter(ChartThemeParameters.titleFont,
            new FontSpecs(Color.WHITE, titleFont.getFont()));
      }
      if (ColorUtils.isDark(subTitleFont.getColor())) {
        chartParams.setParameter(ChartThemeParameters.subTitleFont,
            new FontSpecs(Color.WHITE, subTitleFont.getFont()));
      }

    } else {
      if (ColorUtils.isDark(bgColor)) {
        chartParams.setParameter(ChartThemeParameters.color, Color.WHITE);
      }
      if (ColorUtils.isLight(axisFont.getColor())) {
        chartParams.setParameter(ChartThemeParameters.axisLabelFont,
            new FontSpecs(Color.BLACK, axisFont.getFont()));
      }
      if (ColorUtils.isLight(itemFont.getColor())) {
        chartParams.setParameter(ChartThemeParameters.itemLabelFont,
            new FontSpecs(Color.BLACK, itemFont.getFont()));
      }
      if (ColorUtils.isLight(titleFont.getColor())) {
        chartParams.setParameter(ChartThemeParameters.titleFont,
            new FontSpecs(Color.BLACK, titleFont.getFont()));
      }
      if (ColorUtils.isLight(subTitleFont.getColor())) {
        chartParams.setParameter(ChartThemeParameters.subTitleFont,
            new FontSpecs(Color.BLACK, subTitleFont.getFont()));
      }
    }

    // invert the dark or light colors of the palette
    final SimpleColorPalette currentPalette = getValue(MZminePreferences.defaultColorPalette);
    final SimpleColorPalette cloned = currentPalette.clone(true);
    cloned.setName(cloned.getName() + " inverted");
    for (int i = 0; i < cloned.size(); i++) {
      final Color color = cloned.get(i);
      if ((ColorUtils.isDark(color) && theme.isDark()) //
          || (ColorUtils.isLight(color) && !theme.isDark())) {
        final var inverted = ColorUtils.invert(color);
        cloned.set(i, inverted);
      }
    }

    final List<SimpleColorPalette> palettes = getParameter(
        MZminePreferences.defaultColorPalette).getPalettes();
    // check if an inverted palette already exists. if not, use the inverted one.
    final Optional<SimpleColorPalette> match = palettes.stream()
        .filter(p -> p.equals(cloned, false)).findFirst();
    setParameter(MZminePreferences.defaultColorPalette, match.orElse(cloned));
  }

  private void updateGuiFormat() {
    guiFormat = new NumberFormats(getValue(MZminePreferences.mzFormat),
        getValue(MZminePreferences.rtFormat), getValue(MZminePreferences.mobilityFormat),
        getValue(MZminePreferences.ccsFormat), getValue(MZminePreferences.intensityFormat),
        getValue(MZminePreferences.ppmFormat), getValue(MZminePreferences.percentFormat),
        getValue(MZminePreferences.scoreFormat), getValue(MZminePreferences.unitFormat));
  }

  @Override
  public void handleLoadedParameters(final Map<String, Parameter<?>> loadedParams,
      final int loadedVersion) {
    updateSystemProxySettings();
    updateGuiFormat();
    darkModeProperty.set(getValue(MZminePreferences.theme).isDark());
    String username = ConfigService.getPreference(MZminePreferences.username);
    // this will set the current user to CurrentUserService
    // loads all users already logged in from the user folder
    if (StringUtils.hasValue(username)) {
      UsersController.getInstance().setCurrentUserByName(username);
    }

    // no way to know if the parameter was actively deselected by user
    // therefore no way to activate this parameter automatically
    // only activate for macOS as macOS needs external for now
    if (com.sun.jna.Platform.isMac()) {
      final OptionalParameter<FileNameWithDownloadParameter> parserPath = (OptionalParameter<FileNameWithDownloadParameter>) loadedParams.get(
          thermoRawFileParserPath.getName());
      if (parserPath != null) {
        final File path = parserPath.getEmbeddedParameter().getValue();
        if (path != null && path.getPath().endsWith("ThermoRawFileParserMac")) {
          setParameter(thermoRawFileParserPath, true);
        }
      }
    }

    // set old manual proxy to config
    final var oldProxy = (OptionalModuleParameter<ProxyParameters>) loadedParams.get(
        LEGACY_PROXY_SETTINGS.getName());
    if (oldProxy != null && oldProxy.getValue()) {
      String address = oldProxy.getEmbeddedParameters().getValue(ProxyParameters.proxyAddress);
      int port = 80;
      try {
        final String portStr = oldProxy.getEmbeddedParameters().getValue(ProxyParameters.proxyPort);
        if (portStr != null) {
          port = Integer.parseInt(portStr);
        }
      } catch (Exception e) {
      }
      final ProxyType type = oldProxy.getEmbeddedParameters().getValue(ProxyParameters.proxyType);
      final FullProxyConfig config = new FullProxyConfig(ProxyConfigOption.MANUAL_PROXY,
          new ManualProxyConfig(type, address, port, List.of()));
      ProxyUtils.applyConfig(config);
    }
  }

  private void updateSystemProxySettings() {
    // Update system proxy settings
    final FullProxyConfig config = getValue(proxyConfig);
    ProxyUtils.applyConfig(config);
  }


  public NumberFormats getExportFormats() {
    return exportFormat;
  }

  /**
   * Set of formats that will never be changed. For example to generate stable row IDs with a fixed
   * precision for mz etc. See {@link FeatureUtils#rowToFullId(FeatureListRow)}
   */
  public NumberFormats getStableFormats() {
    return stableFormat;
  }

  public NumberFormats getGuiFormats() {
    return guiFormat;
  }

  public boolean isDarkMode() {
    return darkModeProperty.getValue();
  }

  public void setDarkMode(final boolean dark) {
    darkModeProperty.set(dark);
  }

  public BooleanProperty darkModeProperty() {
    return darkModeProperty;
  }

  /**
   * Set system proxy in preferences and {@link ProxyUtils#setManualProxy(ProxyDefinition)}
   */
  public void setProxy(final FullProxyConfig proxy) {
    setParameter(proxyConfig, proxy);
    ProxyUtils.applyConfig(proxy);
  }

  @Override
  public boolean checkParameterValues(Collection<String> errorMessages,
      boolean skipRawDataAndFeatureListParameters) {
    final boolean superCheck = super.checkParameterValues(errorMessages,
        skipRawDataAndFeatureListParameters);

    return superCheck;
  }

  @Override
  public Map<String, Parameter<?>> getNameParameterMap() {
    final var map = super.getNameParameterMap();
    map.put("Apply peak picking (recommended)",
        getParameter(MZminePreferences.applyVendorCentroiding));
    return map;
  }


}<|MERGE_RESOLUTION|>--- conflicted
+++ resolved
@@ -252,15 +252,11 @@
               new ExtensionFilter("Linux / macOS executable", "ThermoRawFileParser")),
           AssetGroup.ThermoRawFileParser));
 
-<<<<<<< HEAD
-  private static final NumberFormats exportFormat = new NumberFormats(new DecimalFormat("0.######"),
-=======
   public static final OptionalParameter<ParameterSetParameter<WatersLockmassParameters>> watersLockmass = new OptionalParameter<>(
       new ParameterSetParameter<>("Apply lockmass on import (Waters)",
           "Apply lockmass correction for native Waters raw data during raw data import via MSConvert.",
           new WatersLockmassParameters()), true);
   private static final NumberFormats exportFormat = new NumberFormats(new DecimalFormat("0.#####"),
->>>>>>> 167efa86
       new DecimalFormat("0.####"), new DecimalFormat("0.####"), new DecimalFormat("0.##"),
       new DecimalFormat("0.###E0"), new DecimalFormat("0.##"), new DecimalFormat("0.####"),
       new DecimalFormat("0.###"), UnitFormat.DIVIDE);
