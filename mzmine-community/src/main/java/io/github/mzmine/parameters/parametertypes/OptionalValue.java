/*
 * Copyright (c) 2004-2025 The mzmine Development Team
 *
 * Permission is hereby granted, free of charge, to any person
 * obtaining a copy of this software and associated documentation
 * files (the "Software"), to deal in the Software without
 * restriction, including without limitation the rights to use,
 * copy, modify, merge, publish, distribute, sublicense, and/or sell
 * copies of the Software, and to permit persons to whom the
 * Software is furnished to do so, subject to the following
 * conditions:
 *
 * The above copyright notice and this permission notice shall be
 * included in all copies or substantial portions of the Software.
 *
 * THE SOFTWARE IS PROVIDED "AS IS", WITHOUT WARRANTY OF ANY KIND,
 * EXPRESS OR IMPLIED, INCLUDING BUT NOT LIMITED TO THE WARRANTIES
 * OF MERCHANTABILITY, FITNESS FOR A PARTICULAR PURPOSE AND
 * NONINFRINGEMENT. IN NO EVENT SHALL THE AUTHORS OR COPYRIGHT
 * HOLDERS BE LIABLE FOR ANY CLAIM, DAMAGES OR OTHER LIABILITY,
 * WHETHER IN AN ACTION OF CONTRACT, TORT OR OTHERWISE, ARISING
 * FROM, OUT OF OR IN CONNECTION WITH THE SOFTWARE OR THE USE OR
 * OTHER DEALINGS IN THE SOFTWARE.
 */

package io.github.mzmine.parameters.parametertypes;

import java.util.function.Supplier;
import org.jetbrains.annotations.NotNull;
import org.jetbrains.annotations.Nullable;

public record OptionalValue<T>(boolean active, T value) {

  /**
<<<<<<< HEAD
   * @param defaultValue the default value. may be null.
   * @return the value if not null or the default value. The default value may be null.
   */
  @Nullable
  public T orElse(@Nullable T defaultValue) {
    return value != null ? value : defaultValue;
  }

  /**
   * @param defaultValue the default value supplier. may return null.
   * @return the value if not null or the default value. The default value may be null.
   */
  public T orElseGet(@NotNull Supplier<? extends @Nullable T> defaultValue) {
    return value != null ? value : defaultValue.get();
=======
   * @return the actual value if optional is active and value is not null. Otherwise returns the
   * default
   */
  public T orElse(T defaultValue) {
    return active && value != null ? value : defaultValue;
  }

  /**
   * @return the actual value if optional is active and value is not null. Otherwise returns the
   * default
   */
  public T orElseGet(Supplier<? extends T> defaultValue) {
    return active && value != null ? value : defaultValue.get();
>>>>>>> add68b15
  }

}<|MERGE_RESOLUTION|>--- conflicted
+++ resolved
@@ -26,28 +26,10 @@
 package io.github.mzmine.parameters.parametertypes;
 
 import java.util.function.Supplier;
-import org.jetbrains.annotations.NotNull;
-import org.jetbrains.annotations.Nullable;
 
 public record OptionalValue<T>(boolean active, T value) {
 
   /**
-<<<<<<< HEAD
-   * @param defaultValue the default value. may be null.
-   * @return the value if not null or the default value. The default value may be null.
-   */
-  @Nullable
-  public T orElse(@Nullable T defaultValue) {
-    return value != null ? value : defaultValue;
-  }
-
-  /**
-   * @param defaultValue the default value supplier. may return null.
-   * @return the value if not null or the default value. The default value may be null.
-   */
-  public T orElseGet(@NotNull Supplier<? extends @Nullable T> defaultValue) {
-    return value != null ? value : defaultValue.get();
-=======
    * @return the actual value if optional is active and value is not null. Otherwise returns the
    * default
    */
@@ -61,7 +43,6 @@
    */
   public T orElseGet(Supplier<? extends T> defaultValue) {
     return active && value != null ? value : defaultValue.get();
->>>>>>> add68b15
   }
 
 }