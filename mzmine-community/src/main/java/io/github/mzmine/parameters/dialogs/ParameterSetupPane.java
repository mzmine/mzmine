/*
 * Copyright (c) 2004-2025 The mzmine Development Team
 *
 * Permission is hereby granted, free of charge, to any person
 * obtaining a copy of this software and associated documentation
 * files (the "Software"), to deal in the Software without
 * restriction, including without limitation the rights to use,
 * copy, modify, merge, publish, distribute, sublicense, and/or sell
 * copies of the Software, and to permit persons to whom the
 * Software is furnished to do so, subject to the following
 * conditions:
 *
 * The above copyright notice and this permission notice shall be
 * included in all copies or substantial portions of the Software.
 *
 * THE SOFTWARE IS PROVIDED "AS IS", WITHOUT WARRANTY OF ANY KIND,
 * EXPRESS OR IMPLIED, INCLUDING BUT NOT LIMITED TO THE WARRANTIES
 * OF MERCHANTABILITY, FITNESS FOR A PARTICULAR PURPOSE AND
 * NONINFRINGEMENT. IN NO EVENT SHALL THE AUTHORS OR COPYRIGHT
 * HOLDERS BE LIABLE FOR ANY CLAIM, DAMAGES OR OTHER LIABILITY,
 * WHETHER IN AN ACTION OF CONTRACT, TORT OR OTHERWISE, ARISING
 * FROM, OUT OF OR IN CONNECTION WITH THE SOFTWARE OR THE USE OR
 * OTHER DEALINGS IN THE SOFTWARE.
 */

package io.github.mzmine.parameters.dialogs;

import io.github.mzmine.gui.DesktopService;
import io.github.mzmine.gui.helpwindow.HelpWindow;
import io.github.mzmine.javafx.dialogs.DialogLoggerUtil;
import io.github.mzmine.main.MZmineCore;
import io.github.mzmine.modules.presets.ModulePreset;
import io.github.mzmine.modules.presets.ModulePresetStore;
import io.github.mzmine.parameters.EmbeddedParameterComponentProvider;
import io.github.mzmine.parameters.Parameter;
import io.github.mzmine.parameters.ParameterSet;
import io.github.mzmine.parameters.ParameterUtils;
import io.github.mzmine.parameters.UserParameter;
import io.github.mzmine.parameters.parametertypes.HiddenParameter;
import io.github.mzmine.parameters.parametertypes.selectors.FeatureListsComponent;
import io.github.mzmine.parameters.parametertypes.selectors.RawDataFilesComponent;
import io.github.mzmine.parameters.parametertypes.selectors.SpectralLibrarySelectionComponent;
import io.github.mzmine.parameters.parametertypes.submodules.ModuleOptionsEnumComponent;
import io.github.mzmine.util.presets.PresetsButton;
import java.net.URL;
import java.util.HashMap;
import java.util.List;
import java.util.Map;
import java.util.function.Consumer;
import java.util.logging.Logger;
import javafx.beans.property.ObjectProperty;
import javafx.beans.property.SimpleObjectProperty;
import javafx.collections.ListChangeListener;
import javafx.geometry.Insets;
import javafx.scene.Node;
import javafx.scene.control.Button;
import javafx.scene.control.ButtonBar;
import javafx.scene.control.ButtonBar.ButtonData;
import javafx.scene.control.CheckBox;
import javafx.scene.control.ChoiceBox;
import javafx.scene.control.ComboBox;
import javafx.scene.control.Control;
import javafx.scene.control.ListView;
import javafx.scene.control.ScrollPane;
import javafx.scene.control.TextField;
import javafx.scene.control.Tooltip;
import javafx.scene.layout.BorderPane;
import javafx.scene.layout.GridPane;
import javafx.scene.layout.Region;
import javafx.scene.layout.VBox;
import org.controlsfx.control.CheckComboBox;
import org.jetbrains.annotations.NotNull;
import org.jetbrains.annotations.Nullable;

/**
 * This class represents a basic pane for parameter setup when the {@link ParameterSetupDialog} is
 * not used. All added parameters and their components in {@link #parametersAndComponents}
 * <p>
 */
@SuppressWarnings("rawtypes")
public class ParameterSetupPane extends BorderPane implements EmbeddedParameterComponentProvider {

  public static final Logger logger = Logger.getLogger(ParameterSetupPane.class.getName());
  protected final URL helpURL;
  // Parameters and their representation in the dialog
  protected final ParameterSet parameterSet;
  protected final Map<String, Node> parametersAndComponents = new HashMap<>();
  protected final Button btnHelp;
  // Button panel - added here so it is possible to move buttons as a whole,
  // if needed.
  protected final ButtonBar pnlButtons;
  // Footer message
  @Nullable
  protected final Region footerMessage;
  // the centerPane is empty and used as the main container for all parameter components
  protected final BorderPane mainPane;
  protected final BorderPane centerPane;
  // If true, the dialog won't allow the OK button to proceed, unless all
  // parameters pass the value check. This is undesirable in the BatchMode
  // setup dialog, where some parameters need to be set in advance according
  // to values that are not yet imported etc.
  private final boolean valueCheckRequired;
  protected Button btnCancel;
  // Buttons
  protected Button btnOK;
  /**
   * Help window for this setup dialog. Initially null, until the user clicks the Help button.
   */
  protected HelpWindow helpWindow = null;
  private GridPane paramsPane;
  /**
   * Usually opens a dialog to ask for overwrite. BatchModeDialog for example changes that behavior.
   * Is called on selected presets
   */
  private final ObjectProperty<@NotNull Consumer<ParameterSet>> askApplyParameterSet = new SimpleObjectProperty<>(
      (params) -> {
        if (DialogLoggerUtil.showDialogYesNo("Overwrite parameters?",
            "Do you want to overwrite the current parameters?")) {
          setParametersDirect(params);
        }
      });
  // null if no presets can be stored
  private @Nullable ModulePresetStore modulePresetStore;

  public ParameterSetupPane(boolean valueCheckRequired, boolean addOkButton,
      ParameterSet parameters) {
    this(valueCheckRequired, parameters, addOkButton, false, null, true, true);
  }

  /**
   * Method to display setup dialog with a html-formatted footer message at the bottom.
   *
   * @param message: html-formatted text
   */
  public ParameterSetupPane(boolean valueCheckRequired, ParameterSet parameters,
      boolean addOkButton, @Nullable Region message) {
    this(valueCheckRequired, parameters, addOkButton, false, message, true, true);
  }

  /**
   * Method to display setup dialog with a html-formatted footer message at the bottom.
   *
   * @param message: html-formatted text
   */
  public ParameterSetupPane(boolean valueCheckRequired, ParameterSet parameters,
      boolean addOkButton, boolean addCancelButton, @Nullable Region message,
      boolean addParamComponents) {
    this(valueCheckRequired, parameters, addOkButton, addCancelButton, message, addParamComponents,
        true);
  }

  /**
   * Method to display setup dialog with a html-formatted footer message at the bottom.
   */
  public ParameterSetupPane(boolean valueCheckRequired, ParameterSet parameters,
      boolean addOkButton, boolean addCancelButton, @Nullable Region message,
      boolean addParamComponents, boolean addHelp) {
    this(valueCheckRequired, parameters, addOkButton, addCancelButton, message, addParamComponents,
        addHelp, true);
  }

  /**
   * Method to display setup dialog with a html-formatted footer message at the bottom.
   */
  public ParameterSetupPane(boolean valueCheckRequired, ParameterSet parameters,
      boolean addOkButton, boolean addCancelButton, @Nullable Region message,
      boolean addParamComponents, boolean addHelp, boolean addScrollPane) {
    this.valueCheckRequired = valueCheckRequired;
    this.parameterSet = parameters;
    this.helpURL = parameters.getClass().getResource("help/help.html");
    this.footerMessage = message;

    // Main panel which holds all the components in a grid
    mainPane = this;

    // Use main CSS
    if (DesktopService.isGUI()) {
      // may be called in headless mode for graphics export
      getStylesheets().addAll(MZmineCore.getDesktop().getMainWindow().getScene().getStylesheets());
    }

    centerPane = new BorderPane();

    if (addScrollPane) {
      ScrollPane mainScrollPane = new ScrollPane(centerPane);
      // mainScrollPane.setStyle("-fx-border-color: red;");
      mainScrollPane.setFitToWidth(true);
      mainScrollPane.setFitToHeight(true);
      mainScrollPane.setPadding(new Insets(10.0));
      mainPane.setCenter(mainScrollPane);
    } else {
      mainPane.setCenter(centerPane);
    }

    // Add buttons to the ButtonBar
    pnlButtons = new ButtonBar();
    pnlButtons.setPadding(new Insets(1));
    if (addOkButton) {
      btnOK = new Button("OK");
      btnOK.setOnAction(e -> callOkButton());
      pnlButtons.getButtons().addAll(btnOK);
      ButtonBar.setButtonData(btnOK, ButtonData.OK_DONE);

      // add presets button if available for this parameterset
      MZmineCore.getModuleForParameterSetIfUnique(parameterSet).ifPresent(module -> {
        modulePresetStore = new ModulePresetStore(module, parameterSet);
        final PresetsButton<ModulePreset> presetButton = new PresetsButton<>(true,
            modulePresetStore, this::createPreset,
            activePreset -> askApplyParameterSet.get().accept(activePreset.parameters()));
        ButtonBar.setButtonData(presetButton, ButtonData.OK_DONE);
        pnlButtons.getButtons().add(presetButton);
      });
    }
    if (addCancelButton) {
      btnCancel = new Button("Cancel");
      btnCancel.setOnAction(e -> callCancelButton());
      pnlButtons.getButtons().addAll(btnCancel);
      ButtonBar.setButtonData(btnCancel, ButtonData.CANCEL_CLOSE);
    }

    if (addHelp) {
      if (parameters.getOnlineHelpUrl() != null) { // if we have online docs, use those
        btnHelp = new Button("Help");
        btnHelp.setOnAction(
            e -> MZmineCore.getDesktop().openWebPage(parameters.getOnlineHelpUrl()));

        ButtonBar.setButtonData(btnHelp, ButtonData.HELP);
        pnlButtons.getButtons().add(btnHelp);
      } else if (helpURL != null) { // otherwise use old help url
        btnHelp = new Button("Help");
        btnHelp.setOnAction(e -> {
          if (helpWindow != null) {
            helpWindow.show();
            helpWindow.toFront();
          } else {
            helpWindow = new HelpWindow(helpURL.toString());
            helpWindow.show();
          }
        });

        ButtonBar.setButtonData(btnHelp, ButtonData.HELP);
        pnlButtons.getButtons().add(btnHelp);
      } else {
        btnHelp = null;
      }
    } else {
      btnHelp = null;
    }
    mainPane.setBottom(pnlButtons);

    if (addParamComponents) {
      paramsPane = createParameterPane(parameterSet.getParameters());
      centerPane.setCenter(paramsPane);
    }

    if (footerMessage != null) {
      final VBox pane = new VBox(footerMessage);
      footerMessage.prefWidthProperty().bind(pane.widthProperty());
      pane.setFillWidth(true);
      mainPane.setTop(pane);
    }

    // do not set min height - this works badly with {@link ModuleOptionsEnumComponent}
    // which then does not scale well or when too small crunches multiple components above each other
    setMinWidth(300.0);
  }

  private ModulePreset createPreset(String name) {
    if (modulePresetStore == null) {
      return null;
    }
    ParameterSet clone = parameterSet.cloneParameterSet();
    clone = updateParameterSetFromComponents(clone);
    return modulePresetStore.createPreset(name, clone);
  }

  public void setParametersDirect(ParameterSet parameters) {
    ParameterUtils.copyParameters(parameters, parameterSet);
    setParameterValuesToComponents();
  }

  /**
   * Defines the behavior when a new parameter set is applied like from presets. Default is to ask
   * user and copy parameter values to actual parameterset. Batch dialog for example redefines
   * this.
   */
  public void setAskApplyParameterSet(@NotNull Consumer<ParameterSet> askApplyParameterSet) {
    this.askApplyParameterSet.set(askApplyParameterSet);
  }

  /**
   * Embedded parameter setup pane without scroll pane and with all components initialized
   *
   * @param onParametersChanged run this method if parameters change through their components
   */
  @NotNull
  public static ParameterSetupPane createEmbedded(final boolean valueCheckRequired,
      final ParameterSet parameters, Runnable onParametersChanged) {
    return new ParameterSetupPane(valueCheckRequired, parameters, false, false, null, true, false,
        false) {
      @Override
      protected void parametersChanged() {
        if (onParametersChanged != null) {
          onParametersChanged.run();
        }
      }
    };
  }

  public BorderPane getCenterPane() {
    return centerPane;
  }

  @Override
  @NotNull
  public Map<String, Node> getParametersAndComponents() {
    return parametersAndComponents;
  }

  public ButtonBar getButtonBar() {
    return pnlButtons;
  }

  /**
   * ok button was clicked
   */
  protected void callOkButton() {
  }

  /**
   * check parameters button was clicked
   */
  protected void callCheckParametersButton() {
  }

  /**
   * cancel button was clicked
   */
  protected void callCancelButton() {
  }

  /**
   * Creating a grid pane with all the parameters and labels
   *
   * @param parameters parameters to fill the grid pane
   * @return a grid pane
   */
  @NotNull
  public ParameterGridLayout createParameterPane(List<? extends Parameter<?>> parameters) {
    return createParameterPane(parameters.toArray(Parameter[]::new));
  }

  /**
   * Creating a grid pane with all the parameters and labels
   *
   * @param parameters parameters to fill the grid pane
   * @return a grid pane
   */
  @NotNull
  public ParameterGridLayout createParameterPane(@NotNull Parameter<?>[] parameters) {
    ParameterGridLayout paramsPane = new ParameterGridLayout(parameters);

    for (Parameter<?> p : parameters) {
      // components only for user parameters so may be null
      final ParameterAndComponent comp = paramsPane.getParameterAndComponent(p);
      if (comp == null) {
        continue;
      }

      // Add listeners so we are notified about any change in the values
      addListenersToNode(comp.component());

      // add to map to reflect changes
      parametersAndComponents.put(p.getName(), comp.component());
    }

    return paramsPane;
  }

  @SuppressWarnings("unchecked")
  public <ComponentType extends Node> ComponentType getComponentForParameter(
      UserParameter<?, ComponentType> p) {
    return (ComponentType) parametersAndComponents.get(p.getName());
  }

  @SuppressWarnings({"unchecked", "rawtypes"})
  public ParameterSet updateParameterSetFromComponents() {
    return updateParameterSetFromComponents(parameterSet);
  }

  @SuppressWarnings({"unchecked", "rawtypes"})
  public ParameterSet updateParameterSetFromComponents(ParameterSet parameterSet) {
    for (Parameter<?> p : parameterSet.getParameters()) {
      if (!(p instanceof UserParameter) && !(p instanceof HiddenParameter)) {
        continue;
      }
      UserParameter up;
      if (p instanceof UserParameter) {
        up = (UserParameter) p;
      } else {
        up = (UserParameter) ((HiddenParameter) p).getEmbeddedParameter();
      }

      Node component = parametersAndComponents.get(p.getName());

      // if a parameter is a HiddenParameter it does not necessarily have
      // component
      if (component != null) {
        up.setValueFromComponent(component);
      }
    }
    return parameterSet;
  }

  public void setParameterValuesToComponents() {
    setParameterValuesToComponents(this.parameterSet);
  }

  /**
<<<<<<< HEAD
   * May want to apply other parameters to components
=======
   * May want to apply other parameters to components, similar to other parameters this means that
   * the embedded parameterset in this pane is not updated or changed by this. Still needs to call
   * {@link #updateParameterSetFromComponents()} for this.
>>>>>>> 78ccdcb9
   */
  public void setParameterValuesToComponents(ParameterSet parameterSet) {
    for (Parameter<?> p : parameterSet.getParameters()) {
      if (!(p instanceof UserParameter) && !(p instanceof HiddenParameter)) {
        continue;
      }
      UserParameter up;
      if (p instanceof UserParameter) {
        up = (UserParameter) p;
      } else {
        up = (UserParameter) ((HiddenParameter) p).getEmbeddedParameter();
      }

      Node component = parametersAndComponents.get(p.getName());

      // if a parameter is a HiddenParameter it does not necessarily have
      // component
      if (component != null) {
        up.setValueToComponent(component, up.getValue());
      }
    }
  }

  protected int getNumberOfParameters() {
    return parameterSet.getParameters().length;
  }

  /**
   * This method does nothing, but it is called whenever user changes the parameters. It can be
   * overridden in extending classes to update the preview components, for example.
   */
  protected void parametersChanged() {
  }

  public GridPane getParamsPane() {
    return paramsPane;
  }

  public ParameterSet getParameterSet() {
    return parameterSet;
  }

  protected void addListenersToNode(Node node) {
    if (node instanceof TextField textField) {
      textField.textProperty().addListener(((_, _, _) -> parametersChanged()));
    } else if (node instanceof FeatureListsComponent fselect) {
      fselect.currentlySelectedProperty().addListener(((_, _, _) -> parametersChanged()));
    } else if (node instanceof RawDataFilesComponent rselect) {
      rselect.currentlySelectedProperty().addListener(((_, _, _) -> parametersChanged()));
    } else if (node instanceof SpectralLibrarySelectionComponent rselect) {
      rselect.currentlySelectedProperty().addListener(((_, _, _) -> parametersChanged()));
    } else if (node instanceof ComboBox<?> comboComp) {
      comboComp.valueProperty().addListener(((_, _, _) -> parametersChanged()));
    } else if (node instanceof ChoiceBox) {
      ChoiceBox<?> choiceBox = (ChoiceBox) node;
      choiceBox.valueProperty().addListener(((_, _, _) -> parametersChanged()));
    } else if (node instanceof CheckBox checkBox) {
      checkBox.selectedProperty().addListener(((_, _, _) -> parametersChanged()));
    } else if (node instanceof ListView listview) {
      listview.getItems().addListener((ListChangeListener) _ -> parametersChanged());
    } else if (node instanceof CheckComboBox<?> checkCombo) {
      checkCombo.getCheckModel().getCheckedIndices()
          .addListener((ListChangeListener<? super Integer>) _ -> parametersChanged());
    } else if (node instanceof ModuleOptionsEnumComponent<?> options) {
      options.addSubParameterChangedListener(this::parametersChanged);
    } else if (node instanceof EmbeddedParameterComponentProvider prov) {
      for (final Node child : prov.getComponents()) {
        addListenersToNode(child);
      }
    } else if (node instanceof Region panelComp) {
      for (final Node child : panelComp.getChildrenUnmodifiable()) {
        addListenersToNode(child);
      }
    }
  }

  public boolean isValueCheckRequired() {
    return valueCheckRequired;
  }

  protected void addToolTipToControls(Node node, String toolTipText) {
    if (node instanceof Control) {
      ((Control) node).setTooltip(new Tooltip(toolTipText));
    }
    if (node instanceof Region panelComp) {
      for (int i = 0; i < panelComp.getChildrenUnmodifiable().size(); i++) {
        Node child = panelComp.getChildrenUnmodifiable().get(i);
        addToolTipToControls(child, toolTipText);
      }
    }
  }

  /**
   * Adds a button to check the parameter
   */
  public void addCheckParametersButton() {
    Button btnCheck = new Button("Check");
    btnCheck.setOnAction(e -> callCheckParametersButton());
    pnlButtons.getButtons().addAll(btnCheck);
    // this way its always right next to OK button
    ButtonBar.setButtonData(btnCheck, ButtonData.OK_DONE);
  }

}<|MERGE_RESOLUTION|>--- conflicted
+++ resolved
@@ -417,13 +417,9 @@
   }
 
   /**
-<<<<<<< HEAD
-   * May want to apply other parameters to components
-=======
    * May want to apply other parameters to components, similar to other parameters this means that
    * the embedded parameterset in this pane is not updated or changed by this. Still needs to call
    * {@link #updateParameterSetFromComponents()} for this.
->>>>>>> 78ccdcb9
    */
   public void setParameterValuesToComponents(ParameterSet parameterSet) {
     for (Parameter<?> p : parameterSet.getParameters()) {
