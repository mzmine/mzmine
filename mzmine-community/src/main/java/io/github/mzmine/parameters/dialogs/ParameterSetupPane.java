/*
 * Copyright (c) 2004-2025 The mzmine Development Team
 *
 * Permission is hereby granted, free of charge, to any person
 * obtaining a copy of this software and associated documentation
 * files (the "Software"), to deal in the Software without
 * restriction, including without limitation the rights to use,
 * copy, modify, merge, publish, distribute, sublicense, and/or sell
 * copies of the Software, and to permit persons to whom the
 * Software is furnished to do so, subject to the following
 * conditions:
 *
 * The above copyright notice and this permission notice shall be
 * included in all copies or substantial portions of the Software.
 *
 * THE SOFTWARE IS PROVIDED "AS IS", WITHOUT WARRANTY OF ANY KIND,
 * EXPRESS OR IMPLIED, INCLUDING BUT NOT LIMITED TO THE WARRANTIES
 * OF MERCHANTABILITY, FITNESS FOR A PARTICULAR PURPOSE AND
 * NONINFRINGEMENT. IN NO EVENT SHALL THE AUTHORS OR COPYRIGHT
 * HOLDERS BE LIABLE FOR ANY CLAIM, DAMAGES OR OTHER LIABILITY,
 * WHETHER IN AN ACTION OF CONTRACT, TORT OR OTHERWISE, ARISING
 * FROM, OUT OF OR IN CONNECTION WITH THE SOFTWARE OR THE USE OR
 * OTHER DEALINGS IN THE SOFTWARE.
 */

package io.github.mzmine.parameters.dialogs;

import io.github.mzmine.gui.DesktopService;
import io.github.mzmine.gui.helpwindow.HelpWindow;
import io.github.mzmine.main.MZmineCore;
import io.github.mzmine.parameters.EmbeddedParameterComponentProvider;
import io.github.mzmine.parameters.Parameter;
import io.github.mzmine.parameters.ParameterSet;
import io.github.mzmine.parameters.UserParameter;
import io.github.mzmine.parameters.parametertypes.HiddenParameter;
import io.github.mzmine.parameters.parametertypes.selectors.FeatureListsComponent;
import io.github.mzmine.parameters.parametertypes.selectors.RawDataFilesComponent;
import io.github.mzmine.parameters.parametertypes.selectors.SpectralLibrarySelectionComponent;
import io.github.mzmine.parameters.parametertypes.submodules.ModuleOptionsEnumComponent;
import java.net.URL;
import java.util.HashMap;
import java.util.List;
import java.util.Map;
import java.util.logging.Logger;
import javafx.collections.ListChangeListener;
import javafx.geometry.Insets;
import javafx.scene.Node;
import javafx.scene.control.Button;
import javafx.scene.control.ButtonBar;
import javafx.scene.control.ButtonBar.ButtonData;
import javafx.scene.control.CheckBox;
import javafx.scene.control.ChoiceBox;
import javafx.scene.control.ComboBox;
import javafx.scene.control.Control;
import javafx.scene.control.ListView;
import javafx.scene.control.ScrollPane;
import javafx.scene.control.TextField;
import javafx.scene.control.Tooltip;
import javafx.scene.layout.BorderPane;
import javafx.scene.layout.GridPane;
import javafx.scene.layout.Region;
import javafx.scene.layout.VBox;
import org.controlsfx.control.CheckComboBox;
import org.jetbrains.annotations.NotNull;
import org.jetbrains.annotations.Nullable;

/**
 * This class represents a basic pane for parameter setup when the {@link ParameterSetupDialog} is
 * not used. All added parameters and their components in {@link #parametersAndComponents}
 * <p>
 */
@SuppressWarnings("rawtypes")
public class ParameterSetupPane extends BorderPane implements EmbeddedParameterComponentProvider {

  public static final Logger logger = Logger.getLogger(ParameterSetupPane.class.getName());
  protected final URL helpURL;
  // Parameters and their representation in the dialog
  protected final ParameterSet parameterSet;
  protected final Map<String, Node> parametersAndComponents = new HashMap<>();
  protected final Button btnHelp;
  // Button panel - added here so it is possible to move buttons as a whole,
  // if needed.
  protected final ButtonBar pnlButtons;
  // Footer message
  @Nullable
  protected final Region footerMessage;
  // the centerPane is empty and used as the main container for all parameter components
  protected final BorderPane mainPane;
  protected final BorderPane centerPane;
  // If true, the dialog won't allow the OK button to proceed, unless all
  // parameters pass the value check. This is undesirable in the BatchMode
  // setup dialog, where some parameters need to be set in advance according
  // to values that are not yet imported etc.
  private final boolean valueCheckRequired;
  protected Button btnCancel;
  // Buttons
  protected Button btnOK;
  /**
   * Help window for this setup dialog. Initially null, until the user clicks the Help button.
   */
  protected HelpWindow helpWindow = null;
  private GridPane paramsPane;

  public ParameterSetupPane(boolean valueCheckRequired, boolean addOkButton,
      ParameterSet parameters) {
    this(valueCheckRequired, parameters, addOkButton, false, null, true, true);
  }

  /**
   * Method to display setup dialog with a html-formatted footer message at the bottom.
   *
   * @param message: html-formatted text
   */
  public ParameterSetupPane(boolean valueCheckRequired, ParameterSet parameters,
      boolean addOkButton, @Nullable Region message) {
    this(valueCheckRequired, parameters, addOkButton, false, message, true, true);
  }

  /**
   * Method to display setup dialog with a html-formatted footer message at the bottom.
   *
   * @param message: html-formatted text
   */
  public ParameterSetupPane(boolean valueCheckRequired, ParameterSet parameters,
      boolean addOkButton, boolean addCancelButton, @Nullable Region message,
      boolean addParamComponents) {
    this(valueCheckRequired, parameters, addOkButton, addCancelButton, message, addParamComponents,
        true);
  }

  /**
   * Method to display setup dialog with a html-formatted footer message at the bottom.
   */
  public ParameterSetupPane(boolean valueCheckRequired, ParameterSet parameters,
      boolean addOkButton, boolean addCancelButton, @Nullable Region message,
      boolean addParamComponents, boolean addHelp) {
    this(valueCheckRequired, parameters, addOkButton, addCancelButton, message, addParamComponents,
        addHelp, true);
  }

  /**
   * Method to display setup dialog with a html-formatted footer message at the bottom.
   */
  public ParameterSetupPane(boolean valueCheckRequired, ParameterSet parameters,
      boolean addOkButton, boolean addCancelButton, @Nullable Region message,
      boolean addParamComponents, boolean addHelp, boolean addScrollPane) {
    this.valueCheckRequired = valueCheckRequired;
    this.parameterSet = parameters;
    this.helpURL = parameters.getClass().getResource("help/help.html");
    this.footerMessage = message;

    // Main panel which holds all the components in a grid
    mainPane = this;

    // Use main CSS
    if (DesktopService.isGUI()) {
      // may be called in headless mode for graphics export
      getStylesheets().addAll(MZmineCore.getDesktop().getMainWindow().getScene().getStylesheets());
    }

    centerPane = new BorderPane();

    if (addScrollPane) {
      ScrollPane mainScrollPane = new ScrollPane(centerPane);
      // mainScrollPane.setStyle("-fx-border-color: red;");
      mainScrollPane.setFitToWidth(true);
      mainScrollPane.setFitToHeight(true);
      mainScrollPane.setPadding(new Insets(10.0));
      mainPane.setCenter(mainScrollPane);
    } else {
      mainPane.setCenter(centerPane);
    }

    // Add buttons to the ButtonBar
    pnlButtons = new ButtonBar();
    pnlButtons.setPadding(new Insets(1));
    if (addOkButton) {
      btnOK = new Button("OK");
      btnOK.setOnAction(e -> callOkButton());
      pnlButtons.getButtons().addAll(btnOK);
      ButtonBar.setButtonData(btnOK, ButtonData.OK_DONE);
    }
    if (addCancelButton) {
      btnCancel = new Button("Cancel");
      btnCancel.setOnAction(e -> callCancelButton());
      pnlButtons.getButtons().addAll(btnCancel);
      ButtonBar.setButtonData(btnCancel, ButtonData.CANCEL_CLOSE);
    }

    if (addHelp) {
      if (parameters.getOnlineHelpUrl() != null) { // if we have online docs, use those
        btnHelp = new Button("Help");
        btnHelp.setOnAction(
            e -> MZmineCore.getDesktop().openWebPage(parameters.getOnlineHelpUrl()));

        ButtonBar.setButtonData(btnHelp, ButtonData.HELP);
        pnlButtons.getButtons().add(btnHelp);
      } else if (helpURL != null) { // otherwise use old help url
        btnHelp = new Button("Help");
        btnHelp.setOnAction(e -> {
          if (helpWindow != null) {
            helpWindow.show();
            helpWindow.toFront();
          } else {
            helpWindow = new HelpWindow(helpURL.toString());
            helpWindow.show();
          }
        });

        ButtonBar.setButtonData(btnHelp, ButtonData.HELP);
        pnlButtons.getButtons().add(btnHelp);
      } else {
        btnHelp = null;
      }
    } else {
      btnHelp = null;
    }
    mainPane.setBottom(pnlButtons);

    if (addParamComponents) {
      paramsPane = createParameterPane(parameterSet.getParameters());
      centerPane.setCenter(paramsPane);
    }

    if (footerMessage != null) {
      final VBox pane = new VBox(footerMessage);
      footerMessage.prefWidthProperty().bind(pane.widthProperty());
      pane.setFillWidth(true);
      mainPane.setTop(pane);
    }

    // do not set min height - this works badly with {@link ModuleOptionsEnumComponent}
    // which then does not scale well or when too small crunches multiple components above each other
    setMinWidth(300.0);
  }

  /**
   * Embedded parameter setup pane without scroll pane and with all components initialized
   *
   * @param onParametersChanged run this method if parameters change through their components
   */
  @NotNull
  public static ParameterSetupPane createEmbedded(final boolean valueCheckRequired,
      final ParameterSet parameters, Runnable onParametersChanged) {
    return new ParameterSetupPane(valueCheckRequired, parameters, false, false, null, true, false,
        false) {
      @Override
      protected void parametersChanged() {
        if (onParametersChanged != null) {
          onParametersChanged.run();
        }
      }
    };
  }

  public BorderPane getCenterPane() {
    return centerPane;
  }

  @Override
  @NotNull
  public Map<String, Node> getParametersAndComponents() {
    return parametersAndComponents;
  }

  public ButtonBar getButtonBar() {
    return pnlButtons;
  }

  /**
   * ok button was clicked
   */
  protected void callOkButton() {
  }

  /**
   * check parameters button was clicked
   */
  protected void callCheckParametersButton() {
  }

  /**
   * cancel button was clicked
   */
  protected void callCancelButton() {
  }

  /**
   * Creating a grid pane with all the parameters and labels
   *
   * @param parameters parameters to fill the grid pane
   * @return a grid pane
   */
  @NotNull
  public ParameterGridLayout createParameterPane(List<? extends Parameter<?>> parameters) {
    return createParameterPane(parameters.toArray(Parameter[]::new));
  }

  /**
   * Creating a grid pane with all the parameters and labels
   *
   * @param parameters parameters to fill the grid pane
   * @return a grid pane
   */
  @NotNull
  public ParameterGridLayout createParameterPane(@NotNull Parameter<?>[] parameters) {
    ParameterGridLayout paramsPane = new ParameterGridLayout(parameters);

    for (Parameter<?> p : parameters) {
      // components only for user parameters so may be null
      final ParameterAndComponent comp = paramsPane.getParameterAndComponent(p);
      if (comp == null) {
        continue;
      }

      // Add listeners so we are notified about any change in the values
      addListenersToNode(comp.component());

      // add to map to reflect changes
      parametersAndComponents.put(p.getName(), comp.component());
    }

    return paramsPane;
  }

  @SuppressWarnings("unchecked")
  public <ComponentType extends Node> ComponentType getComponentForParameter(
      UserParameter<?, ComponentType> p) {
    return (ComponentType) parametersAndComponents.get(p.getName());
  }

  @SuppressWarnings({"unchecked", "rawtypes"})
  public ParameterSet updateParameterSetFromComponents() {
    for (Parameter<?> p : parameterSet.getParameters()) {
      if (!(p instanceof UserParameter) && !(p instanceof HiddenParameter)) {
        continue;
      }
      UserParameter up;
      if (p instanceof UserParameter) {
        up = (UserParameter) p;
      } else {
        up = (UserParameter) ((HiddenParameter) p).getEmbeddedParameter();
      }

      Node component = parametersAndComponents.get(p.getName());

      // if a parameter is a HiddenParameter it does not necessarily have
      // component
      if (component != null) {
        up.setValueFromComponent(component);
      }
    }
    return parameterSet;
  }

  public void setParameterValuesToComponents() {
    for (Parameter<?> p : parameterSet.getParameters()) {
      if (!(p instanceof UserParameter) && !(p instanceof HiddenParameter)) {
        continue;
      }
      UserParameter up;
      if (p instanceof UserParameter) {
        up = (UserParameter) p;
      } else {
        up = (UserParameter) ((HiddenParameter) p).getEmbeddedParameter();
      }

      Node component = parametersAndComponents.get(p.getName());

      // if a parameter is a HiddenParameter it does not necessarily have
      // component
      if (component != null) {
        up.setValueToComponent(component, up.getValue());
      }
    }
  }

  protected int getNumberOfParameters() {
    return parameterSet.getParameters().length;
  }

  /**
   * This method does nothing, but it is called whenever user changes the parameters. It can be
   * overridden in extending classes to update the preview components, for example.
   */
  protected void parametersChanged() {
  }

  public GridPane getParamsPane() {
    return paramsPane;
  }

  public ParameterSet getParameterSet() {
    return parameterSet;
  }

  protected void addListenersToNode(Node node) {
    if (node instanceof TextField textField) {
      textField.textProperty().addListener(((_, _, _) -> parametersChanged()));
<<<<<<< HEAD
=======
    } else if (node instanceof FeatureListsComponent fselect) {
      fselect.currentlySelectedProperty().addListener(((_, _, _) -> parametersChanged()));
    } else if (node instanceof RawDataFilesComponent rselect) {
      rselect.currentlySelectedProperty().addListener(((_, _, _) -> parametersChanged()));
    } else if (node instanceof SpectralLibrarySelectionComponent rselect) {
      rselect.currentlySelectedProperty().addListener(((_, _, _) -> parametersChanged()));
>>>>>>> 01d9be02
    } else if (node instanceof ComboBox<?> comboComp) {
      comboComp.valueProperty().addListener(((_, _, _) -> parametersChanged()));
    } else if (node instanceof ChoiceBox) {
      ChoiceBox<?> choiceBox = (ChoiceBox) node;
      choiceBox.valueProperty().addListener(((_, _, _) -> parametersChanged()));
    } else if (node instanceof CheckBox checkBox) {
      checkBox.selectedProperty().addListener(((_, _, _) -> parametersChanged()));
    } else if (node instanceof ListView listview) {
      listview.getItems().addListener((ListChangeListener) _ -> parametersChanged());
    } else if (node instanceof CheckComboBox<?> checkCombo) {
      checkCombo.getCheckModel().getCheckedIndices()
          .addListener((ListChangeListener<? super Integer>) _ -> parametersChanged());
    } else if (node instanceof ModuleOptionsEnumComponent<?> options) {
      options.addSubParameterChangedListener(this::parametersChanged);
    } else if (node instanceof EmbeddedParameterComponentProvider prov) {
      for (final Node child : prov.getComponents()) {
        addListenersToNode(child);
      }
    } else if (node instanceof Region panelComp) {
      for (final Node child : panelComp.getChildrenUnmodifiable()) {
        addListenersToNode(child);
      }
    }
  }

  public boolean isValueCheckRequired() {
    return valueCheckRequired;
  }

  protected void addToolTipToControls(Node node, String toolTipText) {
    if (node instanceof Control) {
      ((Control) node).setTooltip(new Tooltip(toolTipText));
    }
    if (node instanceof Region panelComp) {
      for (int i = 0; i < panelComp.getChildrenUnmodifiable().size(); i++) {
        Node child = panelComp.getChildrenUnmodifiable().get(i);
        addToolTipToControls(child, toolTipText);
      }
    }
  }

  /**
   * Adds a button to check the parameter
   */
  public void addCheckParametersButton() {
    Button btnCheck = new Button("Check");
    btnCheck.setOnAction(e -> callCheckParametersButton());
    pnlButtons.getButtons().addAll(btnCheck);
    // this way its always right next to OK button
    ButtonBar.setButtonData(btnCheck, ButtonData.OK_DONE);
  }

}<|MERGE_RESOLUTION|>--- conflicted
+++ resolved
@@ -397,15 +397,12 @@
   protected void addListenersToNode(Node node) {
     if (node instanceof TextField textField) {
       textField.textProperty().addListener(((_, _, _) -> parametersChanged()));
-<<<<<<< HEAD
-=======
     } else if (node instanceof FeatureListsComponent fselect) {
       fselect.currentlySelectedProperty().addListener(((_, _, _) -> parametersChanged()));
     } else if (node instanceof RawDataFilesComponent rselect) {
       rselect.currentlySelectedProperty().addListener(((_, _, _) -> parametersChanged()));
     } else if (node instanceof SpectralLibrarySelectionComponent rselect) {
       rselect.currentlySelectedProperty().addListener(((_, _, _) -> parametersChanged()));
->>>>>>> 01d9be02
     } else if (node instanceof ComboBox<?> comboComp) {
       comboComp.valueProperty().addListener(((_, _, _) -> parametersChanged()));
     } else if (node instanceof ChoiceBox) {
