--- conflicted
+++ resolved
@@ -224,13 +224,8 @@
               advancedParam.getParameter(AdvancedImsTraceBuilderParameters.dtimsBinningWidth)
                   .getValue() ? advancedParam.getParameter(
                       AdvancedImsTraceBuilderParameters.dtimsBinningWidth).getEmbeddedParameter()
-<<<<<<< HEAD
-                  .getValue() : getRecommendedBinWidth(file);
+                  .getValue() : getRecommendedBinWidth(imsFile);
           case TRAVELING_WAVE, SLIM ->
-=======
-                  .getValue() : getRecommendedBinWidth(imsFile);
-          case TRAVELING_WAVE ->
->>>>>>> dbc6a28f
               advancedParam.getParameter(AdvancedImsTraceBuilderParameters.twimsBinningWidth)
                   .getValue() ? advancedParam.getParameter(
                       AdvancedImsTraceBuilderParameters.twimsBinningWidth).getEmbeddedParameter()
@@ -255,13 +250,8 @@
               advancedParam.getParameter(RecursiveIMSBuilderAdvancedParameters.dtimsBinningWidth)
                   .getValue() ? advancedParam.getParameter(
                       RecursiveIMSBuilderAdvancedParameters.dtimsBinningWidth).getEmbeddedParameter()
-<<<<<<< HEAD
-                  .getValue() : getRecommendedBinWidth(file);
+                  .getValue() : getRecommendedBinWidth(imsFile);
           case TRAVELING_WAVE, SLIM ->
-=======
-                  .getValue() : getRecommendedBinWidth(imsFile);
-          case TRAVELING_WAVE ->
->>>>>>> dbc6a28f
               advancedParam.getParameter(RecursiveIMSBuilderAdvancedParameters.twimsBinningWidth)
                   .getValue() ? advancedParam.getParameter(
                       RecursiveIMSBuilderAdvancedParameters.twimsBinningWidth).getEmbeddedParameter()
