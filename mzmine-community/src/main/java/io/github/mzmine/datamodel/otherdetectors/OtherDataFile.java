--- conflicted
+++ resolved
@@ -51,35 +51,8 @@
     return getOtherTimeSeries() != null ? getOtherTimeSeries().getNumberOfTimeSeries() : 0;
   }
 
-<<<<<<< HEAD
-  @NotNull
-  List<@NotNull OtherSpectrum> getSpectra();
-
-  RawDataFile getRawDataFile();
-
-  @NotNull
-  IntensityTimeSeries getTimeSeries(int index);
-
-  @NotNull
-  List<@NotNull OtherTimeSeries> getTimeSeries();
-
-  String getSpectraDomainLabel();
-
-  String getSpectraDomainUnit();
-
-  String getSpectraRangeLabel();
-
-  String getSpectraRangeUnit();
-
-  String getTimeSeriesDomainLabel();
-
-  String getTimeSeriesDomainUnit();
-
-  String getTimeSeriesRangeLabel();
-=======
   @Nullable
   OtherTimeSeriesData getOtherTimeSeries();
->>>>>>> 8bf1e8ab
 
   @Nullable
   OtherSpectralData getOtherSpectralData();
