--- conflicted
+++ resolved
@@ -225,13 +225,8 @@
       return IonMobilogramTimeSeries.EMPTY;
     }
 
-<<<<<<< HEAD
-    final List<IonMobilitySeries> mobilograms = new ArrayList<>(
-        this.mobilograms.subList(startIndexInclusive, endIndexExclusive));
-=======
     final List<IonMobilitySeries> mobilograms = IntStream.range(startIndexInclusive,
         endIndexExclusive).mapToObj(this::getMobilogram).toList();
->>>>>>> a98048c8
     mobilogramBinning.setMobilogram(mobilograms);
 
     // do not use sublist for now as it keeps the original list alive.
@@ -372,7 +367,7 @@
     IntensitySeries.saveIntensityValuesToXML(writer, this);
     MzSeries.saveMzValuesToXML(writer, this);
     IonSpectrumSeries.saveSpectraIndicesToXML(writer, this, allScans);
-    if(includeRt) {
+    if (includeRt) {
       TimeSeries.saveValuesToXML(writer, this);
     }
 
@@ -385,7 +380,6 @@
 
     writer.writeEndElement();
   }
-
 
 
   @Override
@@ -400,14 +394,9 @@
     return Objects.equals(getMobilograms(), that.getMobilograms()) && Objects.equals(frames,
         that.frames) && contentEquals(intensityValues, that.intensityValues) && contentEquals(
         mzValues, that.mzValues) && Objects.equals(getSummedMobilogram(),
-<<<<<<< HEAD
-        that.getSummedMobilogram()) && contentEquals(mobilogramMzValues, that.mobilogramMzValues)
-           && contentEquals(mobilogramIntensityValues, that.mobilogramIntensityValues);
-=======
         that.getSummedMobilogram()) && contentEquals(mobilograms.storedMzValues(),
         that.mobilograms.storedMzValues()) && contentEquals(mobilograms.storedIntensityValues(),
         that.mobilograms.storedIntensityValues());
->>>>>>> a98048c8
   }
 
   @Override
