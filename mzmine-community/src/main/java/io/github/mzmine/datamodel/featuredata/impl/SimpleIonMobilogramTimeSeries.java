/*
 * Copyright (c) 2004-2024 The mzmine Development Team
 *
 * Permission is hereby granted, free of charge, to any person
 * obtaining a copy of this software and associated documentation
 * files (the "Software"), to deal in the Software without
 * restriction, including without limitation the rights to use,
 * copy, modify, merge, publish, distribute, sublicense, and/or sell
 * copies of the Software, and to permit persons to whom the
 * Software is furnished to do so, subject to the following
 * conditions:
 *
 * The above copyright notice and this permission notice shall be
 * included in all copies or substantial portions of the Software.
 *
 * THE SOFTWARE IS PROVIDED "AS IS", WITHOUT WARRANTY OF ANY KIND,
 * EXPRESS OR IMPLIED, INCLUDING BUT NOT LIMITED TO THE WARRANTIES
 * OF MERCHANTABILITY, FITNESS FOR A PARTICULAR PURPOSE AND
 * NONINFRINGEMENT. IN NO EVENT SHALL THE AUTHORS OR COPYRIGHT
 * HOLDERS BE LIABLE FOR ANY CLAIM, DAMAGES OR OTHER LIABILITY,
 * WHETHER IN AN ACTION OF CONTRACT, TORT OR OTHERWISE, ARISING
 * FROM, OUT OF OR IN CONNECTION WITH THE SOFTWARE OR THE USE OR
 * OTHER DEALINGS IN THE SOFTWARE.
 */

package io.github.mzmine.datamodel.featuredata.impl;

import static io.github.mzmine.datamodel.featuredata.impl.StorageUtils.contentEquals;

import com.google.common.collect.Comparators;
import io.github.mzmine.datamodel.Frame;
import io.github.mzmine.datamodel.MobilityScan;
import io.github.mzmine.datamodel.MobilityType;
import io.github.mzmine.datamodel.RawDataFile;
import io.github.mzmine.datamodel.Scan;
import io.github.mzmine.datamodel.data_access.BinningMobilogramDataAccess;
import io.github.mzmine.datamodel.featuredata.IntensitySeries;
import io.github.mzmine.datamodel.featuredata.IonMobilitySeries;
import io.github.mzmine.datamodel.featuredata.IonMobilogramTimeSeries;
import io.github.mzmine.datamodel.featuredata.IonSpectrumSeries;
import io.github.mzmine.datamodel.featuredata.MzSeries;
import io.github.mzmine.datamodel.features.ModularFeatureList;
import io.github.mzmine.modules.dataprocessing.featdet_ionmobilitytracebuilder.IonMobilityTraceBuilderModule;
import io.github.mzmine.modules.dataprocessing.featdet_mobilogram_summing.MobilogramBinningModule;
import io.github.mzmine.util.DataPointUtils;
import io.github.mzmine.util.MemoryMapStorage;
import java.lang.foreign.MemorySegment;
import java.lang.foreign.ValueLayout.OfDouble;
import java.util.ArrayList;
import java.util.Collections;
import java.util.Comparator;
import java.util.List;
import java.util.Objects;
import javax.xml.stream.XMLStreamException;
import javax.xml.stream.XMLStreamWriter;
import org.jetbrains.annotations.NotNull;
import org.jetbrains.annotations.Nullable;

/**
 * Used to store ion mobility-LC-MS data.
 *
 * @author https://github.com/SteffenHeu
 */
public class SimpleIonMobilogramTimeSeries implements IonMobilogramTimeSeries {

  public static final String XML_ELEMENT = "simpleionmobilogramtimeseries";

  protected final List<IonMobilitySeries> mobilograms;
  protected final List<Frame> frames;
  protected final SummedIntensityMobilitySeries summedMobilogram;
  // all segments contain doubles
  protected final MemorySegment intensityValues;
  protected final MemorySegment mzValues;
  protected MemorySegment mobilogramMzValues;
  protected MemorySegment mobilogramIntensityValues;

  /**
   * Creates a new {@link SimpleIonMobilogramTimeSeries}. For more convenient usage, see
   * {@link IonMobilogramTimeSeriesFactory#of(MemoryMapStorage, List, BinningMobilogramDataAccess)}
   * The indices of mzs, intensities, mobilograms and frames must match. All arrays/lists must have
   * the same length.
   *
   * @param storage          The {@link MemoryMapStorage} to be used. May be null.
   * @param mzs              The mz values of this series. Should be calculated from all detected
   *                         signals in the {@link IonMobilitySeries} of the same index.
   * @param intensities      The intensity values of this series. Should be calculated from all
   *                         detected signals in the {@link IonMobilitySeries} of the same index.
   * @param mobilograms      The mobilograms of this series.
   * @param frames           The frames the mobilograms were detected in.
   * @param summedMobilogram A summed mobilogram calculated from all {@link IonMobilitySeries}.
   *                         Intensity should be summed within given mobility bins, specified in the
   *                         last module call of {@link IonMobilityTraceBuilderModule} or
   *                         {@link MobilogramBinningModule}. The last binning value can be obtained
   *                         via
   *                         {@link
   *                         BinningMobilogramDataAccess#getPreviousBinningWith(ModularFeatureList,
   *                         MobilityType)}
   */
  public SimpleIonMobilogramTimeSeries(@Nullable MemoryMapStorage storage, @NotNull double[] mzs,
      @NotNull double[] intensities, @NotNull List<IonMobilitySeries> mobilograms,
      @NotNull List<Frame> frames, @NotNull final SummedIntensityMobilitySeries summedMobilogram) {

    if (mzs.length != intensities.length || mobilograms.size() != intensities.length) {
      throw new IllegalArgumentException(
          "Length of mz, intensity, frames and/or mobilograms does not match.");
    }
    if (!checkRawFileIntegrity(mobilograms)) {
      throw new IllegalArgumentException("Cannot combine mobilograms of different raw data files.");
    }

    this.mobilograms = storeMobilograms(storage, mobilograms);
    this.frames = frames;
    this.summedMobilogram = summedMobilogram;

    mzValues = StorageUtils.storeValuesToDoubleBuffer(storage, mzs);
    intensityValues = StorageUtils.storeValuesToDoubleBuffer(storage, intensities);
  }

  @Override
  public List<Frame> getSpectraModifiable() {
    return frames;
  }

  @Override
  public IonMobilogramTimeSeries subSeries(@Nullable MemoryMapStorage storage,
      @NotNull List<Frame> subset) {
    throw new UnsupportedOperationException(
        "Unsupported operation. Requires BinningMobilogramDataAccess for IonMobilogramTimeSeries.");
  }

  @Override
  public IonMobilogramTimeSeries subSeries(@Nullable MemoryMapStorage storage,
      @NotNull List<Frame> subset, @NotNull final BinningMobilogramDataAccess mobilogramBinning) {
    double[] mzs = new double[subset.size()];
    double[] intensities = new double[subset.size()];

    final List<Frame> spectra = getSpectra();
    int sindex = 0;
    for (int i = 0; i < subset.size(); i++) {
      Frame sub = subset.get(i);
      // find next spectrum
      while (spectra.get(sindex) != sub) {
        sindex++;
        if (sindex >= spectra.size()) {
          // exceptional case: no scan in spectra that matches sub from the subset, throw
          if (!Comparators.isInOrder(subset, Comparator.comparingInt(Scan::getScanNumber))) {
            throw new IllegalArgumentException(
                "Subset of scans was not sorted by scan number (which should reflect retention time / mobility)");
          }
          if (!Comparators.isInOrder(spectra, Comparator.comparingInt(Scan::getScanNumber))) {
            throw new IllegalArgumentException(
                "Original IonTimeSeries scans were not sorted by scan number (which should reflect retention time / mobility)");
          }
          throw new IllegalArgumentException(
              "Not all scans of subset were present in this IonTimeSeries");
        }
      }
      // set mz
      mzs[i] = getMZ(sindex);
      intensities[i] = getIntensity(sindex);
    }

    List<IonMobilitySeries> subMobilograms = new ArrayList<>(subset.size());
    for (IonMobilitySeries mobilogram : mobilograms) {
      if (subset.contains(mobilogram.getSpectrum(0).getFrame())) {
        subMobilograms.add(mobilogram);
      }
    }

    return IonMobilogramTimeSeriesFactory.of(storage, mzs, intensities, subMobilograms,
        mobilogramBinning);
  }

  private List<IonMobilitySeries> storeMobilograms(@Nullable MemoryMapStorage storage,
      List<IonMobilitySeries> mobilograms) {
    int[] offsets = new int[mobilograms.size()];
    MemorySegment[] stored = StorageUtils.storeIonSeriesToSingleBuffer(storage, mobilograms,
        offsets);
    mobilogramMzValues = stored[0];
    mobilogramIntensityValues = stored[1];

    List<IonMobilitySeries> storedMobilograms = new ArrayList<>();
    for (int i = 0; i < offsets.length; i++) {
      IonMobilitySeries mobilogram = mobilograms.get(i);
      List<MobilityScan> spectra;
      if (mobilogram instanceof ModifiableSpectra) {
        spectra = ((ModifiableSpectra) mobilogram).getSpectraModifiable();
      } else {
        spectra = mobilogram.getSpectra();
      }

      storedMobilograms.add(
          new StorableIonMobilitySeries(this, offsets[i], mobilogram.getNumberOfValues(), spectra));
    }
    return storedMobilograms;
  }

  @Override
  public MemorySegment getIntensityValueBuffer() {
    return intensityValues;
  }

  @Override
  public MemorySegment getMZValueBuffer() {
    return mzValues;
  }

  /**
   * @return The frames.
   */
  @Override
  public List<Frame> getSpectra() {
    return Collections.unmodifiableList(frames);
  }

  @Override
  public List<IonMobilitySeries> getMobilograms() {
    return Collections.unmodifiableList(mobilograms);
  }

  @Override
  public IonMobilogramTimeSeries copy(@Nullable MemoryMapStorage storage) {
    double[][] data = DataPointUtils.getDataPointsAsDoubleArray(getMZValueBuffer(),
        getIntensityValueBuffer());
    return IonMobilogramTimeSeriesFactory.of(storage, data[0], data[1], mobilograms, frames,
        summedMobilogram.copy(storage));
  }

  @Override
  public SummedIntensityMobilitySeries getSummedMobilogram() {
    return summedMobilogram;
  }

  @Override
  public IonMobilogramTimeSeries copyAndReplace(@Nullable final MemoryMapStorage storage,
      @NotNull final double[] newIntensityValues) {
    // TODO maybe reuse memory segment for mzs
    var mzs = getMzValues(new double[newIntensityValues.length]);
    return IonMobilogramTimeSeriesFactory.of(storage, mzs, newIntensityValues, mobilograms, frames,
        summedMobilogram.copy(storage));
  }

  @Override
  public IonMobilogramTimeSeries copyAndReplace(@Nullable MemoryMapStorage storage,
<<<<<<< HEAD
      @NotNull double[] newMzValues, @NotNull double[] newIntensityValues,
      final @NotNull List<@NotNull Frame> scans) {
=======
      @NotNull double[] newMzValues, @NotNull double[] newIntensityValues) {
>>>>>>> e294bdcf
    return IonMobilogramTimeSeriesFactory.of(storage, newMzValues, newIntensityValues, mobilograms,
        frames, summedMobilogram.copy(storage));
  }

  /**
   * Allows creation of a new {@link IonMobilogramTimeSeries} with processed
   * {@link SummedIntensityMobilitySeries}.
   *
   * @param storage
   * @param summedMobilogram
   * @return
   */
  @Override
  public IonMobilogramTimeSeries copyAndReplace(@Nullable MemoryMapStorage storage,
      @NotNull SummedIntensityMobilitySeries summedMobilogram) {

    return new SimpleIonMobilogramTimeSeries(storage,
        DataPointUtils.getDoubleBufferAsArray(mzValues),
        DataPointUtils.getDoubleBufferAsArray(intensityValues), mobilograms, frames,
        summedMobilogram);
  }


  private boolean checkRawFileIntegrity(@NotNull List<IonMobilitySeries> mobilograms) {
    RawDataFile file = null;
    for (IonMobilitySeries mobilogram : mobilograms) {
      if (file == null) {
        file = mobilogram.getSpectrum(0).getDataFile();
      } else if (mobilogram.getSpectrum(0).getDataFile() != file) {
        return false;
      }
    }
    return true;
  }

  protected MemorySegment getMobilogramMzValues(
      StorableIonMobilitySeries mobilogram/*, double[] dst*/) {
    return StorageUtils.sliceDoubles(mobilogramMzValues, mobilogram.getStorageOffset(),
        mobilogram.getStorageOffset() + mobilogram.getNumberOfValues());
  }

  protected MemorySegment getMobilogramIntensityValues(
      StorableIonMobilitySeries mobilogram/*, double[] dst*/) {
    return StorageUtils.sliceDoubles(mobilogramIntensityValues, mobilogram.getStorageOffset(),
        mobilogram.getStorageOffset() + mobilogram.getNumberOfValues());
  }

  protected double getMobilogramMzValue(StorableIonMobilitySeries mobilogram, int index) {
    assert index < mobilogram.getNumberOfValues();
    return mobilogramMzValues.getAtIndex(OfDouble.JAVA_DOUBLE,
        mobilogram.getStorageOffset() + index);
  }

  protected double getMobilogramIntensityValue(StorableIonMobilitySeries mobilogram, int index) {
    assert index < mobilogram.getNumberOfValues();
    return mobilogramIntensityValues.getAtIndex(OfDouble.JAVA_DOUBLE,
        mobilogram.getStorageOffset() + index);
  }

  public List<IonMobilitySeries> getMobilogramsModifiable() {
    return mobilograms;
  }

  @Override
  public void saveValueToXML(XMLStreamWriter writer, List<Frame> allScans)
      throws XMLStreamException {
    writer.writeStartElement(SimpleIonMobilogramTimeSeries.XML_ELEMENT);

    IntensitySeries.saveIntensityValuesToXML(writer, this);
    MzSeries.saveMzValuesToXML(writer, this);
    IonSpectrumSeries.saveSpectraIndicesToXML(writer, this, allScans);

    summedMobilogram.saveValueToXML(writer);

    for (IonMobilitySeries mobilogram : mobilograms) {
      IonMobilitySeries.saveMobilogramToXML(writer, mobilogram,
          mobilogram.getSpectrum(0).getFrame().getMobilityScans());
    }

    writer.writeEndElement();
  }

  @Override
  public boolean equals(Object o) {
    if (this == o) {
      return true;
    }
    if (!(o instanceof SimpleIonMobilogramTimeSeries)) {
      return false;
    }
    SimpleIonMobilogramTimeSeries that = (SimpleIonMobilogramTimeSeries) o;
    return Objects.equals(getMobilograms(), that.getMobilograms()) && Objects.equals(frames,
        that.frames) && contentEquals(intensityValues, that.intensityValues) && contentEquals(
        mzValues, that.mzValues) && Objects.equals(getSummedMobilogram(),
        that.getSummedMobilogram()) && contentEquals(mobilogramMzValues, that.mobilogramMzValues)
           && contentEquals(mobilogramIntensityValues, that.mobilogramIntensityValues);
  }

  @Override
  public int hashCode() {
    return Objects.hash(getMobilograms(), frames, intensityValues.byteSize(), mzValues.byteSize(),
        getSummedMobilogram(), mobilogramMzValues.byteSize(), mobilogramIntensityValues.byteSize());
  }
}<|MERGE_RESOLUTION|>--- conflicted
+++ resolved
@@ -26,6 +26,7 @@
 package io.github.mzmine.datamodel.featuredata.impl;
 
 import static io.github.mzmine.datamodel.featuredata.impl.StorageUtils.contentEquals;
+import static io.github.mzmine.datamodel.featuredata.impl.StorageUtils.numDoubles;
 
 import com.google.common.collect.Comparators;
 import io.github.mzmine.datamodel.Frame;
@@ -116,6 +117,48 @@
     intensityValues = StorageUtils.storeValuesToDoubleBuffer(storage, intensities);
   }
 
+  /**
+   * Creates a new {@link SimpleIonMobilogramTimeSeries}. For more convenient usage, see
+   * {@link IonMobilogramTimeSeriesFactory#of(MemoryMapStorage, List, BinningMobilogramDataAccess)}
+   * The indices of mzs, intensities, mobilograms and frames must match. All arrays/lists must have
+   * the same length.
+   *
+   * @param storage          The {@link MemoryMapStorage} to be used. May be null.
+   * @param mzs              The mz values of this series. Should be calculated from all detected
+   *                         signals in the {@link IonMobilitySeries} of the same index.
+   * @param intensities      The intensity values of this series. Should be calculated from all
+   *                         detected signals in the {@link IonMobilitySeries} of the same index.
+   * @param mobilograms      The mobilograms of this series.
+   * @param frames           The frames the mobilograms were detected in.
+   * @param summedMobilogram A summed mobilogram calculated from all {@link IonMobilitySeries}.
+   *                         Intensity should be summed within given mobility bins, specified in the
+   *                         last module call of {@link IonMobilityTraceBuilderModule} or
+   *                         {@link MobilogramBinningModule}. The last binning value can be obtained
+   *                         via
+   *                         {@link
+   *                         BinningMobilogramDataAccess#getPreviousBinningWith(ModularFeatureList,
+   *                         MobilityType)}
+   */
+  public SimpleIonMobilogramTimeSeries(@Nullable MemoryMapStorage storage, @NotNull MemorySegment mzs,
+      @NotNull MemorySegment intensities, @NotNull List<IonMobilitySeries> mobilograms,
+      @NotNull List<Frame> frames, @NotNull final SummedIntensityMobilitySeries summedMobilogram) {
+
+    if (mzs.byteSize() != intensities.byteSize() || mobilograms.size() != numDoubles(intensities)) {
+      throw new IllegalArgumentException(
+          "Length of mz, intensity, frames and/or mobilograms does not match.");
+    }
+    if (!checkRawFileIntegrity(mobilograms)) {
+      throw new IllegalArgumentException("Cannot combine mobilograms of different raw data files.");
+    }
+
+    this.mobilograms = storeMobilograms(storage, mobilograms);
+    this.frames = frames;
+    this.summedMobilogram = summedMobilogram;
+
+    mzValues = mzs;
+    intensityValues = intensities;
+  }
+
   @Override
   public List<Frame> getSpectraModifiable() {
     return frames;
@@ -234,20 +277,14 @@
   @Override
   public IonMobilogramTimeSeries copyAndReplace(@Nullable final MemoryMapStorage storage,
       @NotNull final double[] newIntensityValues) {
-    // TODO maybe reuse memory segment for mzs
-    var mzs = getMzValues(new double[newIntensityValues.length]);
-    return IonMobilogramTimeSeriesFactory.of(storage, mzs, newIntensityValues, mobilograms, frames,
+    MemorySegment intensityValues = StorageUtils.storeValuesToDoubleBuffer(storage, newIntensityValues);
+    return new SimpleIonMobilogramTimeSeries(storage, mzValues, intensityValues, mobilograms, frames,
         summedMobilogram.copy(storage));
   }
 
   @Override
   public IonMobilogramTimeSeries copyAndReplace(@Nullable MemoryMapStorage storage,
-<<<<<<< HEAD
-      @NotNull double[] newMzValues, @NotNull double[] newIntensityValues,
-      final @NotNull List<@NotNull Frame> scans) {
-=======
       @NotNull double[] newMzValues, @NotNull double[] newIntensityValues) {
->>>>>>> e294bdcf
     return IonMobilogramTimeSeriesFactory.of(storage, newMzValues, newIntensityValues, mobilograms,
         frames, summedMobilogram.copy(storage));
   }
