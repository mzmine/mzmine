--- conflicted
+++ resolved
@@ -703,22 +703,12 @@
     final Stream<IonModification> modifications = switch (polarity) {
       case POSITIVE -> Stream.of(IonModification.DEFAULT_VALUES_POSITIVE);
       case NEGATIVE -> Stream.of(IonModification.DEFAULT_VALUES_NEGATIVE);
-<<<<<<< HEAD
-      case NEUTRAL -> null;
-=======
       case NEUTRAL -> Stream.of();
->>>>>>> 252eeba1
       case ANY, UNKNOWN ->
           Stream.of(DEFAULT_VALUES_POSITIVE, DEFAULT_VALUES_NEGATIVE).flatMap(Arrays::stream);
       case null ->
           Stream.of(DEFAULT_VALUES_POSITIVE, DEFAULT_VALUES_NEGATIVE).flatMap(Arrays::stream);
     };
-<<<<<<< HEAD
-    if (modifications == null) {
-      return null;
-    }
-=======
->>>>>>> 252eeba1
 
     return modifications.filter(m -> m.getCharge() != 0)
         .filter(m -> tol.checkWithinTolerance(m.getMZ(neutralMass), mz))
