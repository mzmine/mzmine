/*
 * Copyright (c) 2004-2025 The mzmine Development Team
 *
 * Permission is hereby granted, free of charge, to any person
 * obtaining a copy of this software and associated documentation
 * files (the "Software"), to deal in the Software without
 * restriction, including without limitation the rights to use,
 * copy, modify, merge, publish, distribute, sublicense, and/or sell
 * copies of the Software, and to permit persons to whom the
 * Software is furnished to do so, subject to the following
 * conditions:
 *
 * The above copyright notice and this permission notice shall be
 * included in all copies or substantial portions of the Software.
 *
 * THE SOFTWARE IS PROVIDED "AS IS", WITHOUT WARRANTY OF ANY KIND,
 * EXPRESS OR IMPLIED, INCLUDING BUT NOT LIMITED TO THE WARRANTIES
 * OF MERCHANTABILITY, FITNESS FOR A PARTICULAR PURPOSE AND
 * NONINFRINGEMENT. IN NO EVENT SHALL THE AUTHORS OR COPYRIGHT
 * HOLDERS BE LIABLE FOR ANY CLAIM, DAMAGES OR OTHER LIABILITY,
 * WHETHER IN AN ACTION OF CONTRACT, TORT OR OTHERWISE, ARISING
 * FROM, OUT OF OR IN CONNECTION WITH THE SOFTWARE OR THE USE OR
 * OTHER DEALINGS IN THE SOFTWARE.
 */

package io.github.mzmine.datamodel.featuredata.impl;

import io.github.mzmine.datamodel.Frame;
import io.github.mzmine.datamodel.IMSRawDataFile;
import io.github.mzmine.datamodel.MobilityScan;
import io.github.mzmine.datamodel.data_access.BinningMobilogramDataAccess;
import io.github.mzmine.datamodel.featuredata.IonMobilitySeries;
import io.github.mzmine.datamodel.featuredata.IonMobilogramTimeSeries;
import io.github.mzmine.datamodel.featuredata.IonSpectrumSeries;
import io.github.mzmine.main.ConfigService;
import io.github.mzmine.modules.io.projectload.CachedIMSFrame;
import io.github.mzmine.modules.io.projectload.version_3_0.CONST;
import io.github.mzmine.util.MemoryMapStorage;
import io.github.mzmine.util.ParsingUtils;
import java.lang.foreign.MemorySegment;
import java.util.ArrayList;
import java.util.Arrays;
import java.util.List;
import java.util.logging.Logger;
import javax.xml.stream.XMLStreamException;
import javax.xml.stream.XMLStreamReader;
import javax.xml.stream.events.XMLEvent;
import org.jetbrains.annotations.NotNull;
import org.jetbrains.annotations.Nullable;

/**
 * @author https://github.com/SteffenHeu
 */
public class IonMobilogramTimeSeriesFactory {

  private static final Logger logger = Logger.getLogger(
      IonMobilogramTimeSeriesFactory.class.getName());

  private IonMobilogramTimeSeriesFactory() {

  }

  /**
   * Stores a list of mobilograms. A summed intensity of each mobilogram is automatically calculated
   * and represents this series when plotted as a 2D intensity-vs time chart (accessed via
   * {@link SimpleIonMobilogramTimeSeries#getMZ(int)} and
   * {@link SimpleIonMobilogramTimeSeries#getIntensity(int)}). The mz representing a mobilogram is
   * calculated by a weighted average based on the mzs in eah mobility scan.
   *
   * @param storage     May be null if values shall be stored in ram.
   * @param mobilograms
   * @see IonSpectrumSeries#copyAndReplace(MemoryMapStorage, double[], double[])
   */
  public static IonMobilogramTimeSeries of(@Nullable MemoryMapStorage storage,
      @NotNull final List<IonMobilitySeries> mobilograms,
      @NotNull final BinningMobilogramDataAccess mobilogramBinning) {
    return of(storage, mobilograms, mobilogramBinning, null);
  }

  /**
   * Stores a list of mobilograms. A summed intensity of each mobilogram is automatically calculated
   * and represents this series when plotted as a 2D intensity-vs time chart (accessed via
   * {@link SimpleIonMobilogramTimeSeries#getMZ(int)} and
   * {@link SimpleIonMobilogramTimeSeries#getIntensity(int)}). The mz representing a mobilogram is
   * calculated by a weighted average based on the mzs in eah mobility scan.
   *
   * @param storage     May be null if values shall be stored in ram.
   * @param mobilograms
   * @param frames      the precomputed or original list of frames - if null the frames will be
   *                    collected from the mobilograms
   * @see IonSpectrumSeries#copyAndReplace(MemoryMapStorage, double[], double[])
   */
  public static IonMobilogramTimeSeries of(@Nullable MemoryMapStorage storage,
      @NotNull final List<IonMobilitySeries> mobilograms,
      @NotNull final BinningMobilogramDataAccess mobilogramBinning,
      final @Nullable List<Frame> frames) {

    double[][] summedAndWeighted = sumIntensitiesWeightMzs(mobilograms);

    mobilogramBinning.setMobilogram(mobilograms);
    final SummedIntensityMobilitySeries summedMobilogram = mobilogramBinning.toSummedMobilogram(
        storage);

    if (frames == null) {
      return of(storage, summedAndWeighted[0], summedAndWeighted[1], mobilograms, summedMobilogram);
    } else {
      return of(storage, summedAndWeighted[0], summedAndWeighted[1], mobilograms, frames,
          summedMobilogram);
    }
  }

  public static IonMobilogramTimeSeries of(@Nullable MemoryMapStorage storage,
      @NotNull final double[] rtMzs, @NotNull final double[] rtIntensities,
      @NotNull final List<IonMobilitySeries> mobilograms,
      @NotNull final BinningMobilogramDataAccess mobilogramBinning) {

    mobilogramBinning.setMobilogram(mobilograms);

    return of(storage, rtMzs, rtIntensities, mobilograms,
        mobilogramBinning.toSummedMobilogram(storage));
  }

  public static IonMobilogramTimeSeries of(@Nullable MemoryMapStorage storage,
      @NotNull final double[] rtMzs, @NotNull final double[] rtIntensities,
      @NotNull final List<IonMobilitySeries> mobilograms,
      @NotNull final double[] mobilogramMobilities, @NotNull final double[] mobilogramIntensities) {

    return of(storage, rtMzs, rtIntensities, mobilograms,
        new SummedIntensityMobilitySeries(storage, mobilogramMobilities, mobilogramIntensities));
  }

  public static IonMobilogramTimeSeries of(@Nullable MemoryMapStorage storage,
      @NotNull final double[] rtMzs, @NotNull final double[] rtIntensities,
      @NotNull final List<IonMobilitySeries> mobilograms,
      @NotNull final SummedIntensityMobilitySeries summedMobilogram) {

    final List<Frame> frames = new ArrayList<>(mobilograms.size());
    for (IonMobilitySeries ims : mobilograms) {
      Frame frame = ims.getSpectra().get(0).getFrame();
      // project load fix to prevent memory leaks
      frame = frame instanceof CachedIMSFrame cached ? cached.getOriginalFrame() : frame;
      frames.add(frame);
    }

    return of(storage, rtMzs, rtIntensities, mobilograms, frames, summedMobilogram);
  }

  public static IonMobilogramTimeSeries of(@Nullable MemoryMapStorage storage,
      @NotNull final double[] rtMzs, @NotNull final double[] rtIntensities,
      @NotNull final List<IonMobilitySeries> mobilograms, @NotNull final List<Frame> frames,
      @NotNull final SummedIntensityMobilitySeries summedMobilogram) {

    return new SimpleIonMobilogramTimeSeries(storage, rtMzs, rtIntensities, mobilograms, frames,
        summedMobilogram);
  }

  private static double[][] sumIntensitiesWeightMzs(List<IonMobilitySeries> mobilograms) {
    double[] summedIntensities = new double[mobilograms.size()];
    double[] weightedMzs = new double[mobilograms.size()];

    final int maxNumDetected = mobilograms.stream().mapToInt(IonMobilitySeries::getNumberOfValues)
        .max().getAsInt();

    final double[] tmpIntensities = new double[maxNumDetected];
    final double[] tmpMzs = new double[maxNumDetected];

    for (int i = 0; i < mobilograms.size(); i++) {
      final IonMobilitySeries ims = mobilograms.get(i);
      final int numValues = ims.getNumberOfValues();
      ims.getIntensityValues(tmpIntensities);
      for (int j = 0; j < numValues; j++) {
        summedIntensities[i] += tmpIntensities[j];
      }
    }

    for (int i = 0; i < mobilograms.size(); i++) {
      final IonMobilitySeries ims = mobilograms.get(i);
      final int numValues = ims.getNumberOfValues();
      Arrays.fill(tmpMzs, 0, numValues - 1, 0d);
      Arrays.fill(tmpIntensities, 0, numValues - 1, 0d);
      ims.getIntensityValues(tmpIntensities);
      ims.getMzValues(tmpMzs);
      double weightedMz = 0;

      for (int j = 0; j < numValues; j++) {
        weightedMz += tmpMzs[j] * (tmpIntensities[j] / summedIntensities[i]);
      }

      // due to added zeros, the summed intensity might have been 0 -> NaN
      if (Double.isNaN(weightedMz)) {
        weightedMz = 0d;
      }
      weightedMzs[i] = weightedMz;
    }
    return new double[][]{weightedMzs, summedIntensities};
  }

  /**
   * Loads a ion mobility trace from XML.
   *
   * @param reader  The reader.
   * @param storage The storage or null.
   * @param file    The file.
   * @return The loaded trace.
   */
  public static IonMobilogramTimeSeries loadFromXML(@NotNull XMLStreamReader reader,
      @Nullable MemoryMapStorage storage, @NotNull IMSRawDataFile file) throws XMLStreamException {

    List<Frame> scans = null;
    double[] mzs = null;
    double[] intensities = null;
    List<IonMobilitySeries> mobilograms = new ArrayList<>();
    SummedIntensityMobilitySeries summedMobilogram = null;

    while (reader.hasNext()) {
      if (reader.isEndElement() && reader.getLocalName()
          .equals(SimpleIonMobilogramTimeSeries.XML_ELEMENT)) {
        break;
      }

      final int next = reader.next();
      if (next != XMLEvent.START_ELEMENT) {
        continue;
      }
      switch (reader.getLocalName()) {
        case IonMobilitySeries.XML_ION_MOBILITY_SERIES_ELEMENT -> {
          mobilograms.add(SimpleIonMobilitySeries.loadFromXML(reader, null, file));
        }
        case CONST.XML_SCAN_LIST_ELEMENT -> {
          int[] indices = ParsingUtils.stringToIntArray(reader.getElementText());
          scans = ParsingUtils.getSublistFromIndices((List<Frame>) file.getFrames(), indices);
        }
        case CONST.XML_MZ_VALUES_ELEMENT ->
            mzs = ParsingUtils.stringToDoubleArray(reader.getElementText());
        case CONST.XML_INTENSITY_VALUES_ELEMENT ->
            intensities = ParsingUtils.stringToDoubleArray(reader.getElementText());
        case SummedIntensityMobilitySeries.XML_ELEMENT ->
            summedMobilogram = SummedIntensityMobilitySeries.loadFromXML(reader, storage);
      }
    }

    return IonMobilogramTimeSeriesFactory.of(storage, mzs, intensities, mobilograms,
        summedMobilogram);
  }

  static StoredMobilograms storeMobilograms(SimpleIonMobilogramTimeSeries trace,
      @Nullable MemoryMapStorage storage, List<IonMobilitySeries> mobilograms) {
    if (mobilograms.isEmpty()) {
<<<<<<< HEAD
      return SimpleStoredMobilograms.EMPTY;
=======
      return MobilogramStorageResult.EMPTY;
>>>>>>> 055f13f1
    }

    if (mobilograms.stream().allMatch(m -> m instanceof StorableIonMobilitySeries)) {
      return storeMobilogramsFromAlreadyStored(trace, storage,
          (List<StorableIonMobilitySeries>) (List<? extends IonMobilitySeries>) mobilograms);
    }
    final int[] offsets = new int[mobilograms.size()];
    final MemorySegment[] stored = StorageUtils.storeIonSeriesToSingleBuffer(storage, mobilograms,
        offsets);

    List<StorableIonMobilitySeries> storedMobilograms = new ArrayList<>();
    for (int i = 0; i < offsets.length; i++) {
      IonMobilitySeries mobilogram = mobilograms.get(i);
      List<MobilityScan> spectra;
      if (mobilogram instanceof ModifiableSpectra) {
        spectra = ((ModifiableSpectra) mobilogram).getSpectraModifiable();
      } else {
        spectra = mobilogram.getSpectra();
      }

      storedMobilograms.add(
          new StorableIonMobilitySeries(trace, offsets[i], mobilogram.getNumberOfValues(),
              spectra));
    }

    return switch (ConfigService.getConfiguration().getCachedImsOptimization()) {
      case SPEED -> new SimpleStoredMobilograms(storedMobilograms, stored[0], stored[1]);
      case MEMORY_EFFICIENCY ->
          new MappedStoredMobilograms(storage, trace, stored[0], stored[1], offsets,
              storedMobilograms);
    };
  }

  /**
   * This method only gets triggered if chromatograms are built, expanded and then resolved in rt.
   * When resolving in mobility dimension, the mobilograms are cut anyway.
   */
  private static StoredMobilograms storeMobilogramsFromAlreadyStored(
      SimpleIonMobilogramTimeSeries newTrace, MemoryMapStorage storage,
      List<StorableIonMobilitySeries> mobilograms) {
    if (mobilograms.isEmpty()) {
<<<<<<< HEAD
      return SimpleStoredMobilograms.EMPTY;
=======
      return MobilogramStorageResult.EMPTY;
>>>>>>> 055f13f1
    }

    // check if the mobilograms are consecutive
    for (int i = 1; i < mobilograms.size(); i++) {
      if (mobilograms.get(i - 1).getStorageOffset() + mobilograms.get(i - 1).getNumberOfValues()
          != mobilograms.get(i).getStorageOffset()) {
        throw new IllegalArgumentException(
            "Mobilograms are not consecutive, there may be some removed mobilograms.");
      }
    }

    final SimpleIonMobilogramTimeSeries originalTrace = mobilograms.getFirst().getIonTrace();
    final int start = mobilograms.getFirst().getStorageOffset();
    final int lastValue =
        mobilograms.getLast().getStorageOffset() + mobilograms.getLast().getNumberOfValues();
    final List<StorableIonMobilitySeries> storedMobilograms = new ArrayList<>();

    int offsetCounter = 0;
    for (int i = 0; i < mobilograms.size(); i++) {
      final StorableIonMobilitySeries stored = new StorableIonMobilitySeries(newTrace,
          offsetCounter, mobilograms.get(i).getNumberOfValues(), mobilograms.get(i).getSpectra());
      offsetCounter += stored.getNumberOfValues();
      storedMobilograms.add(stored);
    }

    final MemorySegment intensityValues = StorageUtils.sliceDoubles(
        originalTrace.mobilograms.storedIntensityValues(), start, lastValue);
    final MemorySegment mzValues = StorageUtils.sliceDoubles(
        originalTrace.mobilograms.storedMzValues(), start, lastValue);

//     rudimentary test
//    assert mobilograms.getLast().getIntensity(mobilograms.getLast().getNumberOfValues() - 1)
//        == intensityValues.getAtIndex(OfDouble.JAVA_DOUBLE,
//        StorageUtils.numDoubles(intensityValues) - 1);

    return switch (ConfigService.getConfiguration().getCachedImsOptimization()) {
      case SPEED -> new SimpleStoredMobilograms(storedMobilograms, mzValues, intensityValues);
      case MEMORY_EFFICIENCY ->
          new MappedStoredMobilograms(storage, newTrace, mzValues, intensityValues,
              storedMobilograms.stream().mapToInt(StorableIonMobilitySeries::getStorageOffset)
                  .toArray(), storedMobilograms);
    };
  }
}<|MERGE_RESOLUTION|>--- conflicted
+++ resolved
@@ -246,11 +246,7 @@
   static StoredMobilograms storeMobilograms(SimpleIonMobilogramTimeSeries trace,
       @Nullable MemoryMapStorage storage, List<IonMobilitySeries> mobilograms) {
     if (mobilograms.isEmpty()) {
-<<<<<<< HEAD
       return SimpleStoredMobilograms.EMPTY;
-=======
-      return MobilogramStorageResult.EMPTY;
->>>>>>> 055f13f1
     }
 
     if (mobilograms.stream().allMatch(m -> m instanceof StorableIonMobilitySeries)) {
@@ -292,11 +288,7 @@
       SimpleIonMobilogramTimeSeries newTrace, MemoryMapStorage storage,
       List<StorableIonMobilitySeries> mobilograms) {
     if (mobilograms.isEmpty()) {
-<<<<<<< HEAD
       return SimpleStoredMobilograms.EMPTY;
-=======
-      return MobilogramStorageResult.EMPTY;
->>>>>>> 055f13f1
     }
 
     // check if the mobilograms are consecutive
