--- conflicted
+++ resolved
@@ -81,7 +81,6 @@
 import java.util.logging.Logger;
 import java.util.stream.Collectors;
 import java.util.stream.Stream;
-import javafx.collections.ObservableList;
 import org.jetbrains.annotations.NotNull;
 import org.jetbrains.annotations.Nullable;
 
@@ -198,25 +197,29 @@
   @Override
   public synchronized void addFeature(RawDataFile raw, Feature feature,
       boolean updateByRowBindings) {
-    if (!(feature instanceof ModularFeature modularFeature)) {
-      throw new IllegalArgumentException(
-          "Cannot add non-modular feature to modular feature list row.");
-    }
-    if (!flist.equals(feature.getFeatureList())) {
-      throw new IllegalArgumentException("Cannot add feature with different feature list to this "
-          + "row. Create feature with the correct feature list as an argument.");
-    }
-    if (raw == null) {
-      throw new IllegalArgumentException("Raw file cannot be null");
-    }
-
-    ModularFeature oldFeature = flist.getRowsSchema()
-        .setFeature(modelRowIndex, raw, modularFeature);
-    modularFeature.setRow(this);
-
-    if (!Objects.equals(oldFeature, modularFeature)) {
+    final ModularFeature oldFeature;
+    if (feature == null) {
+      oldFeature = flist.getRowsSchema().setFeature(modelRowIndex, raw, null);
+    } else {
+      if (!(feature instanceof ModularFeature modularFeature)) {
+        throw new IllegalArgumentException(
+            "Cannot add non-modular feature to modular feature list row.");
+      }
+      if (!flist.equals(feature.getFeatureList())) {
+        throw new IllegalArgumentException("Cannot add feature with different feature list to this "
+                                           + "row. Create feature with the correct feature list as an argument.");
+      }
+      if (raw == null) {
+        throw new IllegalArgumentException("Raw file cannot be null");
+      }
+
+      oldFeature = flist.getRowsSchema().setFeature(modelRowIndex, raw, modularFeature);
+      modularFeature.setRow(this);
+    }
+
+    if (!Objects.equals(oldFeature, feature)) {
       // reflect changes by updating all row bindings
-      getFeatureList().fireFeatureChangedEvent(this, modularFeature, raw, updateByRowBindings);
+      getFeatureList().fireFeatureChangedEvent(this, feature, raw, updateByRowBindings);
     }
   }
 
@@ -237,27 +240,17 @@
   }
 
   @Override
-<<<<<<< HEAD
-  public void removeFeature(RawDataFile file) {
-    addFeature(file, null);
-=======
   public void removeFeature(RawDataFile file, boolean updateByRowBindings) {
-    final ModularFeature removed = this.features.remove(file);
-    if (removed != null) {
-      // reflect changes by updating all row bindings
-      getFeatureList().fireFeatureChangedEvent(this, null, null, updateByRowBindings);
-    }
+    addFeature(file, null, updateByRowBindings);
   }
 
   @Override
   public void clearFeatures(final boolean updateByRowBindings) {
-    final  boolean changed = !features.isEmpty();
-    this.features.clear();
+    final boolean changed = flist.getRowsSchema().clearFeatures(modelRowIndex);
     if (changed) {
       // reflect changes by updating all row bindings
       getFeatureList().fireFeatureChangedEvent(this, null, null, updateByRowBindings);
     }
->>>>>>> ac50a643
   }
 
   @Override
@@ -309,7 +302,6 @@
   }
 
   /**
-   *
    * @return unmodifiable list of all raw data files - even if there is no feature
    */
   @Override
@@ -649,7 +641,7 @@
   @Override
   public IsotopePattern getBestIsotopePattern() {
     return streamFeatures().filter(f -> f != null && f.getIsotopePattern() != null
-            && f.getFeatureStatus() != FeatureStatus.UNKNOWN)
+                                        && f.getFeatureStatus() != FeatureStatus.UNKNOWN)
         .max(Comparator.comparingDouble(ModularFeature::getHeight))
         .map(ModularFeature::getIsotopePattern).orElse(null);
   }
