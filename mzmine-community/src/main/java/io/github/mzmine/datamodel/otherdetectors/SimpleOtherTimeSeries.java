--- conflicted
+++ resolved
@@ -91,9 +91,6 @@
   }
 
   @Override
-<<<<<<< HEAD
-  public OtherTimeSeries subSeries(MemoryMapStorage storage, float start, float end) {
-=======
   public OtherTimeSeries copyAndReplace(MemoryMapStorage storage, double[] newIntensities,
       String newName) {
     if (getNumberOfValues() != newIntensities.length) {
@@ -108,8 +105,7 @@
   }
 
   @Override
-  public IntensityTimeSeries subSeries(MemoryMapStorage storage, float start, float end) {
->>>>>>> 3d90e209
+  public OtherTimeSeries subSeries(MemoryMapStorage storage, float start, float end) {
     // todo does this work with float to double?
     final IndexRange indexRange = BinarySearch.indexRange(start, end, getNumberOfValues(),
         this::getRetentionTime);
