/*
 * Copyright (c) 2004-2024 The mzmine Development Team
 *
 * Permission is hereby granted, free of charge, to any person
 * obtaining a copy of this software and associated documentation
 * files (the "Software"), to deal in the Software without
 * restriction, including without limitation the rights to use,
 * copy, modify, merge, publish, distribute, sublicense, and/or sell
 * copies of the Software, and to permit persons to whom the
 * Software is furnished to do so, subject to the following
 * conditions:
 *
 * The above copyright notice and this permission notice shall be
 * included in all copies or substantial portions of the Software.
 *
 * THE SOFTWARE IS PROVIDED "AS IS", WITHOUT WARRANTY OF ANY KIND,
 * EXPRESS OR IMPLIED, INCLUDING BUT NOT LIMITED TO THE WARRANTIES
 * OF MERCHANTABILITY, FITNESS FOR A PARTICULAR PURPOSE AND
 * NONINFRINGEMENT. IN NO EVENT SHALL THE AUTHORS OR COPYRIGHT
 * HOLDERS BE LIABLE FOR ANY CLAIM, DAMAGES OR OTHER LIABILITY,
 * WHETHER IN AN ACTION OF CONTRACT, TORT OR OTHERWISE, ARISING
 * FROM, OUT OF OR IN CONNECTION WITH THE SOFTWARE OR THE USE OR
 * OTHER DEALINGS IN THE SOFTWARE.
 */

package io.github.mzmine.util.scans.PeakPickingModel;

import ai.djl.Model;
import ai.djl.inference.Predictor;
import ai.djl.ndarray.NDManager;
import ai.djl.translate.TranslateException;
import ai.djl.translate.Translator;
import java.io.InputStream;
import java.util.Arrays;
import java.util.List;
import java.util.Map;

public class PeakPickingModel {
    //NEED TO TRACE MODEL AGAIN WITH (1,128) INPUT SHAPE (this is what _test.py is)
<<<<<<< HEAD
    private static final String modelPath = "MLModels/traced_check1_test.pt";
=======
    private static final String modelPath = "/MLModels/traced_check1_test.pt";
>>>>>>> ec0b24f8
    private final Model model;
    private final NDManager manager;
    private final Translator<double[], Map<String,double[]>> translator;
    public final Predictor<double[], Map<String,double[]>> predictor; 
    
    public PeakPickingModel(){
        this.model = Model.newInstance("PeakPicking");
        try{
            final InputStream resourceAsStream = this.getClass().getResourceAsStream(modelPath);
            model.load(resourceAsStream);
        } catch (Exception e) {
            System.out.println("Encountered exception when loading the model.");
            e.printStackTrace();
        }
        this.manager = NDManager.newBaseManager();
        this.translator = new PeakPickingTranslator(this.manager);
        this.predictor = model.newPredictor(this.translator); 
    }
    
    public void closeModel(){
        this.manager.close();
        this.predictor.close();
        this.model.close();
    }

    public Map<String,double[]> singlePrediction(double[] inputArray){
        try{
            return this.predictor.predict(inputArray);
        } catch(TranslateException e){
            System.out.println("Encountered exception when trying to predict a single input.");
            e.printStackTrace();
            return null;
        }
    }
    
    public List<Map<String, double[]>> batchPrediction(List<double[]> inputBatch){
       try{
        return this.predictor.batchPredict(inputBatch);
       } catch (TranslateException e){
        System.out.println("Encountered exception when trying to predict a batch of inputs.");
        e.printStackTrace();
        return null;
       }
    }
    
    public static void main(String[] args){
        PeakPickingModel testModel = new PeakPickingModel();
        double[] testInput = new double[128];
        for (int i=0; i<128; i++){
            testInput[i] = i;
        }
        Map<String, double[]> testPrediction = testModel.singlePrediction(testInput);
        System.out.println(Arrays.toString(testPrediction.get("probs")));
        testModel.closeModel();
        System.out.println("Main done.");
    }

}<|MERGE_RESOLUTION|>--- conflicted
+++ resolved
@@ -37,11 +37,7 @@
 
 public class PeakPickingModel {
     //NEED TO TRACE MODEL AGAIN WITH (1,128) INPUT SHAPE (this is what _test.py is)
-<<<<<<< HEAD
-    private static final String modelPath = "MLModels/traced_check1_test.pt";
-=======
     private static final String modelPath = "/MLModels/traced_check1_test.pt";
->>>>>>> ec0b24f8
     private final Model model;
     private final NDManager manager;
     private final Translator<double[], Map<String,double[]>> translator;
