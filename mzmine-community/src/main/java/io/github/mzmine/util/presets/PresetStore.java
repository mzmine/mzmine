/*
 * Copyright (c) 2004-2025 The mzmine Development Team
 *
 * Permission is hereby granted, free of charge, to any person
 * obtaining a copy of this software and associated documentation
 * files (the "Software"), to deal in the Software without
 * restriction, including without limitation the rights to use,
 * copy, modify, merge, publish, distribute, sublicense, and/or sell
 * copies of the Software, and to permit persons to whom the
 * Software is furnished to do so, subject to the following
 * conditions:
 *
 * The above copyright notice and this permission notice shall be
 * included in all copies or substantial portions of the Software.
 *
 * THE SOFTWARE IS PROVIDED "AS IS", WITHOUT WARRANTY OF ANY KIND,
 * EXPRESS OR IMPLIED, INCLUDING BUT NOT LIMITED TO THE WARRANTIES
 * OF MERCHANTABILITY, FITNESS FOR A PARTICULAR PURPOSE AND
 * NONINFRINGEMENT. IN NO EVENT SHALL THE AUTHORS OR COPYRIGHT
 * HOLDERS BE LIABLE FOR ANY CLAIM, DAMAGES OR OTHER LIABILITY,
 * WHETHER IN AN ACTION OF CONTRACT, TORT OR OTHERWISE, ARISING
 * FROM, OUT OF OR IN CONNECTION WITH THE SOFTWARE OR THE USE OR
 * OTHER DEALINGS IN THE SOFTWARE.
 */

package io.github.mzmine.util.presets;

import static java.util.Objects.requireNonNullElse;

import io.github.mzmine.javafx.dialogs.DialogLoggerUtil;
import io.github.mzmine.javafx.util.FxFileChooser;
import io.github.mzmine.util.files.FileAndPathUtil;
import java.io.File;
import java.io.IOException;
import java.util.Arrays;
import java.util.List;
import java.util.Objects;
import java.util.Optional;
import java.util.function.Function;
import javafx.collections.ObservableList;
import javafx.stage.FileChooser.ExtensionFilter;
import org.apache.commons.io.FileUtils;
import org.jetbrains.annotations.NotNull;
import org.jetbrains.annotations.Nullable;

public interface PresetStore<T extends Preset> {

  default File getPresetStoreFilePath() {
    // make sure this exists
    final File dir = FileAndPathUtil.PRESETS_DIR.toPath().resolve(getPresetCategory().getUniqueID())
        .resolve(getPresetGroup()).toFile();
    return dir;
  }

  default @NotNull File[] getAllPresetFiles() {
    return FileAndPathUtil.findFilesInDirFlat(getPresetStoreFilePath(),
        new ExtensionFilter("filter", getFileExtension()), false, false);
  }

  default File getPresetFile(@NotNull T preset) {
    final File path = getPresetStoreFilePath();
    final String name = preset.getFileName();
    return FileAndPathUtil.getRealFilePath(new File(path, name), getFileExtension());
<<<<<<< HEAD
=======
  }


  default void deletePresetFile(T removed) {
    try {
      final File file = getPresetFile(removed);
      FileUtils.delete(file);
    } catch (IOException e) {
    }
>>>>>>> 4df9d5c7
  }

  /**
   * a category (category>group) that acts as the first folder in presets directory
   */
  @NotNull PresetCategory getPresetCategory();


  /**
   * The group name (category>group). For modules this is the Module class name.
   */
  @NotNull String getPresetGroup();

  @NotNull List<ExtensionFilter> getExtensionFilters();

  /**
   * @return extension without . like json
   */
  @NotNull String getFileExtension();

  /**
   * @return currently loaded presets
   */
  @NotNull ObservableList<T> getCurrentPresets();

  /**
   * The list of default presets is usually added if there are no other presets available.
   *
   * @return a list of default presets
   */
  @NotNull List<T> createDefaults();

  /**
   * Saves into the {@link #getPresetStoreFilePath()} filename=presetName.EXTENSION
   *
   * @param preset the preset to save
   */
  void saveToFile(@NotNull T preset);

  @Nullable T loadFromFile(@NotNull File file);


  /**
   * Loads all presets. If the presets are empty, then:
   * <pre>
   * 1. Save all defaults as presets
   * 2. set to list
   * </pre>
   */
  default void loadAllPresetsOrDefaults() {
    final @NotNull File[] files = getAllPresetFiles();
    List<T> presets = Arrays.stream(files).map(this::loadFromFile).filter(Objects::nonNull)
        .toList();

    if (presets.isEmpty()) {
      // empty --> create defaults and save
      presets = createDefaults();
      for (T preset : presets) {
        saveToFile(preset);
      }
    }

    // already saved
    setAllAndSavePreset(presets, false, true);
  }


  /**
   * Replaces all presets
   *
   * @param presets       all presets to set
   * @param save          if true then save to store
   * @param autoOverwrite if true then just use the new presets, if false then user will see dialog
   *                      for each duplicate
   */
  default void setAllAndSavePreset(List<T> presets, boolean save, boolean autoOverwrite) {
    final List<T> items = presets.stream()
        .map(preset -> autoOverwrite ? preset : requireNonNullElse(userKeepsOld(preset), preset))
        .filter(Objects::nonNull).toList();

    getCurrentPresets().setAll(items);
    if (save) {
      for (T item : items) {
        saveToFile(item);
      }
    }
  }


  @NotNull
  default List<T> loadPresetsInDialog() {
    final List<File> files = FxFileChooser.openSelectMultiDialog(getExtensionFilters(),
        getPresetStoreFilePath(), "Select %s files to load presets".formatted(getFileExtension()));
    if (files == null) {
      return List.of();
    }

    final List<T> presets = files.stream().map(this::loadFromFile).filter(Objects::nonNull)
        .toList();
    for (T preset : presets) {
      // make sure the preset is also in
      addAndSavePreset(preset, true, false);
    }

    return presets;
  }

  /**
   * Opens dialog asking for name, then saving the preset, adding it to the list. If the name is a
   * duplicate also ask for overwrite permission.
   *
   * @param presetFactory generates the preset for a given name
   * @return the new preset or null if user decided to cancel or did not overwrite
   */
  @Nullable
  default T showSaveDialog(@NotNull Function<String, @NotNull T> presetFactory) {
    final String name = DialogLoggerUtil.createTextInputDialog("Save Preset",
        "Enter a name for the preset", "Name:").showAndWait().orElse(null);
    if (name != null && !name.isBlank()) {
      final T preset = presetFactory.apply(name);
      return addAndSavePreset(preset, true, false);
    }
    return null;
  }

  /**
   * Check with user if they want to keep old preset
   *
   * @return if duplicate and user wants to keep old - return old. otherwise null
   */
  @Nullable T userKeepsOld(T preset);

  /**
   * @param preset        to save
   * @param save          save to file
   * @param autoOverwrite do not ask user
   * @return the input preset if successful. Or null, e.g., if user decided to cancel
   */
  @Nullable
  default T addAndSavePreset(T preset, boolean save, boolean autoOverwrite) {
    if (preset == null) {
      return null;
    }
    if (!autoOverwrite && userKeepsOld(preset) != null) {
      return null;
    }

    removePresetsWithName(preset);
    getCurrentPresets().add(preset);
    if (save) {
      saveToFile(preset);
    }
    return preset;
  }

  default void removePresetsWithName(T preset) {
    getCurrentPresets().removeIf(p -> p.equalsIgnoreCaseName(preset));
  }


  default Optional<T> getPresetForName(T preset) {
    return getCurrentPresets().stream().filter(f -> f.equalsIgnoreCaseName(preset)).findAny();
  }

  default Optional<T> getPresetForName(String name) {
    return getCurrentPresets().stream()
        .filter(f -> f.getFileName().equalsIgnoreCase(name) || f.name().equalsIgnoreCase(name))
        .findAny();
  }

  default void ensureDirectoryExists() {
    FileAndPathUtil.createDirectory(getPresetStoreFilePath());
  }
}<|MERGE_RESOLUTION|>--- conflicted
+++ resolved
@@ -61,8 +61,6 @@
     final File path = getPresetStoreFilePath();
     final String name = preset.getFileName();
     return FileAndPathUtil.getRealFilePath(new File(path, name), getFileExtension());
-<<<<<<< HEAD
-=======
   }
 
 
@@ -72,7 +70,6 @@
       FileUtils.delete(file);
     } catch (IOException e) {
     }
->>>>>>> 4df9d5c7
   }
 
   /**
