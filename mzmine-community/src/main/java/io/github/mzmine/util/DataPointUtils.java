--- conflicted
+++ resolved
@@ -168,25 +168,7 @@
 
   public static SimpleSpectralArrays getDatapointsAboveNoiseLevel(SimpleSpectralArrays data,
       double noiseLevel) {
-<<<<<<< HEAD
-    assert rawMzs.length == rawIntensities.length;
-
-    final DoubleArrayList mzs = new DoubleArrayList(rawMzs.length);
-    final DoubleArrayList intensities = new DoubleArrayList(rawIntensities.length);
-
-    for (int i = 0; i < rawMzs.length; i++) {
-      if (rawIntensities[i] >= noiseLevel) {
-        mzs.add(rawMzs[i]);
-        intensities.add(rawIntensities[i]);
-      }
-    }
-    double[][] data = new double[2][];
-    data[0] = mzs.toDoubleArray();
-    data[1] = intensities.toDoubleArray();
-    return data;
-=======
     return data.filterGreaterNoise(noiseLevel);
->>>>>>> e180bb28
   }
 
   /**
