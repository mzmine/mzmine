--- conflicted
+++ resolved
@@ -796,7 +796,6 @@
     return (int) features;
   }
 
-<<<<<<< HEAD
   /**
    * @return Creates a sorter which sorts by descending number of rows. Avoids collisions by the
    * name of the feature list.
@@ -805,6 +804,5 @@
     return Comparator.comparing(FeatureList::getNumberOfRows).reversed()
         .thenComparing(FeatureList::getName);
   }
-=======
->>>>>>> c0c1f657
+
 }