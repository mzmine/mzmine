/*
 * Copyright (c) 2004-2025 The mzmine Development Team
 *
 * Permission is hereby granted, free of charge, to any person
 * obtaining a copy of this software and associated documentation
 * files (the "Software"), to deal in the Software without
 * restriction, including without limitation the rights to use,
 * copy, modify, merge, publish, distribute, sublicense, and/or sell
 * copies of the Software, and to permit persons to whom the
 * Software is furnished to do so, subject to the following
 * conditions:
 *
 * The above copyright notice and this permission notice shall be
 * included in all copies or substantial portions of the Software.
 *
 * THE SOFTWARE IS PROVIDED "AS IS", WITHOUT WARRANTY OF ANY KIND,
 * EXPRESS OR IMPLIED, INCLUDING BUT NOT LIMITED TO THE WARRANTIES
 * OF MERCHANTABILITY, FITNESS FOR A PARTICULAR PURPOSE AND
 * NONINFRINGEMENT. IN NO EVENT SHALL THE AUTHORS OR COPYRIGHT
 * HOLDERS BE LIABLE FOR ANY CLAIM, DAMAGES OR OTHER LIABILITY,
 * WHETHER IN AN ACTION OF CONTRACT, TORT OR OTHERWISE, ARISING
 * FROM, OUT OF OR IN CONNECTION WITH THE SOFTWARE OR THE USE OR
 * OTHER DEALINGS IN THE SOFTWARE.
 */

package io.github.mzmine.util.spectraldb.entry;

import io.github.mzmine.datamodel.PolarityType;
import io.github.mzmine.datamodel.features.types.annotations.AcquisitionMethodType;
import io.github.mzmine.datamodel.features.FeatureListRow;
import io.github.mzmine.datamodel.features.types.DataType;
import io.github.mzmine.datamodel.features.types.DataTypes;
import io.github.mzmine.datamodel.features.types.JsonStringType;
import io.github.mzmine.datamodel.features.types.abstr.StringType;
import io.github.mzmine.datamodel.features.types.annotations.CommentType;
import io.github.mzmine.datamodel.features.types.annotations.CompoundNameType;
import io.github.mzmine.datamodel.features.types.annotations.compounddb.PubChemIdType;
import io.github.mzmine.datamodel.features.types.identifiers.CASType;
import io.github.mzmine.datamodel.features.types.identifiers.DatasetIdType;
import io.github.mzmine.datamodel.features.types.identifiers.EntryIdType;
import io.github.mzmine.datamodel.features.types.annotations.InChIKeyStructureType;
import io.github.mzmine.datamodel.features.types.annotations.InChIStructureType;
import io.github.mzmine.datamodel.features.types.annotations.PeptideSequenceType;
import io.github.mzmine.datamodel.features.types.annotations.SmilesStructureType;
import io.github.mzmine.datamodel.features.types.identifiers.InternalIdType;
import io.github.mzmine.datamodel.features.types.identifiers.IupacNameType;
import io.github.mzmine.datamodel.features.types.identifiers.SourceScanUsiType;
import io.github.mzmine.datamodel.features.types.annotations.SplashType;
import io.github.mzmine.datamodel.features.types.identifiers.UsiType;
import io.github.mzmine.datamodel.features.types.annotations.compounddb.ClassyFireClassType;
import io.github.mzmine.datamodel.features.types.annotations.compounddb.ClassyFireParentType;
import io.github.mzmine.datamodel.features.types.annotations.compounddb.ClassyFireSubclassType;
import io.github.mzmine.datamodel.features.types.annotations.compounddb.ClassyFireSuperclassType;
import io.github.mzmine.datamodel.features.types.annotations.compounddb.NPClassifierClassType;
import io.github.mzmine.datamodel.features.types.annotations.compounddb.NPClassifierPathwayType;
import io.github.mzmine.datamodel.features.types.annotations.compounddb.NPClassifierSuperclassType;
import io.github.mzmine.datamodel.features.types.annotations.formula.FormulaType;
import io.github.mzmine.datamodel.features.types.annotations.iin.IonTypeType;
import io.github.mzmine.datamodel.features.types.annotations.online_reaction.OnlineLcReactionMatchType;
import io.github.mzmine.datamodel.features.types.numbers.BestScanNumberType;
import io.github.mzmine.datamodel.features.types.numbers.CCSType;
import io.github.mzmine.datamodel.features.types.numbers.ChargeType;
import io.github.mzmine.datamodel.features.types.numbers.HeightType;
import io.github.mzmine.datamodel.features.types.numbers.IDType;
import io.github.mzmine.datamodel.features.types.numbers.MZType;
import io.github.mzmine.datamodel.features.types.numbers.NeutralMassType;
import io.github.mzmine.datamodel.features.types.numbers.PrecursorMZType;
import io.github.mzmine.datamodel.features.types.numbers.RTType;
import io.github.mzmine.datamodel.features.types.numbers.RelativeHeightType;
import io.github.mzmine.datamodel.features.types.numbers.TotalSamplesType;
import io.github.mzmine.datamodel.features.types.numbers.abstr.DoubleType;
import io.github.mzmine.datamodel.features.types.numbers.abstr.FloatType;
import io.github.mzmine.datamodel.features.types.numbers.abstr.IntegerType;
import io.github.mzmine.main.MZmineCore;
import io.github.mzmine.util.FeatureUtils;
import io.github.mzmine.util.MathUtils;
import io.github.mzmine.util.ParsingUtils;
import io.github.mzmine.util.RIRecord;
import io.github.mzmine.util.collections.IndexRange;
import io.github.mzmine.util.io.JsonUtils;
import it.unimi.dsi.fastutil.floats.FloatArrayList;
import java.util.Collection;
import java.util.List;
import java.util.Objects;
import java.util.logging.Level;
import java.util.logging.Logger;
import java.util.stream.Collectors;
import org.apache.commons.lang3.StringUtils;
import org.jetbrains.annotations.NotNull;
import org.jetbrains.annotations.Nullable;

/**
 * The order reflects the rough order of these fields when exported
 */
public enum DBEntryField {
  // Compound specific
  ENTRY_ID, NAME, SYNONYMS, COMMENT, DESCRIPTION, MOLWEIGHT(Double.class), EXACT_MASS(
      Double.class), IUPAC_NAME, INTERNAL_ID,

  // structure
  FORMULA, INCHI, INCHIKEY, SMILES, PEPTIDE_SEQ,

  //Structure classifiers
  CLASSYFIRE_SUPERCLASS, CLASSYFIRE_CLASS, CLASSYFIRE_SUBCLASS, CLASSYFIRE_PARENT, NPCLASSIFIER_SUPERCLASS, NPCLASSIFIER_CLASS, NPCLASSIFIER_PATHWAY,

  // identifier
  CAS, PUBMED, PUBCHEM, GNPS_ID, MONA_ID, CHEMSPIDER,

  /**
   * row ID, used by GNPS, SIRIUS and other tools to connect results
   */
  FEATURE_ID,

  /**
   * a full ID that uses ID, mz, rt, mobility as in {@link FeatureUtils#rowToFullId(FeatureListRow)}
   * This id can be used to differentiate features by more than just the ID. This way differences in
   * processing leading to different id, mz, rt .. feautures are easier spotted than just by ID
   */
  FEATURE_FULL_ID,

  /**
   * feature list name:row ID
   */
  FEATURELIST_NAME_FEATURE_ID,

  // spectrum specific
  MS_LEVEL, RT(Float.class), RETENTION_INDEX(RIRecord.class), CCS(
      Float.class), ION_TYPE, PRECURSOR_MZ(Double.class), CHARGE(
      Integer.class), // height of feature
  FEATURE_MS1_HEIGHT(Float.class), FEATURE_MS1_REL_HEIGHT(Float.class),

  //
  MERGED_SPEC_TYPE, MERGED_N_SAMPLES, SIRIUS_MERGED_SCANS, SIRIUS_MERGED_STATS,

  // MS2
  COLLISION_ENERGY(FloatArrayList.class), FRAGMENTATION_METHOD, ISOLATION_WINDOW, ACQUISITION,

  // MSn
  MSN_COLLISION_ENERGIES, MSN_PRECURSOR_MZS, MSN_FRAGMENTATION_METHODS, MSN_ISOLATION_WINDOWS,

  // Instrument specific
  INSTRUMENT_TYPE, INSTRUMENT, IMS_TYPE, ION_SOURCE, RESOLUTION, POLARITY,

  // other
<<<<<<< HEAD
  PRINCIPAL_INVESTIGATOR, DATA_COLLECTOR, SOFTWARE, JSON_STRING,
=======
  PRINCIPAL_INVESTIGATOR, DATA_COLLECTOR, SOFTWARE, ACQUISITION_METHOD,
>>>>>>> cd191054

  // Dataset ID is for MassIVE or other repositories
  DATASET_ID, FILENAME, USI, SOURCE_SCAN_USI(List.class),
  /**
   * int or a {@code List<Integer>} `
   */
  SCAN_NUMBER, SPLASH,

  // Quality measures in wrapper object
  QUALITY, // individual properties
  // percentage of precursor purity
  QUALITY_PRECURSOR_PURITY(Float.class), // flag if was chimeric
  QUALITY_CHIMERIC, QUALITY_EXPLAINED_INTENSITY(Float.class), QUALITY_EXPLAINED_SIGNALS(
      Float.class),

  // compound annotation might match to multiple different compounds
  OTHER_MATCHED_COMPOUNDS_N, OTHER_MATCHED_COMPOUNDS_NAMES,

  // online reactivity
  ONLINE_REACTIVITY,

  // number of signals
  NUM_PEAKS(Integer.class), // only used for everything that cannot easily be mapped
  UNSPECIFIED;

  // group of DBEntryFields logically
  public static final DBEntryField[] OTHER_FIELDS = new DBEntryField[]{PRINCIPAL_INVESTIGATOR,
      DATA_COLLECTOR, ENTRY_ID, COMMENT};
  public static final DBEntryField[] DATABASE_FIELDS = new DBEntryField[]{USI, PUBMED, PUBCHEM,
      MONA_ID, CHEMSPIDER, CAS, INTERNAL_ID};
  public static final DBEntryField[] COMPOUND_FIELDS = new DBEntryField[]{NAME, SYNONYMS,
      IUPAC_NAME, FORMULA, MOLWEIGHT, EXACT_MASS, ION_TYPE, PRECURSOR_MZ, CHARGE, RT,
      RETENTION_INDEX, CCS, POLARITY, INCHI, INCHIKEY, SMILES, NUM_PEAKS, FEATURE_ID,
      FEATURE_FULL_ID};
  public static final DBEntryField[] INSTRUMENT_FIELDS = new DBEntryField[]{INSTRUMENT_TYPE,
      INSTRUMENT, ION_SOURCE, RESOLUTION, MS_LEVEL, COLLISION_ENERGY, MERGED_SPEC_TYPE, ACQUISITION,
      ACQUISITION_METHOD, SOFTWARE};

  private static final Logger logger = Logger.getLogger(DBEntryField.class.getName());

  private final Class clazz;

  DBEntryField() {
    this(String.class);
  }

  DBEntryField(Class clazz) {
    this.clazz = clazz;
  }

  /**
   * DBENtryField for GNPS json key
   */
  public static DBEntryField forMZmineJsonID(String key) {
    for (DBEntryField f : values()) {
      // equalsIgnoreCase is more robust against changes in library
      // consistency
      if (f.getMZmineJsonID().equalsIgnoreCase(key)) {
        return f;
      }
    }
    return null;
  }

  /**
   * DBENtryField for NIST msp key
   */
  public static DBEntryField forMspID(String key) {
    for (DBEntryField f : values()) {
      // equalsIgnoreCase is more robust against changes in library
      // consistency
      if (f.getNistMspID().equalsIgnoreCase(key)) {
        return f;
      }
    }
    return null;
  }

  /**
   * DBENtryField for mgf (GNPS) key
   */
  public static DBEntryField forMgfID(String key) {
    for (DBEntryField f : values()) {
      // equalsIgnoreCase is more robust against changes in library
      // consistency
      if (f.getMgfID().equalsIgnoreCase(key)) {
        return f;
      }
    }
    return null;
  }

  /**
   * DBENtryField for JDX key
   */
  public static DBEntryField forJdxID(String key) {
    for (DBEntryField f : values()) {
      // equalsIgnoreCase is more robust against changes in library
      // consistency
      if (f.getJdxID().equalsIgnoreCase(key)) {
        return f;
      }
    }
    return null;
  }

  /**
   * @return enum field for a DataType or {@link #UNSPECIFIED} if no clear mapping exists
   */
  public static @NotNull DBEntryField fromDataTypeClass(@NotNull Class<? extends DataType> type) {
    return fromDataType(DataTypes.get(type));
  }

  /**
   * @return enum field for a DataType or {@link #UNSPECIFIED} if no clear mapping exists
   */
  public static @NotNull DBEntryField fromDataType(@NotNull DataType type) {
    return switch (type) {
      case BestScanNumberType _ -> SCAN_NUMBER;
      case PrecursorMZType _ -> PRECURSOR_MZ;
      case MZType _ -> PRECURSOR_MZ;
      case NeutralMassType _ -> EXACT_MASS;
      case IDType _ -> FEATURE_ID;
      case ChargeType _ -> CHARGE;
      case FormulaType _ -> FORMULA;
      case InChIStructureType _ -> INCHI;
      case InChIKeyStructureType _ -> INCHIKEY;
      case SmilesStructureType _ -> SMILES;
      case IonTypeType _ -> ION_TYPE;
      case CompoundNameType _ -> NAME;
      case RTType _ -> RT;
      case CCSType _ -> CCS;
      case UsiType _ -> USI;
      case SourceScanUsiType _ -> SOURCE_SCAN_USI;
      case SplashType _ -> SPLASH;
      case HeightType _ -> FEATURE_MS1_HEIGHT;
      case RelativeHeightType _ -> FEATURE_MS1_REL_HEIGHT;
      case CommentType _ -> DBEntryField.COMMENT;
      case ClassyFireSuperclassType _ -> DBEntryField.CLASSYFIRE_SUPERCLASS;
      case ClassyFireClassType _ -> DBEntryField.CLASSYFIRE_CLASS;
      case ClassyFireSubclassType _ -> DBEntryField.CLASSYFIRE_SUBCLASS;
      case ClassyFireParentType _ -> DBEntryField.CLASSYFIRE_PARENT;
      case NPClassifierSuperclassType _ -> DBEntryField.NPCLASSIFIER_SUPERCLASS;
      case NPClassifierClassType _ -> DBEntryField.NPCLASSIFIER_CLASS;
      case NPClassifierPathwayType _ -> DBEntryField.NPCLASSIFIER_PATHWAY;
<<<<<<< HEAD
      case PubChemIdType _ -> DBEntryField.PUBCHEM;
      case CASType _ -> CAS;
      case IupacNameType _ -> IUPAC_NAME;
      case InternalIdType _ -> INTERNAL_ID;
      case JsonStringType _ -> JSON_STRING;
=======
      case AcquisitionMethodType _ -> ACQUISITION_METHOD;
>>>>>>> cd191054
//        case SynonymType _ -> DBEntryField.SYNONYM;
      default -> UNSPECIFIED;
    };
  }

  public Class getObjectClass() {
    return clazz;
  }

  @Override
  public String toString() {
    return switch (this) {
      case RT, SMILES, CAS -> super.toString().replace('_', ' ');
      case ENTRY_ID -> "Entry ID";
      case INCHI -> "InChI";
      case INCHIKEY -> "InChI key";
      case MOLWEIGHT -> "Mol. weight";
      case MONA_ID -> "MoNA ID";
      case PRECURSOR_MZ -> "Precursor m/z";
      default -> StringUtils.capitalize(super.toString().replace('_', ' ').toLowerCase());
    };
  }

  /**
   * @return The mzmine json format key or an empty String
   */
  public Class<? extends DataType> getDataType() {
    // note: also add in fromDataType
    return switch (this) {
      case UNSPECIFIED, ACQUISITION, SOFTWARE, DESCRIPTION, DATA_COLLECTOR, INSTRUMENT, //
           INSTRUMENT_TYPE, POLARITY, ION_SOURCE, PRINCIPAL_INVESTIGATOR, PUBMED, //
           CHEMSPIDER, MONA_ID, GNPS_ID, SYNONYMS, RESOLUTION, FRAGMENTATION_METHOD, //
           QUALITY, QUALITY_CHIMERIC, FILENAME, //
           SIRIUS_MERGED_SCANS, SIRIUS_MERGED_STATS, OTHER_MATCHED_COMPOUNDS_N,
           OTHER_MATCHED_COMPOUNDS_NAMES, //
           MERGED_SPEC_TYPE, MSN_COLLISION_ENERGIES, MSN_PRECURSOR_MZS, MSN_FRAGMENTATION_METHODS,
           MSN_ISOLATION_WINDOWS, IMS_TYPE, FEATURE_FULL_ID, FEATURELIST_NAME_FEATURE_ID,
           RETENTION_INDEX -> StringType.class;
      case COMMENT -> CommentType.class;
      case CAS -> CASType.class;
      case PUBCHEM -> PubChemIdType.class;
      case ENTRY_ID -> EntryIdType.class;
      case MERGED_N_SAMPLES -> TotalSamplesType.class;
      case CLASSYFIRE_SUPERCLASS -> ClassyFireSuperclassType.class;
      case CLASSYFIRE_CLASS -> ClassyFireClassType.class;
      case CLASSYFIRE_SUBCLASS -> ClassyFireSubclassType.class;
      case CLASSYFIRE_PARENT -> ClassyFireParentType.class;
      case NPCLASSIFIER_SUPERCLASS -> NPClassifierSuperclassType.class;
      case NPCLASSIFIER_CLASS -> NPClassifierClassType.class;
      case NPCLASSIFIER_PATHWAY -> NPClassifierPathwayType.class;
      case SCAN_NUMBER -> BestScanNumberType.class;
      case MS_LEVEL, NUM_PEAKS, FEATURE_ID -> IntegerType.class;
      case EXACT_MASS, PRECURSOR_MZ, MOLWEIGHT -> MZType.class;
      case CHARGE -> ChargeType.class;
      // TODO change to float
      case COLLISION_ENERGY, ISOLATION_WINDOW, QUALITY_EXPLAINED_INTENSITY,
           QUALITY_EXPLAINED_SIGNALS -> DoubleType.class;
      case QUALITY_PRECURSOR_PURITY -> FloatType.class;
      case FORMULA -> FormulaType.class;
      case INCHI -> InChIStructureType.class;
      case INCHIKEY -> InChIKeyStructureType.class;
      case ION_TYPE -> IonTypeType.class;
      case NAME -> CompoundNameType.class;
      case RT -> RTType.class;
      case SMILES -> SmilesStructureType.class;
      case PEPTIDE_SEQ -> PeptideSequenceType.class;
      case CCS -> CCSType.class;
      case ACQUISITION_METHOD -> AcquisitionMethodType.class;
      case DATASET_ID -> DatasetIdType.class;
      case USI -> UsiType.class;
      case SOURCE_SCAN_USI -> SourceScanUsiType.class;
      case SPLASH -> SplashType.class;
      case ONLINE_REACTIVITY -> OnlineLcReactionMatchType.class;
      // TODO change to real data types instead of strings
      // are there other formats that define those properly?
      case FEATURE_MS1_HEIGHT -> HeightType.class;
      case FEATURE_MS1_REL_HEIGHT -> RelativeHeightType.class;
      case IUPAC_NAME -> IupacNameType.class;
      case INTERNAL_ID -> InternalIdType.class;
      case JSON_STRING -> JsonStringType.class;
    };
  }

  /**
   * @return The mzmine json format key or an empty String
   */
  public String getMZmineJsonID() {
    return switch (this) {
      case CLASSYFIRE_SUPERCLASS, CLASSYFIRE_CLASS, CLASSYFIRE_SUBCLASS, CLASSYFIRE_PARENT,
           NPCLASSIFIER_SUPERCLASS, NPCLASSIFIER_CLASS, NPCLASSIFIER_PATHWAY ->
          name().toLowerCase();
      case SCAN_NUMBER -> "scan_number";
      case FEATURE_MS1_HEIGHT -> "feature_ms1_height";
      case FEATURE_MS1_REL_HEIGHT -> "feature_ms1_relative_height";
      case MERGED_SPEC_TYPE -> "merge_type";
      case MERGED_N_SAMPLES -> "merged_across_n_samples";
      case ACQUISITION -> "acquisition";
      case SOFTWARE -> "softwaresource";
      case PEPTIDE_SEQ -> "peptide_sequence";
      case CAS -> "cas";
      case CHARGE -> "charge";
      case COLLISION_ENERGY -> "collision_energy";
      case COMMENT -> "comment";
      case DESCRIPTION -> "description";
      case DATA_COLLECTOR -> "datacollector";
      case EXACT_MASS -> "exact_mass";
      case FORMULA -> "formula";
      case SPLASH -> "splash";
      case INCHI -> "inchi";
      case INCHIKEY -> "inchikey";
      case INSTRUMENT -> "instrument";
      case INSTRUMENT_TYPE -> "instrument_type";
      case ION_TYPE -> "adduct";
      case POLARITY -> "polarity";
      case ION_SOURCE -> "ion_source";
      case IMS_TYPE -> "ims_type";
      case PRECURSOR_MZ -> "precursor_mz";
      case NAME -> "compound_name";
      case PRINCIPAL_INVESTIGATOR -> "investigator";
      case PUBMED -> "pubmed";
      case RT -> "rt";
      case RETENTION_INDEX -> "ri";
      case SMILES -> "smiles";
      case MS_LEVEL -> "ms_level";
      case PUBCHEM -> "pubchem";
      case CHEMSPIDER -> "chemspider";
      case MONA_ID -> "mona_id";
      case GNPS_ID -> "gnps_id";
      case CCS -> "ccs";
      case NUM_PEAKS -> "num_peaks";
      case ENTRY_ID -> "lib_id";
      case RESOLUTION -> "mass_resolution";
      case SYNONYMS -> "synonyms";
      case MOLWEIGHT -> "molweight";
      case MSN_COLLISION_ENERGIES -> "msn_collision_energies";
      case MSN_PRECURSOR_MZS -> "msn_precursor_mzs";
      case MSN_FRAGMENTATION_METHODS -> "msn_fragmentation_methods";
      case MSN_ISOLATION_WINDOWS -> "msn_isolation_windows";
      case FRAGMENTATION_METHOD -> "fragmenation_method";
      case ISOLATION_WINDOW -> "isolation_window";
<<<<<<< HEAD
      case JSON_STRING -> "additional_json";
=======
      case ACQUISITION_METHOD -> "acquisition_method";
>>>>>>> cd191054
      case DATASET_ID -> "dataset_id";
      case USI -> "usi";
      case SOURCE_SCAN_USI -> "source_scan_usi";
      case QUALITY -> "quality";
      case QUALITY_PRECURSOR_PURITY -> "precursor_purity";
      case QUALITY_CHIMERIC -> "quality_chimeric";
      case QUALITY_EXPLAINED_INTENSITY -> "quality_explained_intensity";
      case QUALITY_EXPLAINED_SIGNALS -> "quality_explained_signals";
      case OTHER_MATCHED_COMPOUNDS_N -> "other_matched_compounds";
      case OTHER_MATCHED_COMPOUNDS_NAMES -> "other_matched_compounds_names";
      case FEATURE_ID -> "feature_id";
      case FEATURE_FULL_ID -> "feature_full_id";
      case FEATURELIST_NAME_FEATURE_ID -> "featurelist_feature_id";
      case FILENAME -> "raw_file_name";
      case SIRIUS_MERGED_SCANS -> "merged_scans";
      case SIRIUS_MERGED_STATS -> "merged_statistics";
      case ONLINE_REACTIVITY -> "online_reactivity";
      case UNSPECIFIED -> "";
      case IUPAC_NAME -> "iupac_name";
      case INTERNAL_ID -> "internal_id";
    };
  }

  /**
   * @return The NIST MSP format key or an empty String
   */
  public String getNistMspID() {
    return switch (this) {
      case CLASSYFIRE_SUPERCLASS, CLASSYFIRE_CLASS, CLASSYFIRE_SUBCLASS, CLASSYFIRE_PARENT,
           NPCLASSIFIER_SUPERCLASS, NPCLASSIFIER_CLASS, NPCLASSIFIER_PATHWAY, ACQUISITION, GNPS_ID,
           MONA_ID, CHEMSPIDER, RESOLUTION, SYNONYMS, MOLWEIGHT, PUBCHEM, PUBMED,
           PRINCIPAL_INVESTIGATOR, CHARGE, CAS, SOFTWARE, DATA_COLLECTOR, SOURCE_SCAN_USI ->
          this.name().toLowerCase();
      case SCAN_NUMBER -> "scan_number";
      case MERGED_SPEC_TYPE -> "merge_type";
      case MERGED_N_SAMPLES -> "merged_across_n_samples";
      case ENTRY_ID -> "DB#";
      case COLLISION_ENERGY -> "Collision_energy";
      case COMMENT -> "Comments";
      case EXACT_MASS -> "ExactMass";
      case FRAGMENTATION_METHOD -> "Method";
      case ISOLATION_WINDOW -> "Isolation_window";
      case IUPAC_NAME -> "Iupac";
      case INTERNAL_ID -> "Internal_id";
      case FORMULA -> "Formula";
      case INCHIKEY -> "InChIKey";
      case INSTRUMENT -> "Instrument";
      case INSTRUMENT_TYPE -> "Instrument_type";
      case ION_TYPE -> "Precursor_type";
      case POLARITY -> "Ion_mode"; // P / N
      case ION_SOURCE -> "";
      case IMS_TYPE -> "ims_type";
      case PRECURSOR_MZ -> "PrecursorMZ";
      case NAME -> "Name";
      case SPLASH -> "Splash";
      case RT -> "RT";
      case RETENTION_INDEX -> "Retention_index";
      case MS_LEVEL -> "Spectrum_type";
      case NUM_PEAKS -> "Num Peaks";
      case CCS -> "CCS";
      case SMILES -> "SMILES";
      case INCHI -> "INCHI";
      case PEPTIDE_SEQ -> "peptide_sequence";
      case MSN_COLLISION_ENERGIES -> "MSn_collision_energies";
      case MSN_PRECURSOR_MZS -> "MSn_precursor_mzs";
      case MSN_FRAGMENTATION_METHODS -> "MSn_fragmentation_methods";
      case MSN_ISOLATION_WINDOWS -> "MSn_isolation_windows";
      case USI -> "usi";
      case DESCRIPTION -> "description";
      case QUALITY -> "quality";
      case ACQUISITION_METHOD -> "acquisition_method";
      case DATASET_ID -> "dataset_id";
      case QUALITY_CHIMERIC -> "quality_chimeric";
      case QUALITY_PRECURSOR_PURITY -> "precursor_purity";
      case QUALITY_EXPLAINED_INTENSITY -> "quality_explained_intensity";
      case QUALITY_EXPLAINED_SIGNALS -> "quality_explained_signals";
      case OTHER_MATCHED_COMPOUNDS_N -> "other_matched_compounds";
      case OTHER_MATCHED_COMPOUNDS_NAMES -> "other_matched_compounds_names";
      case FEATURE_ID -> "feature_id";
      case FEATURE_FULL_ID -> "feature_full_id";
      case FEATURELIST_NAME_FEATURE_ID -> "featurelist_feature_id";
      case FILENAME -> "file_name";
      case ONLINE_REACTIVITY -> "online_reactivity";
      case FEATURE_MS1_HEIGHT -> "feature_ms1_height";
      case FEATURE_MS1_REL_HEIGHT -> "feature_ms1_relative_height";
      case SIRIUS_MERGED_SCANS -> "";
      case SIRIUS_MERGED_STATS -> "";
      case UNSPECIFIED -> "";
      case JSON_STRING -> "additional_json";
    };
  }

  /**
   * @return The mgf format (used by GNPS)
   */
  public String getMgfID() {
    return switch (this) {
      case ACQUISITION, FEATURE_MS1_HEIGHT, FEATURE_MS1_REL_HEIGHT, GNPS_ID, MONA_ID, CHEMSPIDER,
           PUBCHEM, RESOLUTION, SYNONYMS, MOLWEIGHT, CAS, SOFTWARE, COLLISION_ENERGY,
           CLASSYFIRE_SUPERCLASS, CLASSYFIRE_CLASS, CLASSYFIRE_SUBCLASS, CLASSYFIRE_PARENT,
           NPCLASSIFIER_SUPERCLASS, NPCLASSIFIER_CLASS, NPCLASSIFIER_PATHWAY, SOURCE_SCAN_USI ->
          name();
      case RT -> "RTINSECONDS";
      case RETENTION_INDEX -> "";
      case SCAN_NUMBER -> "SCANS";
      case MERGED_SPEC_TYPE -> "SPECTYPE";
      case MERGED_N_SAMPLES -> "MERGED_ACROSS_N_SAMPLES";
      case ENTRY_ID -> "SPECTRUMID";
      case CHARGE -> "CHARGE";
      case COMMENT -> "COMMENT";
      case DESCRIPTION -> "DESCRIPTION";
      case DATA_COLLECTOR -> "DATACOLLECTOR";
      case EXACT_MASS -> "EXACTMASS";
      case IUPAC_NAME -> "IUPAC";
      case INTERNAL_ID -> "INTERNAL_ID";
      case FORMULA -> "FORMULA";
      case INCHI -> "INCHI";
      case INCHIKEY -> "INCHIAUX";
      case INSTRUMENT -> "SOURCE_INSTRUMENT";
      case INSTRUMENT_TYPE -> "INSTRUMENT_TYPE";
      case ION_TYPE -> "ADDUCT";
      case POLARITY -> "IONMODE"; // Positive Negative
      case ION_SOURCE -> "ION_SOURCE";
      case IMS_TYPE -> "IMS_TYPE";
      case PRECURSOR_MZ -> "PEPMASS";
      case NAME -> "NAME";
      case PRINCIPAL_INVESTIGATOR -> "PI";
      case PUBMED -> "PUBMED";
      case SMILES -> "SMILES";
      case MS_LEVEL -> "MSLEVEL";
      case CCS -> "CCS";
      case SPLASH -> "SPLASH";
      case NUM_PEAKS -> "Num peaks";
      case MSN_COLLISION_ENERGIES -> "MSn_collision_energies";
      case MSN_PRECURSOR_MZS -> "MSn_precursor_mzs";
      case MSN_FRAGMENTATION_METHODS -> "MSn_fragmentation_methods";
      case MSN_ISOLATION_WINDOWS -> "MSn_isolation_windows";
      case FRAGMENTATION_METHOD -> "FRAGMENTATION_METHOD";
      case ISOLATION_WINDOW -> "ISOLATION_WINDOW";
      case USI -> "USI";
      case PEPTIDE_SEQ -> "PEPTIDE_SEQUENCE";
      case QUALITY_CHIMERIC -> "QUALITY_CHIMERIC";
      case QUALITY_PRECURSOR_PURITY -> "PRECURSOR_PURITY";
      case ACQUISITION_METHOD -> "ACQUISITION_METHOD";
      case DATASET_ID -> "DATASET_ID";
      case QUALITY -> "QUALITY";
      case QUALITY_EXPLAINED_INTENSITY -> "QUALITY_EXPLAINED_INTENSITY";
      case QUALITY_EXPLAINED_SIGNALS -> "QUALITY_EXPLAINED_SIGNALS";
      case OTHER_MATCHED_COMPOUNDS_N -> "OTHER_MATCHED_COMPOUNDS";
      case OTHER_MATCHED_COMPOUNDS_NAMES -> "OTHER_MATCHED_COMPOUNDS_NAMES";
      case FEATURE_ID -> "FEATURE_ID";
      case FEATURE_FULL_ID -> "FEATURE_FULL_ID";
      case FEATURELIST_NAME_FEATURE_ID -> "FEATURELIST_FEATURE_ID";
      case FILENAME -> "FILENAME";
      case SIRIUS_MERGED_SCANS -> "MERGED_SCANS";
      case SIRIUS_MERGED_STATS -> "MERGED_STATS";
      case ONLINE_REACTIVITY -> "ONLINE_REACTIVITY";
      case UNSPECIFIED -> "";
      case JSON_STRING -> "ADDITIONAL_JSON";
    };
  }

  /**
   * @return The mgf format (used by GNPS)
   */
  public String getGnpsBatchSubmissionID() {
    return switch (this) {
      case GNPS_ID, MONA_ID, CHEMSPIDER, PUBCHEM, RESOLUTION, SYNONYMS, MOLWEIGHT, SOFTWARE,
           COLLISION_ENERGY, FEATURE_MS1_HEIGHT, FEATURE_MS1_REL_HEIGHT, CLASSYFIRE_SUPERCLASS,
           CLASSYFIRE_CLASS, CLASSYFIRE_SUBCLASS, CLASSYFIRE_PARENT, NPCLASSIFIER_SUPERCLASS,
           NPCLASSIFIER_CLASS, NPCLASSIFIER_PATHWAY, SOURCE_SCAN_USI -> this.name();
      case FILENAME -> "FILENAME";
      case PEPTIDE_SEQ -> "SEQ";
      case NAME -> "COMPOUND_NAME";
      case PRECURSOR_MZ -> "MOLECULEMASS";
      case INSTRUMENT_TYPE -> "INSTRUMENT";
      case ION_SOURCE -> "IONSOURCE";
      case IMS_TYPE -> "IMS_TYPE";
      case SCAN_NUMBER -> "EXTRACTSCAN";
      case SMILES -> "SMILES";
      case INCHI -> "INCHI";
      case INCHIKEY -> "INCHIAUX";
      case CHARGE -> "CHARGE";
      case POLARITY -> "IONMODE";
      case PUBMED -> "PUBMED";
      case ACQUISITION -> "ACQUISITION";
      case EXACT_MASS -> "EXACTMASS";
      case DATA_COLLECTOR -> "DATACOLLECTOR";
      case ION_TYPE -> "ADDUCT";
      case CAS -> "CASNUMBER";
      case PRINCIPAL_INVESTIGATOR -> "PI";
      //not covered
      case INSTRUMENT -> "INSTRUMENT_NAME";
      case RT -> "RTINSECONDS";
      case RETENTION_INDEX -> "";
      case ENTRY_ID -> "SPECTRUMID";
      case COMMENT -> "COMMENT";
      case DESCRIPTION -> "DESCRIPTION";
      case IUPAC_NAME -> "IUPAC_NAME";
      case INTERNAL_ID -> "INTERNAL_ID";
      case FORMULA -> "FORMULA";
      case MS_LEVEL -> "MSLEVEL";
      case CCS -> "CCS";
      case SPLASH -> "SPLASH";
      case MERGED_SPEC_TYPE -> "SPECTYPE";
      case MERGED_N_SAMPLES -> "merged_across_n_samples";
      case NUM_PEAKS -> "Num peaks";
      case MSN_COLLISION_ENERGIES -> "MSn_collision_energies";
      case MSN_PRECURSOR_MZS -> "MSn_precursor_mzs";
      case MSN_FRAGMENTATION_METHODS -> "MSn_fragmentation_methods";
      case MSN_ISOLATION_WINDOWS -> "MSn_isolation_windows";
      case FRAGMENTATION_METHOD -> "FRAGMENTATION_METHOD";
      case ISOLATION_WINDOW -> "ISOLATION_WINDOW";
      case USI -> "USI";
      case QUALITY_CHIMERIC -> "QUALITY_CHIMERIC";
      case QUALITY_PRECURSOR_PURITY -> "PRECURSOR_PURITY";
      case ACQUISITION_METHOD -> "ACQUISITION_METHOD";
      case DATASET_ID -> "DATASET_ID";
      case QUALITY -> "QUALITY";
      case QUALITY_EXPLAINED_INTENSITY -> "QUALITY_EXPLAINED_INTENSITY";
      case QUALITY_EXPLAINED_SIGNALS -> "QUALITY_EXPLAINED_SIGNALS";
      case OTHER_MATCHED_COMPOUNDS_N -> "OTHER_MATCHED_COMPOUNDS";
      case OTHER_MATCHED_COMPOUNDS_NAMES -> "OTHER_MATCHED_COMPOUNDS_NAMES";
      case FEATURE_ID -> "FEATURE_ID";
      case FEATURE_FULL_ID -> "FEATURE_FULL_ID";
      case FEATURELIST_NAME_FEATURE_ID -> "FEATURELIST_FEATURE_ID";
      case SIRIUS_MERGED_SCANS -> "MERGED_SCANS";
      case SIRIUS_MERGED_STATS -> "MERGED_STATS";
      case ONLINE_REACTIVITY -> "ONLINE_REACTIVITY";
      case UNSPECIFIED -> "";
      case JSON_STRING -> "ADDITIONAL_JSON";
    };
  }

  /**
   * @return The JCAMP-DX format key or an empty String
   */
  public String getJdxID() {
    return switch (this) {
      case SIRIUS_MERGED_STATS, ONLINE_REACTIVITY, FEATURE_MS1_HEIGHT, FEATURE_MS1_REL_HEIGHT,
           CLASSYFIRE_SUPERCLASS, CLASSYFIRE_CLASS, CLASSYFIRE_SUBCLASS, CLASSYFIRE_PARENT,
           NPCLASSIFIER_SUPERCLASS, NPCLASSIFIER_CLASS, NPCLASSIFIER_PATHWAY, MERGED_N_SAMPLES,
           SOURCE_SCAN_USI -> "";
      case SCAN_NUMBER -> "";
      case MERGED_SPEC_TYPE -> "";
      case ENTRY_ID -> "";
      case ACQUISITION -> "";
      case SOFTWARE -> "";
      case CAS -> "##CAS REGISTRY NO";
      case CHARGE -> "";
      case COLLISION_ENERGY -> "";
      case COMMENT -> "";
      case DESCRIPTION -> "";
      case IMS_TYPE -> "";
      case DATA_COLLECTOR -> "";
      case EXACT_MASS -> "##MW";
      case IUPAC_NAME -> "";
      case INTERNAL_ID -> "";
      case FORMULA -> "##MOLFORM";
      case INCHI -> "";
      case INCHIKEY -> "";
      case INSTRUMENT -> "";
      case INSTRUMENT_TYPE -> "";
      case ION_TYPE, SPLASH -> "";
      case POLARITY -> "";
      case ION_SOURCE -> "";
      case PRECURSOR_MZ -> "";
      case PEPTIDE_SEQ -> "";
      case NAME -> "##TITLE";
      case PRINCIPAL_INVESTIGATOR -> "";
      case PUBMED -> "";
      case RT -> "RT";
      case RETENTION_INDEX -> "";
      case SMILES -> "";
      case MS_LEVEL -> "";
      case PUBCHEM -> "";
      case CHEMSPIDER -> "";
      case MONA_ID, GNPS_ID -> "";
      case OTHER_MATCHED_COMPOUNDS_N -> "";
      case OTHER_MATCHED_COMPOUNDS_NAMES -> "";
      case NUM_PEAKS -> "##NPOINTS";
      case RESOLUTION, SYNONYMS, MOLWEIGHT -> "";
      case CCS -> "";
      case MSN_COLLISION_ENERGIES -> "";
      case MSN_PRECURSOR_MZS -> "";
      case MSN_FRAGMENTATION_METHODS -> "";
      case MSN_ISOLATION_WINDOWS -> "";
      case QUALITY_PRECURSOR_PURITY -> "";
      case FRAGMENTATION_METHOD -> "";
      case ISOLATION_WINDOW -> "";
      case FILENAME -> "";
      case USI -> "";
      case QUALITY -> "";
      case ACQUISITION_METHOD -> "";
      case DATASET_ID -> "";
      case QUALITY_CHIMERIC -> "";
      case QUALITY_EXPLAINED_INTENSITY -> "";
      case QUALITY_EXPLAINED_SIGNALS -> "";
      case FEATURE_ID, FEATURE_FULL_ID, FEATURELIST_NAME_FEATURE_ID -> "";
      case SIRIUS_MERGED_SCANS -> "";
      case UNSPECIFIED -> "";
      case JSON_STRING -> "";
    };
  }

  /**
   * Converts the content to the correct value type - on exception this will log the warning and
   * return null.
   *
   * @param content the value to be converted
   * @return the converted value or original if the target object class is string or null if there
   * is an exception during conversion
   */
  @Nullable
  public Object tryConvertValue(String content) {
    try {
      return convertValue(content);
    } catch (Throwable t) {
      logger.log(Level.WARNING, """
          Cannot convert value '%s' to type %s for field %s""".formatted(content,
          this.getObjectClass(), this.toString()));
      return null;
    }
  }

  /**
   * Converts the content to the correct value type
   *
   * @param content the value to be converted
   * @return the original value or Double, Float, Integer
   * @throws NumberFormatException if the object class was specified as number but was not parsable
   */
  public Object convertValue(String content) throws NumberFormatException {
    if (getObjectClass().equals(Double.class)) {
      return Double.parseDouble(content);
    }
    if (getObjectClass().equals(Float.class)) {
      return Float.parseFloat(content);
    }
    if (getObjectClass().equals(Integer.class)) {
      return Integer.parseInt(content);
    }
    if (getObjectClass().equals(Long.class)) {
      return Long.parseLong(content);
    }
    if (getObjectClass().equals(FloatArrayList.class)) {
      final String replaced = content.replaceAll("[^0-9.,-]", "");
      final float[] floats = ParsingUtils.stringToFloatArray(replaced, ",");
      return new FloatArrayList(floats);
    }

    if (getObjectClass().equals(RIRecord.class)) {
      return new RIRecord(content);
    }
    // TODO currently we can only parse this as list of strings - should be either json list or java object list
    // FloatArrayList IntArrayList and other specialized classes help to load numbers
    else if (getObjectClass().equals(List.class) && content != null) {
      List<String> list = JsonUtils.readValueOrThrow(content);
      return list;
    }
    return content;
  }

  public String formatForMgf(@NotNull final Object value) {
    return switch (this) {
      case UNSPECIFIED, QUALITY, QUALITY_EXPLAINED_INTENSITY, QUALITY_EXPLAINED_SIGNALS, GNPS_ID, //
           PUBCHEM, MONA_ID, CHEMSPIDER, FEATURE_ID, FEATURE_FULL_ID, PUBMED, SYNONYMS, NAME,
           ENTRY_ID, NUM_PEAKS, //
           MS_LEVEL, INSTRUMENT, ION_SOURCE, RESOLUTION, PRINCIPAL_INVESTIGATOR, DATA_COLLECTOR, //
           COMMENT, DESCRIPTION, MOLWEIGHT, FORMULA, INCHI, INCHIKEY, SMILES, CAS, CCS,
           ACQUISITION_METHOD, //
           ION_TYPE, CHARGE, MERGED_SPEC_TYPE, SIRIUS_MERGED_SCANS, SIRIUS_MERGED_STATS,
           COLLISION_ENERGY, FRAGMENTATION_METHOD, ISOLATION_WINDOW, ACQUISITION,
           MSN_COLLISION_ENERGIES, MSN_PRECURSOR_MZS, //
           MSN_FRAGMENTATION_METHODS, MSN_ISOLATION_WINDOWS, INSTRUMENT_TYPE, SOFTWARE, FILENAME, //
           DATASET_ID, USI, SOURCE_SCAN_USI, SPLASH, QUALITY_CHIMERIC, //
           OTHER_MATCHED_COMPOUNDS_N, OTHER_MATCHED_COMPOUNDS_NAMES, QUALITY_PRECURSOR_PURITY,
           PEPTIDE_SEQ, //
           IMS_TYPE, ONLINE_REACTIVITY, CLASSYFIRE_SUPERCLASS, CLASSYFIRE_CLASS,
           CLASSYFIRE_SUBCLASS, CLASSYFIRE_PARENT, NPCLASSIFIER_SUPERCLASS, NPCLASSIFIER_CLASS,
           NPCLASSIFIER_PATHWAY, FEATURELIST_NAME_FEATURE_ID, MERGED_N_SAMPLES, IUPAC_NAME,
           INTERNAL_ID, JSON_STRING -> {

        // format lists and arrays as json so that they can easily be parsed
        if (value instanceof Collection<?> || value.getClass().isArray()) {
          yield JsonUtils.writeStringOrEmpty(value);
        }

        yield value.toString();
      }
      case SCAN_NUMBER -> switch (value) {
        // multiple scans can be written as 1,4,6-9
        case List<?> list -> {
          List<Integer> values = list.stream().map(MathUtils::parseInt).filter(Objects::nonNull)
              .toList();
          yield IndexRange.findRanges(values).stream().map(Objects::toString)
              .collect(Collectors.joining(","));
        }
        default -> value.toString();
      };
      case RT -> switch (value) {
        // float is default for RT but handle Double in case wrong value was present
        case Float f -> "%.2f".formatted(f * 60.f);
        case Double d -> "%.2f".formatted(d * 60.0);
        default -> throw new IllegalArgumentException("RT has to be a number");
      };
      case RETENTION_INDEX -> {
        throw new IllegalArgumentException("Retention index is not supported for MGF format");
      }
      case PRECURSOR_MZ, EXACT_MASS -> switch (value) {
        case Number d -> MZmineCore.getConfiguration().getExportFormats().mz(d);
        default -> throw new IllegalArgumentException("MZ has to be a number");
      };
      case FEATURE_MS1_HEIGHT -> switch (value) {
        case Number d -> MZmineCore.getConfiguration().getExportFormats().intensity(d);
        default -> throw new IllegalArgumentException("Height has to be a number");
      };
      case FEATURE_MS1_REL_HEIGHT -> switch (value) {
        case Number d -> MZmineCore.getConfiguration().getExportFormats().percent(d);
        default -> throw new IllegalArgumentException("Relative height has to be a number");
      };
      // SIRIUS 6.0.7 had issues with Polarity and would parse the spectrum without extended metadata like the adduct
      // Therefore it was changed from Positive to POSITIVE
      case POLARITY -> PolarityType.NEGATIVE.equals(value) ? "NEGATIVE" : "POSITIVE";
    };
  }
}<|MERGE_RESOLUTION|>--- conflicted
+++ resolved
@@ -142,11 +142,7 @@
   INSTRUMENT_TYPE, INSTRUMENT, IMS_TYPE, ION_SOURCE, RESOLUTION, POLARITY,
 
   // other
-<<<<<<< HEAD
-  PRINCIPAL_INVESTIGATOR, DATA_COLLECTOR, SOFTWARE, JSON_STRING,
-=======
-  PRINCIPAL_INVESTIGATOR, DATA_COLLECTOR, SOFTWARE, ACQUISITION_METHOD,
->>>>>>> cd191054
+  PRINCIPAL_INVESTIGATOR, DATA_COLLECTOR, SOFTWARE, JSON_STRING, ACQUISITION_METHOD,
 
   // Dataset ID is for MassIVE or other repositories
   DATASET_ID, FILENAME, USI, SOURCE_SCAN_USI(List.class),
@@ -292,15 +288,12 @@
       case NPClassifierSuperclassType _ -> DBEntryField.NPCLASSIFIER_SUPERCLASS;
       case NPClassifierClassType _ -> DBEntryField.NPCLASSIFIER_CLASS;
       case NPClassifierPathwayType _ -> DBEntryField.NPCLASSIFIER_PATHWAY;
-<<<<<<< HEAD
       case PubChemIdType _ -> DBEntryField.PUBCHEM;
       case CASType _ -> CAS;
       case IupacNameType _ -> IUPAC_NAME;
       case InternalIdType _ -> INTERNAL_ID;
       case JsonStringType _ -> JSON_STRING;
-=======
       case AcquisitionMethodType _ -> ACQUISITION_METHOD;
->>>>>>> cd191054
 //        case SynonymType _ -> DBEntryField.SYNONYM;
       default -> UNSPECIFIED;
     };
@@ -441,11 +434,8 @@
       case MSN_ISOLATION_WINDOWS -> "msn_isolation_windows";
       case FRAGMENTATION_METHOD -> "fragmenation_method";
       case ISOLATION_WINDOW -> "isolation_window";
-<<<<<<< HEAD
       case JSON_STRING -> "additional_json";
-=======
       case ACQUISITION_METHOD -> "acquisition_method";
->>>>>>> cd191054
       case DATASET_ID -> "dataset_id";
       case USI -> "usi";
       case SOURCE_SCAN_USI -> "source_scan_usi";
