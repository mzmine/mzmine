/*
 * Copyright (c) 2004-2024 The mzmine Development Team
 *
 * Permission is hereby granted, free of charge, to any person
 * obtaining a copy of this software and associated documentation
 * files (the "Software"), to deal in the Software without
 * restriction, including without limitation the rights to use,
 * copy, modify, merge, publish, distribute, sublicense, and/or sell
 * copies of the Software, and to permit persons to whom the
 * Software is furnished to do so, subject to the following
 * conditions:
 *
 * The above copyright notice and this permission notice shall be
 * included in all copies or substantial portions of the Software.
 *
 * THE SOFTWARE IS PROVIDED "AS IS", WITHOUT WARRANTY OF ANY KIND,
 * EXPRESS OR IMPLIED, INCLUDING BUT NOT LIMITED TO THE WARRANTIES
 * OF MERCHANTABILITY, FITNESS FOR A PARTICULAR PURPOSE AND
 * NONINFRINGEMENT. IN NO EVENT SHALL THE AUTHORS OR COPYRIGHT
 * HOLDERS BE LIABLE FOR ANY CLAIM, DAMAGES OR OTHER LIABILITY,
 * WHETHER IN AN ACTION OF CONTRACT, TORT OR OTHERWISE, ARISING
 * FROM, OUT OF OR IN CONNECTION WITH THE SOFTWARE OR THE USE OR
 * OTHER DEALINGS IN THE SOFTWARE.
 */

package io.github.mzmine.util.spectraldb.entry;

import io.github.mzmine.datamodel.PolarityType;
import io.github.mzmine.datamodel.features.types.DataType;
import io.github.mzmine.datamodel.features.types.DataTypes;
import io.github.mzmine.datamodel.features.types.abstr.StringType;
import io.github.mzmine.datamodel.features.types.annotations.CommentType;
import io.github.mzmine.datamodel.features.types.annotations.CompoundNameType;
import io.github.mzmine.datamodel.features.types.annotations.DatasetIdType;
import io.github.mzmine.datamodel.features.types.annotations.InChIKeyStructureType;
import io.github.mzmine.datamodel.features.types.annotations.InChIStructureType;
import io.github.mzmine.datamodel.features.types.annotations.PeptideSequenceType;
import io.github.mzmine.datamodel.features.types.annotations.SmilesStructureType;
import io.github.mzmine.datamodel.features.types.annotations.SplashType;
import io.github.mzmine.datamodel.features.types.annotations.UsiType;
import io.github.mzmine.datamodel.features.types.annotations.compounddb.ClassyFireClassType;
import io.github.mzmine.datamodel.features.types.annotations.compounddb.ClassyFireParentType;
import io.github.mzmine.datamodel.features.types.annotations.compounddb.ClassyFireSubclassType;
import io.github.mzmine.datamodel.features.types.annotations.compounddb.ClassyFireSuperclassType;
import io.github.mzmine.datamodel.features.types.annotations.compounddb.NPClassifierClassType;
import io.github.mzmine.datamodel.features.types.annotations.compounddb.NPClassifierPathwayType;
import io.github.mzmine.datamodel.features.types.annotations.compounddb.NPClassifierSuperclassType;
import io.github.mzmine.datamodel.features.types.annotations.formula.FormulaType;
import io.github.mzmine.datamodel.features.types.annotations.iin.IonTypeType;
import io.github.mzmine.datamodel.features.types.annotations.online_reaction.OnlineLcReactionMatchType;
import io.github.mzmine.datamodel.features.types.numbers.BestScanNumberType;
import io.github.mzmine.datamodel.features.types.numbers.CCSType;
import io.github.mzmine.datamodel.features.types.numbers.ChargeType;
import io.github.mzmine.datamodel.features.types.numbers.HeightType;
import io.github.mzmine.datamodel.features.types.numbers.IDType;
import io.github.mzmine.datamodel.features.types.numbers.MZType;
import io.github.mzmine.datamodel.features.types.numbers.NeutralMassType;
import io.github.mzmine.datamodel.features.types.numbers.PrecursorMZType;
import io.github.mzmine.datamodel.features.types.numbers.RTType;
import io.github.mzmine.datamodel.features.types.numbers.RelativeHeightType;
import io.github.mzmine.datamodel.features.types.numbers.abstr.DoubleType;
import io.github.mzmine.datamodel.features.types.numbers.abstr.FloatType;
import io.github.mzmine.datamodel.features.types.numbers.abstr.IntegerType;
import io.github.mzmine.main.MZmineCore;
import io.github.mzmine.util.MathUtils;
import io.github.mzmine.util.ParsingUtils;
import io.github.mzmine.util.collections.IndexRange;
import it.unimi.dsi.fastutil.floats.FloatArrayList;
import java.util.List;
import java.util.Objects;
import java.util.logging.Level;
import java.util.logging.Logger;
import java.util.stream.Collectors;
import org.apache.commons.lang3.StringUtils;
import org.jetbrains.annotations.NotNull;
import org.jetbrains.annotations.Nullable;

/**
 * The order reflects the rough order of these fields when exported
 */
public enum DBEntryField {
  // Compound specific
  ENTRY_ID, NAME, SYNONYMS, COMMENT, DESCRIPTION, MOLWEIGHT(Double.class), EXACT_MASS(Double.class),

  // structure
  FORMULA, INCHI, INCHIKEY, SMILES, PEPTIDE_SEQ,

  //Structure classifiers
  CLASSYFIRE_SUPERCLASS, CLASSYFIRE_CLASS, CLASSYFIRE_SUBCLASS, CLASSYFIRE_PARENT, NPCLASSIFIER_SUPERCLASS, NPCLASSIFIER_CLASS, NPCLASSIFIER_PATHWAY,

  // identifier
  CAS, PUBMED, PUBCHEM, GNPS_ID, MONA_ID, CHEMSPIDER,

  // sometimes just ID sometimes feature list name:id
  FEATURE_ID,

  // spectrum specific
  MS_LEVEL, RT(Float.class), CCS(Float.class), ION_TYPE, PRECURSOR_MZ(Double.class), CHARGE(
      Integer.class), // height of feature
  FEATURE_MS1_HEIGHT(Float.class), FEATURE_MS1_REL_HEIGHT(Float.class),

  //
  MERGED_SPEC_TYPE, SIRIUS_MERGED_SCANS, SIRIUS_MERGED_STATS,

  // MS2
  COLLISION_ENERGY(FloatArrayList.class), FRAGMENTATION_METHOD, ISOLATION_WINDOW, ACQUISITION,

  // MSn
  MSN_COLLISION_ENERGIES, MSN_PRECURSOR_MZS, MSN_FRAGMENTATION_METHODS, MSN_ISOLATION_WINDOWS,

  // Instrument specific
  INSTRUMENT_TYPE, INSTRUMENT, IMS_TYPE, ION_SOURCE, RESOLUTION, POLARITY,

  // other
  PRINCIPAL_INVESTIGATOR, DATA_COLLECTOR, SOFTWARE,

  // Dataset ID is for MassIVE or other repositories
  DATASET_ID, FILENAME, USI,
  /**
   * int or a {@code List<Integer>} `
   */
  SCAN_NUMBER, SPLASH,

  // Quality measures in wrapper object
  QUALITY, // individual properties
  // percentage of precursor purity
  QUALITY_PRECURSOR_PURITY(Float.class), // flag if was chimeric
  QUALITY_CHIMERIC, QUALITY_EXPLAINED_INTENSITY(Float.class), QUALITY_EXPLAINED_SIGNALS(
      Float.class),

  // compound annotation might match to multiple different compounds
  OTHER_MATCHED_COMPOUNDS_N, OTHER_MATCHED_COMPOUNDS_NAMES,

  // online reactivity
  ONLINE_REACTIVITY,

  // number of signals
  NUM_PEAKS(Integer.class), // only used for everything that cannot easily be mapped
  UNSPECIFIED;

  // group of DBEntryFields logically
  public static final DBEntryField[] OTHER_FIELDS = new DBEntryField[]{PRINCIPAL_INVESTIGATOR,
      DATA_COLLECTOR, ENTRY_ID, COMMENT};
  public static final DBEntryField[] DATABASE_FIELDS = new DBEntryField[]{USI, PUBMED, PUBCHEM,
      MONA_ID, CHEMSPIDER, CAS};
  public static final DBEntryField[] COMPOUND_FIELDS = new DBEntryField[]{NAME, SYNONYMS, FORMULA,
      MOLWEIGHT, EXACT_MASS, ION_TYPE, PRECURSOR_MZ, CHARGE, RT, CCS, POLARITY, INCHI, INCHIKEY,
      SMILES, NUM_PEAKS, FEATURE_ID};
  public static final DBEntryField[] INSTRUMENT_FIELDS = new DBEntryField[]{INSTRUMENT_TYPE,
      INSTRUMENT, ION_SOURCE, RESOLUTION, MS_LEVEL, COLLISION_ENERGY, MERGED_SPEC_TYPE, ACQUISITION,
      SOFTWARE};

  private static final Logger logger = Logger.getLogger(DBEntryField.class.getName());

  private final Class clazz;

  DBEntryField() {
    this(String.class);
  }

  DBEntryField(Class clazz) {
    this.clazz = clazz;
  }

  /**
   * DBENtryField for GNPS json key
   */
  public static DBEntryField forMZmineJsonID(String key) {
    for (DBEntryField f : values()) {
      // equalsIgnoreCase is more robust against changes in library
      // consistency
      if (f.getMZmineJsonID().equalsIgnoreCase(key)) {
        return f;
      }
    }
    return null;
  }

  /**
   * DBENtryField for NIST msp key
   */
  public static DBEntryField forMspID(String key) {
    for (DBEntryField f : values()) {
      // equalsIgnoreCase is more robust against changes in library
      // consistency
      if (f.getNistMspID().equalsIgnoreCase(key)) {
        return f;
      }
    }
    return null;
  }

  /**
   * DBENtryField for mgf (GNPS) key
   */
  public static DBEntryField forMgfID(String key) {
    for (DBEntryField f : values()) {
      // equalsIgnoreCase is more robust against changes in library
      // consistency
      if (f.getMgfID().equalsIgnoreCase(key)) {
        return f;
      }
    }
    return null;
  }

  /**
   * DBENtryField for JDX key
   */
  public static DBEntryField forJdxID(String key) {
    for (DBEntryField f : values()) {
      // equalsIgnoreCase is more robust against changes in library
      // consistency
      if (f.getJdxID().equalsIgnoreCase(key)) {
        return f;
      }
    }
    return null;
  }

  /**
   * @return enum field for a DataType or {@link #UNSPECIFIED} if no clear mapping exists
   */
  public static @NotNull DBEntryField fromDataTypeClass(@NotNull Class<? extends DataType> type) {
    return fromDataType(DataTypes.get(type));
  }

  /**
   * @return enum field for a DataType or {@link #UNSPECIFIED} if no clear mapping exists
   */
  public static @NotNull DBEntryField fromDataType(@NotNull DataType type) {
    return switch (type) {
      case BestScanNumberType _ -> SCAN_NUMBER;
      case PrecursorMZType _ -> PRECURSOR_MZ;
      case MZType _ -> PRECURSOR_MZ;
      case NeutralMassType _ -> EXACT_MASS;
      case IDType _ -> FEATURE_ID;
      case ChargeType _ -> CHARGE;
      case FormulaType _ -> FORMULA;
      case InChIStructureType _ -> INCHI;
      case InChIKeyStructureType _ -> INCHIKEY;
      case SmilesStructureType _ -> SMILES;
      case IonTypeType _ -> ION_TYPE;
      case CompoundNameType _ -> NAME;
      case RTType _ -> RT;
      case CCSType _ -> CCS;
      case UsiType _ -> USI;
      case SplashType _ -> SPLASH;
      case HeightType _ -> FEATURE_MS1_HEIGHT;
      case RelativeHeightType _ -> FEATURE_MS1_REL_HEIGHT;
      case CommentType _ -> DBEntryField.COMMENT;
      case ClassyFireSuperclassType _ -> DBEntryField.CLASSYFIRE_SUPERCLASS;
      case ClassyFireClassType _ -> DBEntryField.CLASSYFIRE_CLASS;
      case ClassyFireSubclassType _ -> DBEntryField.CLASSYFIRE_SUBCLASS;
      case ClassyFireParentType _ -> DBEntryField.CLASSYFIRE_PARENT;
      case NPClassifierSuperclassType _ -> DBEntryField.NPCLASSIFIER_SUPERCLASS;
      case NPClassifierClassType _ -> DBEntryField.NPCLASSIFIER_CLASS;
      case NPClassifierPathwayType _ -> DBEntryField.NPCLASSIFIER_PATHWAY;
//        case SynonymType _ -> DBEntryField.SYNONYM;
      default -> UNSPECIFIED;
    };
  }

  public Class getObjectClass() {
    return clazz;
  }

  @Override
  public String toString() {
    return switch (this) {
      case RT, SMILES, CAS -> super.toString().replace('_', ' ');
      case ENTRY_ID -> "Entry ID";
      case INCHI -> "InChI";
      case INCHIKEY -> "InChI key";
      case MOLWEIGHT -> "Mol. weight";
      case MONA_ID -> "MoNA ID";
      case PRECURSOR_MZ -> "Precursor m/z";
      default -> StringUtils.capitalize(super.toString().replace('_', ' ').toLowerCase());
    };
  }

  /**
   * @return The mzmine json format key or an empty String
   */
  public Class<? extends DataType> getDataType() {
    return switch (this) {
      case UNSPECIFIED, ACQUISITION, SOFTWARE, CAS, COMMENT, DESCRIPTION, DATA_COLLECTOR,
           INSTRUMENT, //
           INSTRUMENT_TYPE, POLARITY, ION_SOURCE, PRINCIPAL_INVESTIGATOR, PUBMED, PUBCHEM,  //
           CHEMSPIDER, MONA_ID, GNPS_ID, ENTRY_ID, SYNONYMS, RESOLUTION, FRAGMENTATION_METHOD, //
           QUALITY, QUALITY_CHIMERIC, FILENAME, //
           SIRIUS_MERGED_SCANS, SIRIUS_MERGED_STATS, OTHER_MATCHED_COMPOUNDS_N,
           OTHER_MATCHED_COMPOUNDS_NAMES, //
           MERGED_SPEC_TYPE, MSN_COLLISION_ENERGIES, MSN_PRECURSOR_MZS, MSN_FRAGMENTATION_METHODS,
           MSN_ISOLATION_WINDOWS, IMS_TYPE -> StringType.class;
      case CLASSYFIRE_SUPERCLASS -> ClassyFireSuperclassType.class;
      case CLASSYFIRE_CLASS -> ClassyFireClassType.class;
      case CLASSYFIRE_SUBCLASS -> ClassyFireSubclassType.class;
      case CLASSYFIRE_PARENT -> ClassyFireParentType.class;
      case NPCLASSIFIER_SUPERCLASS -> NPClassifierSuperclassType.class;
      case NPCLASSIFIER_CLASS -> NPClassifierClassType.class;
      case NPCLASSIFIER_PATHWAY -> NPClassifierPathwayType.class;
      case SCAN_NUMBER -> BestScanNumberType.class;
      case MS_LEVEL, NUM_PEAKS, FEATURE_ID -> IntegerType.class;
      case EXACT_MASS, PRECURSOR_MZ, MOLWEIGHT -> MZType.class;
      case CHARGE -> ChargeType.class;
      // TODO change to float
      case COLLISION_ENERGY, ISOLATION_WINDOW, QUALITY_EXPLAINED_INTENSITY,
           QUALITY_EXPLAINED_SIGNALS -> DoubleType.class;
      case QUALITY_PRECURSOR_PURITY -> FloatType.class;
      case FORMULA -> FormulaType.class;
      case INCHI -> InChIStructureType.class;
      case INCHIKEY -> InChIKeyStructureType.class;
      case ION_TYPE -> IonTypeType.class;
      case NAME -> CompoundNameType.class;
      case RT -> RTType.class;
      case SMILES -> SmilesStructureType.class;
      case PEPTIDE_SEQ -> PeptideSequenceType.class;
      case CCS -> CCSType.class;
      case DATASET_ID -> DatasetIdType.class;
      case USI -> UsiType.class;
      case SPLASH -> SplashType.class;
      case ONLINE_REACTIVITY -> OnlineLcReactionMatchType.class;
      // TODO change to real data types instead of strings
      // are there other formats that define those properly?
      case FEATURE_MS1_HEIGHT -> HeightType.class;
      case FEATURE_MS1_REL_HEIGHT -> RelativeHeightType.class;
    };
  }

  /**
   * @return The mzmine json format key or an empty String
   */
  public String getMZmineJsonID() {
    return switch (this) {
      case CLASSYFIRE_SUPERCLASS, CLASSYFIRE_CLASS, CLASSYFIRE_SUBCLASS, CLASSYFIRE_PARENT,
           NPCLASSIFIER_SUPERCLASS, NPCLASSIFIER_CLASS, NPCLASSIFIER_PATHWAY ->
          name().toLowerCase();
      case SCAN_NUMBER -> "scan_number";
      case FEATURE_MS1_HEIGHT -> "feature_ms1_height";
      case FEATURE_MS1_REL_HEIGHT -> "feature_ms1_relative_height";
      case MERGED_SPEC_TYPE -> "merge_type";
      case ACQUISITION -> "acquisition";
      case SOFTWARE -> "softwaresource";
      case PEPTIDE_SEQ -> "peptide_sequence";
      case CAS -> "cas";
      case CHARGE -> "charge";
      case COLLISION_ENERGY -> "collision_energy";
      case COMMENT -> "comment";
      case DESCRIPTION -> "description";
      case DATA_COLLECTOR -> "datacollector";
      case EXACT_MASS -> "exact_mass";
      case FORMULA -> "formula";
      case SPLASH -> "splash";
      case INCHI -> "inchi";
      case INCHIKEY -> "inchikey";
      case INSTRUMENT -> "instrument";
      case INSTRUMENT_TYPE -> "instrument_type";
      case ION_TYPE -> "adduct";
      case POLARITY -> "polarity";
      case ION_SOURCE -> "ion_source";
      case IMS_TYPE -> "ims_type";
      case PRECURSOR_MZ -> "precursor_mz";
      case NAME -> "compound_name";
      case PRINCIPAL_INVESTIGATOR -> "investigator";
      case PUBMED -> "pubmed";
      case RT -> "rt";
      case SMILES -> "smiles";
      case MS_LEVEL -> "ms_level";
      case PUBCHEM -> "pubchem";
      case CHEMSPIDER -> "chemspider";
      case MONA_ID -> "mona_id";
      case GNPS_ID -> "gnps_id";
      case CCS -> "ccs";
      case NUM_PEAKS -> "num_peaks";
      case ENTRY_ID -> "lib_id";
      case RESOLUTION -> "mass_resolution";
      case SYNONYMS -> "synonyms";
      case MOLWEIGHT -> "molweight";
      case MSN_COLLISION_ENERGIES -> "msn_collision_energies";
      case MSN_PRECURSOR_MZS -> "msn_precursor_mzs";
      case MSN_FRAGMENTATION_METHODS -> "msn_fragmentation_methods";
      case MSN_ISOLATION_WINDOWS -> "msn_isolation_windows";
      case FRAGMENTATION_METHOD -> "fragmenation_method";
      case ISOLATION_WINDOW -> "isolation_window";
      case DATASET_ID -> "dataset_id";
      case USI -> "usi";
      case QUALITY -> "quality";
      case QUALITY_PRECURSOR_PURITY -> "precursor_purity";
      case QUALITY_CHIMERIC -> "quality_chimeric";
      case QUALITY_EXPLAINED_INTENSITY -> "quality_explained_intensity";
      case QUALITY_EXPLAINED_SIGNALS -> "quality_explained_signals";
      case OTHER_MATCHED_COMPOUNDS_N -> "other_matched_compounds";
      case OTHER_MATCHED_COMPOUNDS_NAMES -> "other_matched_compounds_names";
      case FEATURE_ID -> "feature_id";
      case FILENAME -> "raw_file_name";
      case SIRIUS_MERGED_SCANS -> "merged_scans";
      case SIRIUS_MERGED_STATS -> "merged_statistics";
      case ONLINE_REACTIVITY -> "online_reactivity";
      case UNSPECIFIED -> "";
    };
  }

  /**
   * @return The NIST MSP format key or an empty String
   */
  public String getNistMspID() {
    return switch (this) {
      case CLASSYFIRE_SUPERCLASS, CLASSYFIRE_CLASS, CLASSYFIRE_SUBCLASS, CLASSYFIRE_PARENT,
           NPCLASSIFIER_SUPERCLASS, NPCLASSIFIER_CLASS, NPCLASSIFIER_PATHWAY, ACQUISITION, GNPS_ID,
           MONA_ID, CHEMSPIDER, RESOLUTION, SYNONYMS, MOLWEIGHT, PUBCHEM, PUBMED,
           PRINCIPAL_INVESTIGATOR, CHARGE, CAS, SOFTWARE, DATA_COLLECTOR ->
          this.name().toLowerCase();
      case SCAN_NUMBER -> "scan_number";
      case MERGED_SPEC_TYPE -> "merge_type";
      case ENTRY_ID -> "DB#";
      case COLLISION_ENERGY -> "Collision_energy";
      case COMMENT -> "Comments";
      case EXACT_MASS -> "ExactMass";
      case FRAGMENTATION_METHOD -> "Method";
      case ISOLATION_WINDOW -> "Isolation_window";
      case FORMULA -> "Formula";
      case INCHIKEY -> "InChIKey";
      case INSTRUMENT -> "Instrument";
      case INSTRUMENT_TYPE -> "Instrument_type";
      case ION_TYPE -> "Precursor_type";
      case POLARITY -> "Ion_mode"; // P / N
      case ION_SOURCE -> "";
      case IMS_TYPE -> "ims_type";
      case PRECURSOR_MZ -> "PrecursorMZ";
      case NAME -> "Name";
      case SPLASH -> "Splash";
      case RT -> "RT";
      case MS_LEVEL -> "Spectrum_type";
      case NUM_PEAKS -> "Num Peaks";
      case CCS -> "CCS";
      case SMILES -> "SMILES";
      case INCHI -> "INCHI";
      case PEPTIDE_SEQ -> "peptide_sequence";
      case MSN_COLLISION_ENERGIES -> "MSn_collision_energies";
      case MSN_PRECURSOR_MZS -> "MSn_precursor_mzs";
      case MSN_FRAGMENTATION_METHODS -> "MSn_fragmentation_methods";
      case MSN_ISOLATION_WINDOWS -> "MSn_isolation_windows";
      case USI -> "usi";
      case DESCRIPTION -> "description";
      case QUALITY -> "quality";
      case DATASET_ID -> "dataset_id";
      case QUALITY_CHIMERIC -> "quality_chimeric";
      case QUALITY_PRECURSOR_PURITY -> "precursor_purity";
      case QUALITY_EXPLAINED_INTENSITY -> "quality_explained_intensity";
      case QUALITY_EXPLAINED_SIGNALS -> "quality_explained_signals";
      case OTHER_MATCHED_COMPOUNDS_N -> "other_matched_compounds";
      case OTHER_MATCHED_COMPOUNDS_NAMES -> "other_matched_compounds_names";
      case FEATURE_ID -> "feature_id";
      case FILENAME -> "file_name";
      case ONLINE_REACTIVITY -> "online_reactivity";
      case FEATURE_MS1_HEIGHT -> "feature_ms1_height";
      case FEATURE_MS1_REL_HEIGHT -> "feature_ms1_relative_height";
      case SIRIUS_MERGED_SCANS -> "";
      case SIRIUS_MERGED_STATS -> "";
      case UNSPECIFIED -> "";
    };
  }

  /**
   * @return The mgf format (used by GNPS)
   */
  public String getMgfID() {
    return switch (this) {
      case ACQUISITION, FEATURE_MS1_HEIGHT, FEATURE_MS1_REL_HEIGHT, GNPS_ID, MONA_ID, CHEMSPIDER,
           PUBCHEM, RESOLUTION, SYNONYMS, MOLWEIGHT, CAS, SOFTWARE, COLLISION_ENERGY,
           CLASSYFIRE_SUPERCLASS, CLASSYFIRE_CLASS, CLASSYFIRE_SUBCLASS, CLASSYFIRE_PARENT,
           NPCLASSIFIER_SUPERCLASS, NPCLASSIFIER_CLASS, NPCLASSIFIER_PATHWAY -> name();
      case RT -> "RTINSECONDS";
      case SCAN_NUMBER -> "SCANS";
      case MERGED_SPEC_TYPE -> "SPECTYPE";
      case ENTRY_ID -> "SPECTRUMID";
      case CHARGE -> "CHARGE";
      case COMMENT -> "COMMENT";
      case DESCRIPTION -> "DESCRIPTION";
      case DATA_COLLECTOR -> "DATACOLLECTOR";
      case EXACT_MASS -> "EXACTMASS";
      case FORMULA -> "FORMULA";
      case INCHI -> "INCHI";
      case INCHIKEY -> "INCHIAUX";
      case INSTRUMENT -> "SOURCE_INSTRUMENT";
      case INSTRUMENT_TYPE -> "INSTRUMENT_TYPE";
      case ION_TYPE -> "ADDUCT";
      case POLARITY -> "IONMODE"; // Positive Negative
      case ION_SOURCE -> "ION_SOURCE";
      case IMS_TYPE -> "IMS_TYPE";
      case PRECURSOR_MZ -> "PEPMASS";
      case NAME -> "NAME";
      case PRINCIPAL_INVESTIGATOR -> "PI";
      case PUBMED -> "PUBMED";
      case SMILES -> "SMILES";
      case MS_LEVEL -> "MSLEVEL";
      case CCS -> "CCS";
      case SPLASH -> "SPLASH";
      case NUM_PEAKS -> "Num peaks";
      case MSN_COLLISION_ENERGIES -> "MSn_collision_energies";
      case MSN_PRECURSOR_MZS -> "MSn_precursor_mzs";
      case MSN_FRAGMENTATION_METHODS -> "MSn_fragmentation_methods";
      case MSN_ISOLATION_WINDOWS -> "MSn_isolation_windows";
      case FRAGMENTATION_METHOD -> "FRAGMENTATION_METHOD";
      case ISOLATION_WINDOW -> "ISOLATION_WINDOW";
      case USI -> "USI";
      case PEPTIDE_SEQ -> "PEPTIDE_SEQUENCE";
      case QUALITY_CHIMERIC -> "QUALITY_CHIMERIC";
      case QUALITY_PRECURSOR_PURITY -> "PRECURSOR_PURITY";
      case DATASET_ID -> "DATASET_ID";
      case QUALITY -> "QUALITY";
      case QUALITY_EXPLAINED_INTENSITY -> "QUALITY_EXPLAINED_INTENSITY";
      case QUALITY_EXPLAINED_SIGNALS -> "QUALITY_EXPLAINED_SIGNALS";
      case OTHER_MATCHED_COMPOUNDS_N -> "OTHER_MATCHED_COMPOUNDS";
      case OTHER_MATCHED_COMPOUNDS_NAMES -> "OTHER_MATCHED_COMPOUNDS_NAMES";
      case FEATURE_ID -> "FEATURE_ID";
      case FILENAME -> "FILENAME";
      case SIRIUS_MERGED_SCANS -> "MERGED_SCANS";
      case SIRIUS_MERGED_STATS -> "MERGED_STATS";
      case ONLINE_REACTIVITY -> "ONLINE_REACTIVITY";
      case UNSPECIFIED -> "";
    };
  }

  /**
   * @return The mgf format (used by GNPS)
   */
  public String getGnpsBatchSubmissionID() {
    return switch (this) {
      case GNPS_ID, MONA_ID, CHEMSPIDER, PUBCHEM, RESOLUTION, SYNONYMS, MOLWEIGHT, SOFTWARE,
           COLLISION_ENERGY, FEATURE_MS1_HEIGHT, FEATURE_MS1_REL_HEIGHT, CLASSYFIRE_SUPERCLASS,
           CLASSYFIRE_CLASS, CLASSYFIRE_SUBCLASS, CLASSYFIRE_PARENT, NPCLASSIFIER_SUPERCLASS,
           NPCLASSIFIER_CLASS, NPCLASSIFIER_PATHWAY -> this.name();
      case FILENAME -> "FILENAME";
      case PEPTIDE_SEQ -> "SEQ";
      case NAME -> "COMPOUND_NAME";
      case PRECURSOR_MZ -> "MOLECULEMASS";
      case INSTRUMENT_TYPE -> "INSTRUMENT";
      case ION_SOURCE -> "IONSOURCE";
      case IMS_TYPE -> "IMS_TYPE";
      case SCAN_NUMBER -> "EXTRACTSCAN";
      case SMILES -> "SMILES";
      case INCHI -> "INCHI";
      case INCHIKEY -> "INCHIAUX";
      case CHARGE -> "CHARGE";
      case POLARITY -> "IONMODE";
      case PUBMED -> "PUBMED";
      case ACQUISITION -> "ACQUISITION";
      case EXACT_MASS -> "EXACTMASS";
      case DATA_COLLECTOR -> "DATACOLLECTOR";
      case ION_TYPE -> "ADDUCT";
      case CAS -> "CASNUMBER";
      case PRINCIPAL_INVESTIGATOR -> "PI";
      //not covered
      case INSTRUMENT -> "INSTRUMENT_NAME";
      case RT -> "RTINSECONDS";
      case ENTRY_ID -> "SPECTRUMID";
      case COMMENT -> "COMMENT";
      case DESCRIPTION -> "DESCRIPTION";
      case FORMULA -> "FORMULA";
      case MS_LEVEL -> "MSLEVEL";
      case CCS -> "CCS";
      case SPLASH -> "SPLASH";
      case MERGED_SPEC_TYPE -> "SPECTYPE";
      case NUM_PEAKS -> "Num peaks";
      case MSN_COLLISION_ENERGIES -> "MSn_collision_energies";
      case MSN_PRECURSOR_MZS -> "MSn_precursor_mzs";
      case MSN_FRAGMENTATION_METHODS -> "MSn_fragmentation_methods";
      case MSN_ISOLATION_WINDOWS -> "MSn_isolation_windows";
      case FRAGMENTATION_METHOD -> "FRAGMENTATION_METHOD";
      case ISOLATION_WINDOW -> "ISOLATION_WINDOW";
      case USI -> "USI";
      case QUALITY_CHIMERIC -> "QUALITY_CHIMERIC";
      case QUALITY_PRECURSOR_PURITY -> "PRECURSOR_PURITY";
      case DATASET_ID -> "DATASET_ID";
      case QUALITY -> "QUALITY";
      case QUALITY_EXPLAINED_INTENSITY -> "QUALITY_EXPLAINED_INTENSITY";
      case QUALITY_EXPLAINED_SIGNALS -> "QUALITY_EXPLAINED_SIGNALS";
      case OTHER_MATCHED_COMPOUNDS_N -> "OTHER_MATCHED_COMPOUNDS";
      case OTHER_MATCHED_COMPOUNDS_NAMES -> "OTHER_MATCHED_COMPOUNDS_NAMES";
      case FEATURE_ID -> "FEATURE_ID";
      case SIRIUS_MERGED_SCANS -> "MERGED_SCANS";
      case SIRIUS_MERGED_STATS -> "MERGED_STATS";
      case ONLINE_REACTIVITY -> "ONLINE_REACTIVITY";
      case UNSPECIFIED -> "";
    };
  }

  /**
   * @return The JCAMP-DX format key or an empty String
   */
  public String getJdxID() {
    return switch (this) {
      case SIRIUS_MERGED_STATS, ONLINE_REACTIVITY, FEATURE_MS1_HEIGHT, FEATURE_MS1_REL_HEIGHT,
           CLASSYFIRE_SUPERCLASS, CLASSYFIRE_CLASS, CLASSYFIRE_SUBCLASS, CLASSYFIRE_PARENT,
           NPCLASSIFIER_SUPERCLASS, NPCLASSIFIER_CLASS, NPCLASSIFIER_PATHWAY -> "";
      case SCAN_NUMBER -> "";
      case MERGED_SPEC_TYPE -> "";
      case ENTRY_ID -> "";
      case ACQUISITION -> "";
      case SOFTWARE -> "";
      case CAS -> "##CAS REGISTRY NO";
      case CHARGE -> "";
      case COLLISION_ENERGY -> "";
      case COMMENT -> "";
      case DESCRIPTION -> "";
      case IMS_TYPE -> "";
      case DATA_COLLECTOR -> "";
      case EXACT_MASS -> "##MW";
      case FORMULA -> "##MOLFORM";
      case INCHI -> "";
      case INCHIKEY -> "";
      case INSTRUMENT -> "";
      case INSTRUMENT_TYPE -> "";
      case ION_TYPE, SPLASH -> "";
      case POLARITY -> "";
      case ION_SOURCE -> "";
      case PRECURSOR_MZ -> "";
      case PEPTIDE_SEQ -> "";
      case NAME -> "##TITLE";
      case PRINCIPAL_INVESTIGATOR -> "";
      case PUBMED -> "";
      case RT -> "RT";
      case SMILES -> "";
      case MS_LEVEL -> "";
      case PUBCHEM -> "";
      case CHEMSPIDER -> "";
      case MONA_ID, GNPS_ID -> "";
      case OTHER_MATCHED_COMPOUNDS_N -> "";
      case OTHER_MATCHED_COMPOUNDS_NAMES -> "";
      case NUM_PEAKS -> "##NPOINTS";
      case RESOLUTION, SYNONYMS, MOLWEIGHT -> "";
      case CCS -> "";
      case MSN_COLLISION_ENERGIES -> "";
      case MSN_PRECURSOR_MZS -> "";
      case MSN_FRAGMENTATION_METHODS -> "";
      case MSN_ISOLATION_WINDOWS -> "";
      case QUALITY_PRECURSOR_PURITY -> "";
      case FRAGMENTATION_METHOD -> "";
      case ISOLATION_WINDOW -> "";
      case FILENAME -> "";
      case USI -> "";
      case QUALITY -> "";
      case DATASET_ID -> "";
      case QUALITY_CHIMERIC -> "";
      case QUALITY_EXPLAINED_INTENSITY -> "";
      case QUALITY_EXPLAINED_SIGNALS -> "";
      case FEATURE_ID -> "";
      case SIRIUS_MERGED_SCANS -> "";
      case UNSPECIFIED -> "";
    };
  }

  /**
   * Converts the content to the correct value type - on exception this will log the warning and
   * return null.
   *
   * @param content the value to be converted
   * @return the converted value or original if the target object class is string or null if there
   * is an exception during conversion
   */
  @Nullable
  public Object tryConvertValue(String content) {
    try {
      return convertValue(content);
    } catch (Throwable t) {
      logger.log(Level.WARNING, """
          Cannot convert value '%s' to type %s for field %s""".formatted(content,
          this.getObjectClass(), this.toString()));
      return null;
    }
  }

  /**
   * Converts the content to the correct value type
   *
   * @param content the value to be converted
   * @return the original value or Double, Float, Integer
   * @throws NumberFormatException if the object class was specified as number but was not parsable
   */
  public Object convertValue(String content) throws NumberFormatException {
    if (getObjectClass().equals(Double.class)) {
      return Double.parseDouble(content);
    }
    if (getObjectClass().equals(Float.class)) {
      return Float.parseFloat(content);
    }
    if (getObjectClass().equals(Integer.class)) {
      return Integer.parseInt(content);
    }
<<<<<<< HEAD
=======
    if (getObjectClass().equals(Long.class)) {
      return Long.parseLong(content);
    }
>>>>>>> 4bd988b7
    if (getObjectClass().equals(FloatArrayList.class)) {
      final String replaced = content.replaceAll("[\\[\\]]", "");
      final float[] floats = ParsingUtils.stringToFloatArray(replaced, ",");
      return new FloatArrayList(floats);
    }
    return content;
  }

  public String formatForMgf(@NotNull final Object value) {
    return switch (this) {
      case UNSPECIFIED, QUALITY, QUALITY_EXPLAINED_INTENSITY, QUALITY_EXPLAINED_SIGNALS, GNPS_ID, //
           PUBCHEM, MONA_ID, CHEMSPIDER, FEATURE_ID, PUBMED, SYNONYMS, NAME, ENTRY_ID, NUM_PEAKS, //
           MS_LEVEL, INSTRUMENT, ION_SOURCE, RESOLUTION, PRINCIPAL_INVESTIGATOR, DATA_COLLECTOR, //
           COMMENT, DESCRIPTION, MOLWEIGHT, FORMULA, INCHI, INCHIKEY, SMILES, CAS, CCS, //
           ION_TYPE, CHARGE, MERGED_SPEC_TYPE, SIRIUS_MERGED_SCANS, SIRIUS_MERGED_STATS,
           COLLISION_ENERGY, FRAGMENTATION_METHOD, ISOLATION_WINDOW, ACQUISITION,
           MSN_COLLISION_ENERGIES, MSN_PRECURSOR_MZS, //
           MSN_FRAGMENTATION_METHODS, MSN_ISOLATION_WINDOWS, INSTRUMENT_TYPE, SOFTWARE, FILENAME, //
           DATASET_ID, USI, SPLASH, QUALITY_CHIMERIC, //
           OTHER_MATCHED_COMPOUNDS_N, OTHER_MATCHED_COMPOUNDS_NAMES, QUALITY_PRECURSOR_PURITY,
           PEPTIDE_SEQ, //
           IMS_TYPE, ONLINE_REACTIVITY, CLASSYFIRE_SUPERCLASS, CLASSYFIRE_CLASS,
           CLASSYFIRE_SUBCLASS, CLASSYFIRE_PARENT, NPCLASSIFIER_SUPERCLASS, NPCLASSIFIER_CLASS,
           NPCLASSIFIER_PATHWAY -> value.toString();
      case SCAN_NUMBER -> switch (value) {
        // multiple scans can be written as 1,4,6-9
        case List<?> list -> {
          List<Integer> values = list.stream().map(MathUtils::parseInt).filter(Objects::nonNull)
              .toList();
          yield IndexRange.findRanges(values).stream().map(Objects::toString)
              .collect(Collectors.joining(","));
        }
        default -> value.toString();
      };
      case RT -> switch (value) {
        // float is default for RT but handle Double in case wrong value was present
        case Float f -> "%.2f".formatted(f * 60.f);
        case Double d -> "%.2f".formatted(d * 60.0);
        default -> throw new IllegalArgumentException("RT has to be a number");
      };
      case PRECURSOR_MZ, EXACT_MASS -> switch (value) {
        case Number d -> MZmineCore.getConfiguration().getExportFormats().mz(d);
        default -> throw new IllegalArgumentException("MZ has to be a number");
      };
      case FEATURE_MS1_HEIGHT -> switch (value) {
        case Number d -> MZmineCore.getConfiguration().getExportFormats().intensity(d);
        default -> throw new IllegalArgumentException("Height has to be a number");
      };
      case FEATURE_MS1_REL_HEIGHT -> switch (value) {
        case Number d -> MZmineCore.getConfiguration().getExportFormats().percent(d);
        default -> throw new IllegalArgumentException("Relative height has to be a number");
      };
      case POLARITY -> PolarityType.NEGATIVE.equals(value) ? "Negative" : "Positive";
    };
  }
}<|MERGE_RESOLUTION|>--- conflicted
+++ resolved
@@ -689,12 +689,9 @@
     if (getObjectClass().equals(Integer.class)) {
       return Integer.parseInt(content);
     }
-<<<<<<< HEAD
-=======
     if (getObjectClass().equals(Long.class)) {
       return Long.parseLong(content);
     }
->>>>>>> 4bd988b7
     if (getObjectClass().equals(FloatArrayList.class)) {
       final String replaced = content.replaceAll("[\\[\\]]", "");
       final float[] floats = ParsingUtils.stringToFloatArray(replaced, ",");
