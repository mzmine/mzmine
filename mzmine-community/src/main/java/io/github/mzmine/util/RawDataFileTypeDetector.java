--- conflicted
+++ resolved
@@ -65,17 +65,14 @@
   private static final String TDF_BIN_SUFFIX = ".tdf_bin";
   private static final String TSF_BIN_SUFFIX = ".tsf_bin";
   private static final String TSF_SUFFIX = ".tsf_bin";
+  private static final String BAF_SUFFIX = ".baf";
   private static final String BRUKER_FOLDER_SUFFIX = ".d";
   private static final String AIRD_SUFFIX = ".aird";
   private static final String MZML_SUFFIX = ".mzml";
   private static final String IMZML_SUFFIX = ".imzml";
-<<<<<<< HEAD
   private static final String SCIEX_WIFF_SUFFIX = ".wiff";
   private static final String SCIEX_WIFF2_SUFFIX = ".wiff2";
   private static final String AGILENT_ACQDATATA_FOLDER = "AcqData";
-=======
-  private static final String BAF_SUFFIX = ".baf";
->>>>>>> e0dbd275
 
   private static final Logger logger = Logger.getLogger(RawDataFileTypeDetector.class.getName());
 
@@ -98,13 +95,11 @@
             .contains(TSF_BIN_SUFFIX))) {
           return RawDataFileType.BRUKER_TSF;
         }
-<<<<<<< HEAD
+        if (f.isFile() && (f.getName().contains(BAF_SUFFIX))) {
+          return RawDataFileType.BRUKER_BAF;
+        }
         if (f.isDirectory() && f.getName().equals(AGILENT_ACQDATATA_FOLDER)) {
           return RawDataFileType.AGILENT_D;
-=======
-        if (f.isFile() && (f.getName().contains(BAF_SUFFIX))) {
-          return RawDataFileType.BRUKER_BAF;
->>>>>>> e0dbd275
         }
       }
       // We don't recognize any other directory type than Waters and Bruker
