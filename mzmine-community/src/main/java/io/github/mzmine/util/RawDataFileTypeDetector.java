/*
 * Copyright (c) 2004-2025 The mzmine Development Team
 *
 * Permission is hereby granted, free of charge, to any person
 * obtaining a copy of this software and associated documentation
 * files (the "Software"), to deal in the Software without
 * restriction, including without limitation the rights to use,
 * copy, modify, merge, publish, distribute, sublicense, and/or sell
 * copies of the Software, and to permit persons to whom the
 * Software is furnished to do so, subject to the following
 * conditions:
 *
 * The above copyright notice and this permission notice shall be
 * included in all copies or substantial portions of the Software.
 *
 * THE SOFTWARE IS PROVIDED "AS IS", WITHOUT WARRANTY OF ANY KIND,
 * EXPRESS OR IMPLIED, INCLUDING BUT NOT LIMITED TO THE WARRANTIES
 * OF MERCHANTABILITY, FITNESS FOR A PARTICULAR PURPOSE AND
 * NONINFRINGEMENT. IN NO EVENT SHALL THE AUTHORS OR COPYRIGHT
 * HOLDERS BE LIABLE FOR ANY CLAIM, DAMAGES OR OTHER LIABILITY,
 * WHETHER IN AN ACTION OF CONTRACT, TORT OR OTHERWISE, ARISING
 * FROM, OUT OF OR IN CONNECTION WITH THE SOFTWARE OR THE USE OR
 * OTHER DEALINGS IN THE SOFTWARE.
 */

package io.github.mzmine.util;

import io.github.mzmine.datamodel.PolarityType;
import java.io.BufferedReader;
import java.io.File;
import java.io.FileInputStream;
import java.io.FileReader;
import java.io.IOException;
import java.io.InputStreamReader;
import java.nio.charset.StandardCharsets;
import java.nio.file.Files;
import java.util.logging.Level;
import java.util.logging.Logger;
import java.util.regex.Pattern;
import org.jetbrains.annotations.NotNull;

/**
 * Detector of raw data file format
 */
public class RawDataFileTypeDetector {

  /*
   * See "https://unidata.ucar.edu/software/netcdf/docs/netcdf_introduction.html#netcdf_format"
   */
  public static final String CDF_HEADER = "CDF";
  public static final String HDF_HEADER = "HDF";
  /*
   * mzML files with index start with <indexedmzML><mzML>tags, but files with no index contain only
   * the <mzML> tag. See
   * "http://psidev.cvs.sourceforge.net/viewvc/psidev/psi/psi-ms/mzML/schema/mzML1.1.0.xsd"
   */
  public static final String MZML_HEADER = "<mzML";
  /*
   * mzXML files with index start with <mzXML><msRun> tags, but files with no index contain only the
   * <msRun> tag. See "http://sashimi.sourceforge.net/schema_revision/mzXML_3.2/mzXML_3.2.xsd"
   */
  public static final String MZXML_HEADER = "<msRun";
  // See "http://www.psidev.info/sites/default/files/mzdata.xsd.txt"
  public static final String MZDATA_HEADER = "<mzData";
  // See "https://code.google.com/p/unfinnigan/wiki/FileHeader"
  public static final String THERMO_HEADER = String.valueOf(
      new char[]{0x01, 0xA1, 'F', 0, 'i', 0, 'n', 0, 'n', 0, 'i', 0, 'g', 0, 'a', 0, 'n', 0});
<<<<<<< HEAD
  private static final String GZIP_HEADER = String.valueOf(new char[]{0x1f, 0x8b});
  private static final String ZIP_HEADER = String.valueOf(new char[]{'P', 'K', 0x03, 0x04});
  private static final String TDF_SUFFIX = ".tdf";
  private static final String TDF_BIN_SUFFIX = ".tdf_bin";
  private static final String TSF_BIN_SUFFIX = ".tsf_bin";
  private static final String TSF_SUFFIX = ".tsf_bin";
  private static final String BAF_SUFFIX = ".baf";
  private static final String BRUKER_FOLDER_SUFFIX = ".d";
  private static final String AIRD_SUFFIX = ".aird";
  private static final String MZML_SUFFIX = ".mzml";
  private static final String IMZML_SUFFIX = ".imzml";
  private static final String SCIEX_WIFF_SUFFIX = ".wiff";
  private static final String SCIEX_WIFF2_SUFFIX = ".wiff2";
  private static final String AGILENT_ACQDATATA_FOLDER = "AcqData";
  private static final String MBI_SUFFIX = ".mbi";
=======
  public static final String GZIP_HEADER = String.valueOf(new char[]{0x1f, 0x8b});
  public static final String ZIP_HEADER = String.valueOf(new char[]{'P', 'K', 0x03, 0x04});
  public static final String TDF_SUFFIX = ".tdf";
  public static final String TDF_BIN_SUFFIX = ".tdf_bin";
  public static final String TSF_BIN_SUFFIX = ".tsf_bin";
  public static final String TSF_SUFFIX = ".tsf_bin";
  public static final String BAF_SUFFIX = ".baf";
  public static final String BRUKER_FOLDER_SUFFIX = ".d";
  public static final String AIRD_SUFFIX = ".aird";
  public static final String MZML_SUFFIX = ".mzml";
  public static final String MZXML_SUFFIX = ".mzxml";
  public static final String IMZML_SUFFIX = ".imzml";
  public static final String SCIEX_WIFF_SUFFIX = ".wiff";
  public static final String SCIEX_WIFF2_SUFFIX = ".wiff2";
  public static final String AGILENT_ACQDATATA_FOLDER = "AcqData";
>>>>>>> 7dbe736b

  private static final Logger logger = Logger.getLogger(RawDataFileTypeDetector.class.getName());
  private static final String LCD_SUFFIX = ".lcd";

  /**
   * @return Detected file type or null if the file is not of any supported type
   */
  public static RawDataFileType detectDataFileType(File fileName) {

    if (fileName.isDirectory()) {
      // To check for Waters .raw directory, we look for _FUNC[0-9]{3}.DAT
      for (File f : fileName.listFiles()) {
        if (f.isFile() && f.getName().toUpperCase().matches("_FUNC[0-9]{3}.DAT")) {
//          DesktopService.getDesktop().displayMessage("Waters raw data detected",
//              "Waters raw data is currently not supported in mzmine. Please use their tool DataConnect to convert zo mzML (see documentation).",
//              "https://mzmine.github.io/mzmine_documentation/data_conversion.html#waters");
//          throw new RuntimeException(
//              "Waters raw data detected. Please download Waters DataConnect(R) and convert to mzML.");
          return detectWatersAcquisitionType(fileName).isIms() ? RawDataFileType.WATERS_RAW_IMS
              : RawDataFileType.WATERS_RAW;
        }
        final var lowerName = f.getName().toLowerCase();
        if (f.isFile() && (lowerName.endsWith(TDF_SUFFIX) || lowerName.endsWith(TDF_BIN_SUFFIX))) {
          return RawDataFileType.BRUKER_TDF;
        }
        if (f.isFile() && (lowerName.endsWith(TSF_SUFFIX) || lowerName.endsWith(TSF_BIN_SUFFIX))) {
          return RawDataFileType.BRUKER_TSF;
        }
        if (f.isFile() && (lowerName.endsWith(BAF_SUFFIX))) {
          return RawDataFileType.BRUKER_BAF;
        }
        if (f.isDirectory() && f.getName().equals(AGILENT_ACQDATATA_FOLDER)) {
          if (new File(f, "IMSFrame.bin").exists()) {
            return RawDataFileType.AGILENT_D_IMS;
          }
          return RawDataFileType.AGILENT_D;
        }
      }
      // We don't recognize any other directory type than Waters and Bruker
      return null;
    }

    try {
      if (fileName.isFile()) {
        var lowerName = fileName.getName().toLowerCase();
        if (lowerName.endsWith(MZML_SUFFIX)) {
          return RawDataFileType.MZML;
        }
        if (lowerName.endsWith(MZXML_SUFFIX)) {
          return RawDataFileType.MZXML;
        }
        if (lowerName.endsWith(IMZML_SUFFIX)) {
          return RawDataFileType.IMZML;
        }
        if (lowerName.endsWith(SCIEX_WIFF_SUFFIX)) {
          return RawDataFileType.SCIEX_WIFF;
        }
        if (lowerName.endsWith(SCIEX_WIFF2_SUFFIX)) {
          return RawDataFileType.SCIEX_WIFF2;
        }
        //the suffix is json and have a .aird file with same name
        /*if (fileName.getName().toLowerCase().endsWith(AIRD_SUFFIX)) {
          String airdIndexFilePath = AirdScanUtil.getIndexPathByAirdPath(fileName.getPath());
          if (airdIndexFilePath != null) {
            File airdIndexFile = new File(airdIndexFilePath);
            if (airdIndexFile.exists()) {
              return RawDataFileType.AIRD;
            }
          }
          logger.info("It's not an aird format file or the aird index file not exist");
        }*/
        if (lowerName.endsWith(TDF_SUFFIX) || lowerName.endsWith(TDF_BIN_SUFFIX)) {
          return RawDataFileType.BRUKER_TDF;
        }
        if (lowerName.endsWith(TSF_SUFFIX) || lowerName.endsWith(TSF_BIN_SUFFIX)) {
          return RawDataFileType.BRUKER_TSF;
        }
<<<<<<< HEAD
        if(fileName.getName().contains(MBI_SUFFIX)) {
          return RawDataFileType.MBI;
=======
        if(lowerName.endsWith(LCD_SUFFIX)) {
          return RawDataFileType.SHIMADZU_LCD;
>>>>>>> 7dbe736b
        }

        // Read the first 1kB of the file into a String
        String fileHeader = null;
        try (final var reader = Files.newBufferedReader(fileName.toPath(),
            StandardCharsets.ISO_8859_1)) {
          char[] buffer = new char[1024];
          int read = reader.read(buffer);
          if (read > 0) {
            fileHeader = new String(buffer, 0, read);
          }
        }
        if (fileHeader == null) {
          return null;
        }

        if (lowerName.endsWith(".csv")) {
          if (fileHeader.contains(":") && fileHeader.contains("\\") && !fileHeader.contains(
              "file name")) {
            logger.fine("ICP raw file detected");
            return RawDataFileType.ICPMSMS_CSV;
          }
        }

        if (fileHeader.startsWith(THERMO_HEADER)) {
          return RawDataFileType.THERMO_RAW;
        }

        if (fileHeader.startsWith(GZIP_HEADER)) {
          return RawDataFileType.MZML_GZIP;
        }

        if (fileHeader.startsWith(ZIP_HEADER)) {
          return RawDataFileType.MZML_ZIP;
        }

        /*
         * Remove specials (Unicode block) from header if any
         * https://en.wikipedia.org/wiki/Specials_(Unicode_block)
         */
        fileHeader = fileHeader.replaceAll("[^\\x00-\\x7F]", "");

        if (fileHeader.startsWith(CDF_HEADER) || fileHeader.startsWith(HDF_HEADER)) {

          return RawDataFileType.NETCDF;
        }

        if (fileHeader.contains(MZML_HEADER)) {
          return RawDataFileType.MZML;
        }

        if (fileHeader.contains(MZDATA_HEADER)) {
          return RawDataFileType.MZDATA;
        }

        if (fileHeader.contains(MZXML_HEADER)) {
          return RawDataFileType.MZXML;
        }

      }
    } catch (Exception e) {
      logger.log(Level.SEVERE, e.getMessage(), e);
    }

    return null;

  }

  /**
   * Currently not used because the import task takes care of everything. Only here as reference
   *
   * @param fileName
   * @return
   * @throws IOException
   */
  @NotNull
  public static RawDataFileType getMzmlType(File fileName) throws IOException {
    if (fileName.getName().toLowerCase().endsWith("imzml")) {
      return RawDataFileType.IMZML;
    } else {
      InputStreamReader reader2 = new InputStreamReader(new FileInputStream(fileName),
          StandardCharsets.ISO_8859_1);
      char[] buffer2 = new char[4096 * 3];
      String content = new String(buffer2);
      boolean containsScan = false, containsAccession = false;
      while (!containsScan && !containsAccession) {
        reader2.read(buffer2);
        content = new String(buffer2);
        content.replaceAll("[^\\x00-\\x7F]", "");
        containsScan = content.contains("/scan");
        containsAccession = (content.contains("1002476") || content.contains("1002815"));
      }
      reader2.close();
      if (content.contains("1002476") || content.contains("1002815")) { // accession for
        // mobility
        return RawDataFileType.MZML_IMS;
      } else {
        return RawDataFileType.MZML;
      }
    }
  }

  @NotNull
  public static WatersAcquisitionInfo detectWatersAcquisitionType(File watersFolder) {
    final Pattern parentFunctionPattern = Pattern.compile(
        "[Ff]unction [Pp]arameters - [Ff]unction [0-9]+ - TOF PARENT FUNCTION");
    final Pattern ddaFunctionPattern = Pattern.compile(
        "[Ff]unction [Pp]arameters - [Ff]unction [0-9]+ - TOF FAST DDA FUNCTION");
    final Pattern surveyFunctionPattern = Pattern.compile(
        "[Ff]unction [Pp]arameters - [Ff]unction [0-9]+ - TOF SURVEY FUNCTION");
    final Pattern referenceFunctionPattern = Pattern.compile(
        "[Ff]unction [Pp]arameters - [Ff]unction [0-9]+ - REFERENCE");
    final Pattern mobilityPattern = Pattern.compile("\\[MOBILITY\\]");
    final Pattern tofModeIMSPattern = Pattern.compile("(TOFMode)(\\s+)(IMS)");
    final Pattern positivePolarityPattern = Pattern.compile(
        "(Polarity)(\\s+)([a-zA-Z]+)?([+]|[Pp]ositive)");
    final Pattern negativePolarityPattern = Pattern.compile(
        "(Polarity)(\\s+)([a-zA-Z]+)?([-]|[Nn]egative)");

    final PatternMatchCounter parentCounter = new PatternMatchCounter(parentFunctionPattern);
    final PatternMatchCounter ddaCounter = new PatternMatchCounter(ddaFunctionPattern);
    final PatternMatchCounter surveyCounter = new PatternMatchCounter(surveyFunctionPattern);
    final PatternMatchCounter referenceCounter = new PatternMatchCounter(referenceFunctionPattern);
    final PatternMatchCounter mobilityCounter = new PatternMatchCounter(mobilityPattern);
    final PatternMatchCounter postiveCounter = new PatternMatchCounter(positivePolarityPattern);
    final PatternMatchCounter negativeCounter = new PatternMatchCounter(negativePolarityPattern);
    final PatternMatchCounter tofModeImsCounter = new PatternMatchCounter(tofModeIMSPattern);


    try (var reader = new BufferedReader(new FileReader(new File(watersFolder, "_extern.inf")))) {
      reader.lines().forEach(line -> {
        parentCounter.checkMatch(line);
        ddaCounter.checkMatch(line);
        surveyCounter.checkMatch(line);
        referenceCounter.checkMatch(line);
        mobilityCounter.checkMatch(line);
        postiveCounter.checkMatch(line);
        negativeCounter.checkMatch(line);
        tofModeImsCounter.checkMatch(line);
      });
      mobilityCounter.matches += tofModeImsCounter.matches;

      final PolarityType polarity =
          (postiveCounter.matches > negativeCounter.matches) ? PolarityType.POSITIVE
              : PolarityType.NEGATIVE;

      if (ddaCounter.getMatches() > 0 && surveyCounter.getMatches() > 0) {
        return new WatersAcquisitionInfo(WatersAcquisitionType.DDA, mobilityCounter.matches > 0,
            polarity);
      }
      if (parentCounter.getMatches() > 1) {
        return new WatersAcquisitionInfo(WatersAcquisitionType.MSE, mobilityCounter.matches > 0,
            polarity);
      } else if (parentCounter.getMatches() == 1) {
        return new WatersAcquisitionInfo(WatersAcquisitionType.MS_ONLY, mobilityCounter.matches > 0,
            polarity);
      }

      logger.info("Unable to detect file type of Waters raw data. Defaulting to MSe and " + (
          mobilityCounter.matches == 0 ? "no " : "") + "mobility separation.");
      return new WatersAcquisitionInfo(WatersAcquisitionType.MSE, mobilityCounter.matches > 0,
          polarity);
    } catch (IOException e) {
      throw new RuntimeException(e);
    }
  }

  public enum WatersAcquisitionType {
    MS_ONLY, DDA, MSE;
  }

  public record WatersAcquisitionInfo(WatersAcquisitionType acquisitionType, boolean isIms,
                                      PolarityType polarity) {

  }


  private static final class PatternMatchCounter {

    private final Pattern pattern;
    private int matches = 0;

    private PatternMatchCounter(Pattern pattern) {
      this.pattern = pattern;
    }

    public Pattern pattern() {
      return pattern;
    }

    public boolean checkMatch(String str) {
      if (pattern.matcher(str).find()) {
        matches++;
        return true;
      }
      return false;
    }

    public int getMatches() {
      return matches;
    }
  }
}<|MERGE_RESOLUTION|>--- conflicted
+++ resolved
@@ -65,23 +65,6 @@
   // See "https://code.google.com/p/unfinnigan/wiki/FileHeader"
   public static final String THERMO_HEADER = String.valueOf(
       new char[]{0x01, 0xA1, 'F', 0, 'i', 0, 'n', 0, 'n', 0, 'i', 0, 'g', 0, 'a', 0, 'n', 0});
-<<<<<<< HEAD
-  private static final String GZIP_HEADER = String.valueOf(new char[]{0x1f, 0x8b});
-  private static final String ZIP_HEADER = String.valueOf(new char[]{'P', 'K', 0x03, 0x04});
-  private static final String TDF_SUFFIX = ".tdf";
-  private static final String TDF_BIN_SUFFIX = ".tdf_bin";
-  private static final String TSF_BIN_SUFFIX = ".tsf_bin";
-  private static final String TSF_SUFFIX = ".tsf_bin";
-  private static final String BAF_SUFFIX = ".baf";
-  private static final String BRUKER_FOLDER_SUFFIX = ".d";
-  private static final String AIRD_SUFFIX = ".aird";
-  private static final String MZML_SUFFIX = ".mzml";
-  private static final String IMZML_SUFFIX = ".imzml";
-  private static final String SCIEX_WIFF_SUFFIX = ".wiff";
-  private static final String SCIEX_WIFF2_SUFFIX = ".wiff2";
-  private static final String AGILENT_ACQDATATA_FOLDER = "AcqData";
-  private static final String MBI_SUFFIX = ".mbi";
-=======
   public static final String GZIP_HEADER = String.valueOf(new char[]{0x1f, 0x8b});
   public static final String ZIP_HEADER = String.valueOf(new char[]{'P', 'K', 0x03, 0x04});
   public static final String TDF_SUFFIX = ".tdf";
@@ -97,7 +80,7 @@
   public static final String SCIEX_WIFF_SUFFIX = ".wiff";
   public static final String SCIEX_WIFF2_SUFFIX = ".wiff2";
   public static final String AGILENT_ACQDATATA_FOLDER = "AcqData";
->>>>>>> 7dbe736b
+  private static final String MBI_SUFFIX = ".mbi";
 
   private static final Logger logger = Logger.getLogger(RawDataFileTypeDetector.class.getName());
   private static final String LCD_SUFFIX = ".lcd";
@@ -175,13 +158,11 @@
         if (lowerName.endsWith(TSF_SUFFIX) || lowerName.endsWith(TSF_BIN_SUFFIX)) {
           return RawDataFileType.BRUKER_TSF;
         }
-<<<<<<< HEAD
-        if(fileName.getName().contains(MBI_SUFFIX)) {
-          return RawDataFileType.MBI;
-=======
         if(lowerName.endsWith(LCD_SUFFIX)) {
           return RawDataFileType.SHIMADZU_LCD;
->>>>>>> 7dbe736b
+        }
+        if(fileName.getName().endsWith(MBI_SUFFIX)) {
+          return RawDataFileType.MBI;
         }
 
         // Read the first 1kB of the file into a String
