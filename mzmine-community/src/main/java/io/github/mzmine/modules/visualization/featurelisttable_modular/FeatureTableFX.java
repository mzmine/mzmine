/*
 * Copyright (c) 2004-2025 The mzmine Development Team
 *
 * Permission is hereby granted, free of charge, to any person
 * obtaining a copy of this software and associated documentation
 * files (the "Software"), to deal in the Software without
 * restriction, including without limitation the rights to use,
 * copy, modify, merge, publish, distribute, sublicense, and/or sell
 * copies of the Software, and to permit persons to whom the
 * Software is furnished to do so, subject to the following
 * conditions:
 *
 * The above copyright notice and this permission notice shall be
 * included in all copies or substantial portions of the Software.
 *
 * THE SOFTWARE IS PROVIDED "AS IS", WITHOUT WARRANTY OF ANY KIND,
 * EXPRESS OR IMPLIED, INCLUDING BUT NOT LIMITED TO THE WARRANTIES
 * OF MERCHANTABILITY, FITNESS FOR A PARTICULAR PURPOSE AND
 * NONINFRINGEMENT. IN NO EVENT SHALL THE AUTHORS OR COPYRIGHT
 * HOLDERS BE LIABLE FOR ANY CLAIM, DAMAGES OR OTHER LIABILITY,
 * WHETHER IN AN ACTION OF CONTRACT, TORT OR OTHERWISE, ARISING
 * FROM, OUT OF OR IN CONNECTION WITH THE SOFTWARE OR THE USE OR
 * OTHER DEALINGS IN THE SOFTWARE.
 */

package io.github.mzmine.modules.visualization.featurelisttable_modular;

import io.github.mzmine.datamodel.IMSRawDataFile;
import io.github.mzmine.datamodel.ImagingRawDataFile;
import io.github.mzmine.datamodel.RawDataFile;
import io.github.mzmine.datamodel.features.FeatureList;
import io.github.mzmine.datamodel.features.FeatureListRow;
import io.github.mzmine.datamodel.features.ModularFeature;
import io.github.mzmine.datamodel.features.ModularFeatureList;
import io.github.mzmine.datamodel.features.ModularFeatureListRow;
import io.github.mzmine.datamodel.features.types.AreaBarType;
import io.github.mzmine.datamodel.features.types.AreaShareType;
import io.github.mzmine.datamodel.features.types.DataType;
import io.github.mzmine.datamodel.features.types.DataTypes;
import io.github.mzmine.datamodel.features.types.DetectionType;
import io.github.mzmine.datamodel.features.types.FeatureShapeIonMobilityRetentionTimeHeatMapType;
import io.github.mzmine.datamodel.features.types.FeatureShapeMobilogramType;
import io.github.mzmine.datamodel.features.types.FeatureShapeType;
import io.github.mzmine.datamodel.features.types.ImageType;
import io.github.mzmine.datamodel.features.types.alignment.AlignmentMainType;
import io.github.mzmine.datamodel.features.types.annotations.CompoundDatabaseMatchesType;
import io.github.mzmine.datamodel.features.types.annotations.RdbeType;
import io.github.mzmine.datamodel.features.types.annotations.SmilesStructureType;
import io.github.mzmine.datamodel.features.types.annotations.SpectralLibraryMatchesType;
import io.github.mzmine.datamodel.features.types.annotations.formula.ConsensusFormulaListType;
import io.github.mzmine.datamodel.features.types.annotations.formula.FormulaMassType;
import io.github.mzmine.datamodel.features.types.annotations.formula.FormulaType;
import io.github.mzmine.datamodel.features.types.annotations.formula.SimpleFormulaListType;
import io.github.mzmine.datamodel.features.types.annotations.iin.IonAdductType;
import io.github.mzmine.datamodel.features.types.annotations.iin.IonIdentityListType;
import io.github.mzmine.datamodel.features.types.annotations.iin.IonNetworkIDType;
import io.github.mzmine.datamodel.features.types.annotations.iin.IonTypeType;
import io.github.mzmine.datamodel.features.types.fx.ColumnID;
import io.github.mzmine.datamodel.features.types.fx.ColumnType;
import io.github.mzmine.datamodel.features.types.modifiers.ExpandableType;
import io.github.mzmine.datamodel.features.types.modifiers.SubColumnsFactory;
import io.github.mzmine.datamodel.features.types.numbers.AreaType;
import io.github.mzmine.datamodel.features.types.numbers.HeightType;
import io.github.mzmine.datamodel.features.types.numbers.MZType;
import io.github.mzmine.datamodel.features.types.numbers.MatchingSignalsType;
import io.github.mzmine.datamodel.features.types.numbers.MzAbsoluteDifferenceType;
import io.github.mzmine.datamodel.features.types.numbers.MzPpmDifferenceType;
import io.github.mzmine.datamodel.features.types.numbers.NeutralMassType;
import io.github.mzmine.datamodel.features.types.numbers.PrecursorMZType;
import io.github.mzmine.datamodel.features.types.numbers.SizeType;
import io.github.mzmine.datamodel.features.types.numbers.abstr.DoubleRangeType;
import io.github.mzmine.datamodel.features.types.numbers.abstr.DoubleType;
import io.github.mzmine.datamodel.features.types.numbers.abstr.FloatRangeType;
import io.github.mzmine.datamodel.features.types.numbers.abstr.FloatType;
import io.github.mzmine.datamodel.features.types.numbers.abstr.IntegerType;
import io.github.mzmine.datamodel.features.types.numbers.abstr.NumberRangeType;
import io.github.mzmine.datamodel.features.types.numbers.scores.CombinedScoreType;
import io.github.mzmine.datamodel.features.types.numbers.scores.CompoundAnnotationScoreType;
import io.github.mzmine.datamodel.features.types.numbers.scores.IsotopePatternScoreType;
import io.github.mzmine.datamodel.features.types.numbers.scores.MsMsScoreType;
import io.github.mzmine.datamodel.features.types.numbers.scores.SimilarityType;
import io.github.mzmine.javafx.components.factories.FxButtons;
import io.github.mzmine.javafx.components.factories.FxTextFlows;
import io.github.mzmine.javafx.components.factories.FxTexts;
import io.github.mzmine.javafx.components.util.FxLayout;
import io.github.mzmine.javafx.concurrent.threading.FxThread;
import io.github.mzmine.javafx.util.FxIconUtil;
import io.github.mzmine.javafx.util.FxIcons;
import io.github.mzmine.main.MZmineCore;
import io.github.mzmine.modules.dataprocessing.filter_deleterows.DeleteRowsModule;
import io.github.mzmine.parameters.ParameterSet;
import io.github.mzmine.parameters.parametertypes.datatype.DataTypeCheckListParameter;
import io.github.mzmine.util.FeatureTableFXUtil;
import java.util.ArrayList;
import java.util.Collections;
import java.util.Comparator;
import java.util.HashMap;
import java.util.HashSet;
import java.util.LinkedHashSet;
import java.util.List;
import java.util.Map;
import java.util.Map.Entry;
import java.util.Objects;
import java.util.Set;
import java.util.TreeSet;
import java.util.logging.Logger;
import java.util.stream.Collectors;
import javafx.beans.property.ObjectProperty;
import javafx.beans.property.SimpleObjectProperty;
import javafx.beans.value.ObservableValue;
import javafx.collections.FXCollections;
import javafx.collections.ListChangeListener;
import javafx.collections.ObservableList;
import javafx.collections.SetChangeListener;
import javafx.collections.transformation.FilteredList;
import javafx.event.ActionEvent;
import javafx.event.EventHandler;
import javafx.geometry.Insets;
import javafx.geometry.Pos;
import javafx.scene.Node;
import javafx.scene.control.Button;
import javafx.scene.control.Label;
import javafx.scene.control.MenuItem;
import javafx.scene.control.SelectionMode;
import javafx.scene.control.TreeItem;
import javafx.scene.control.TreeTableColumn;
import javafx.scene.control.TreeTablePosition;
import javafx.scene.control.TreeTableView;
import javafx.scene.control.TreeTableView.TreeTableViewSelectionModel;
import javafx.scene.image.ImageView;
import javafx.scene.input.Clipboard;
import javafx.scene.input.ClipboardContent;
import javafx.scene.input.KeyCode;
import javafx.scene.input.KeyCodeCombination;
import javafx.scene.input.KeyCombination;
import javafx.scene.input.KeyEvent;
import javafx.scene.input.MouseButton;
import javafx.scene.input.MouseEvent;
import javafx.scene.layout.BorderPane;
import javafx.scene.layout.HBox;
import javafx.scene.paint.Color;
import javafx.scene.text.TextAlignment;
import org.controlsfx.control.NotificationPane;
import org.controlsfx.control.action.Action;
import org.jetbrains.annotations.NotNull;
import org.jetbrains.annotations.Nullable;

/**
 * JavaFX FeatureTable based on {@link FeatureListRow} and {@link DataType}
 *
 * @author Robin Schmid (robinschmid@uni-muenster.de)
 */
public class FeatureTableFX extends BorderPane implements ListChangeListener<FeatureListRow> {

  private final TreeTableView<ModularFeatureListRow> table = new TreeTableView<>();

  private static final Logger logger = Logger.getLogger(FeatureTableFX.class.getName());
  private final FilteredList<TreeItem<ModularFeatureListRow>> filteredRowItems;
  private final ObservableList<TreeItem<ModularFeatureListRow>> rowItems;
  // parameters
  private final ParameterSet parameters;
  private final DataTypeCheckListParameter rowTypesParameter;
  private final DataTypeCheckListParameter featureTypesParameter;

  // column map to keep track of columns
  private final Map<TreeTableColumn<ModularFeatureListRow, ?>, ColumnID> newColumnMap;
  private final ObjectProperty<ModularFeatureList> featureListProperty = new SimpleObjectProperty<>();
  private final NotificationPane dataChangedNotification;

  public FeatureTableFX() {
    dataChangedNotification = new NotificationPane(table);
    setCenter(dataChangedNotification);

    initDataChangedNotification();

    // add dummy root
    TreeItem<ModularFeatureListRow> root = new TreeItem<>();
    root.setExpanded(true);
    table.setRoot(root);
    table.setShowRoot(false);
    table.setTableMenuButtonVisible(true);
    table.getSelectionModel().setSelectionMode(SelectionMode.MULTIPLE);
    table.getSelectionModel().setCellSelectionEnabled(true);
    setTableEditable(true);

    initFeatureListListener();

    parameters = MZmineCore.getConfiguration().getModuleParameters(FeatureTableFXModule.class);
    rowTypesParameter = parameters.getParameter(FeatureTableFXParameters.showRowTypeColumns);
    featureTypesParameter = parameters.getParameter(
        FeatureTableFXParameters.showFeatureTypeColumns);

    rowItems = FXCollections.observableArrayList();
    filteredRowItems = new FilteredList<>(rowItems);
    newColumnMap = new HashMap<>();
    initHandleDoubleClicks();
    table.setContextMenu(new FeatureTableContextMenu(this));

    // create custom button context menu to select columns
    FeatureTableColumnMenuHelper contextMenuHelper = new FeatureTableColumnMenuHelper(this);
    // Adding additional menu options
    addContextMenuItem(contextMenuHelper, "Compact table", e -> showCompactChromatographyColumns());
    addContextMenuItem(contextMenuHelper, "Toggle shape columns", e -> toggleShapeColumns());
    addContextMenuItem(contextMenuHelper, "Toggle alignment columns",
        e -> toggleAlignmentColumns());
    addContextMenuItem(contextMenuHelper, "Toggle ion identities", e -> toggleIonIdentities());
    addContextMenuItem(contextMenuHelper, "Toggle library matches", e -> toggleAnnotations());

    final KeyCodeCombination keyCodeCopy = new KeyCodeCombination(KeyCode.C,
        KeyCombination.CONTROL_ANY);

    table.setOnKeyPressed(event -> {
      if (keyCodeCopy.match(event)) {
        copySelectionToClipboard(table);
        event.consume();
      }
    });

    table.addEventFilter(KeyEvent.KEY_PRESSED, event -> {
      if (event.isControlDown() && event.getCode() == KeyCode.A) {
        // selecting everything causes feature table to freeze
        event.consume();
      }
    });

    table.addEventHandler(KeyEvent.KEY_PRESSED, event -> {
      if (event.getCode() == KeyCode.DELETE) {
        final List<ModularFeatureListRow> rows = getSelectedRows();
        table.getSelectionModel().clearSelection();
        DeleteRowsModule.deleteWithConfirmation(featureListProperty.get(), rows);
      }
    });
  }

  private void initDataChangedNotification() {
    final Button btnUpdateTable = FxButtons.createButton("Update table", null,
        FxIconUtil.getFontIcon(FxIcons.RELOAD), () -> {
          logger.finest("Rebuilding table");
          rebuild();
          dataChangedNotification.hide();
        });
    final Button closeTable = FxButtons.createButton("Hide", null,
        FxIconUtil.getFontIcon(FxIcons.X), () -> {
          logger.finest("Hiding notification");
          dataChangedNotification.hide();
        });

    final BorderPane notificationContent = new BorderPane(
        FxTextFlows.newTextFlow(TextAlignment.LEFT, FxTexts.text(
            "The data of this feature table seems to have changed. Do you want to update the table?")),
        null, FxLayout.newHBox(new Insets(0, FxLayout.DEFAULT_SPACE, 0, FxLayout.DEFAULT_SPACE),
        btnUpdateTable, closeTable), null, FxIconUtil.getFontIcon(FxIcons.EXCLAMATION_CIRCLE));
    dataChangedNotification.setGraphic(notificationContent);
    setTop(notificationContent);
    dataChangedNotification.hide();
  }

  /**
   * @return the default height or area DataType to show in the table
   */
  public Class<? extends HeightType> getDefaultAbundanceMeasureType() {
    return switch (parameters.getValue(FeatureTableFXParameters.defaultAbundanceMeasure)) {
      case Height -> HeightType.class;
      case Area -> AreaType.class;
    };
  }

  /**
   * Applies when a new FeatureTableFX is created
   *
   * @return default visibility of shapes
   */
  public boolean getDefaultVisibilityOfShapes() {
    return parameters.getValue(FeatureTableFXParameters.defaultVisibilityOfShapes);
  }

  /**
   * Applies when a new FeatureTableFX is created
   *
   * @return default visibility of images in features
   */
  public boolean getDefaultVisibilityOfImages() {
    return parameters.getValue(FeatureTableFXParameters.defaultVisibilityOfImages);
  }

  /**
   * Applies when a new FeatureTableFX is created
   *
   * @return default visibility of ims charts in features
   */
  public boolean getDefaultVisibilityOfImsFeature() {
    return parameters.getValue(FeatureTableFXParameters.defaultVisibilityOfImsFeature);
  }

  /**
   * @return the maximum samples before deactivating the shapes columns
   */
  public int getMaximumSamplesForVisibleShapes() {
    return parameters.getValue(FeatureTableFXParameters.deactivateShapesGreaterNSamples);
  }

  private void setShapeColumnsVisible(boolean state) {
    setVisible(ColumnType.ROW_TYPE, FeatureShapeType.class, null, state);
    setVisible(ColumnType.ROW_TYPE, FeatureShapeMobilogramType.class, null, state);
    applyVisibilityParametersToAllColumns();
  }

  /**
   * toggle visibility of column and all sub columns
   */
  private void toggleColumnAndAllSubColumns(final Class<? extends DataType<?>> dataTypeClass) {
    final var columnEntry = getMainColumnEntry(dataTypeClass);
    toggleColumnVisibilityAndAllSubColumns(columnEntry);
  }

  private void toggleColumnVisibilityAndAllSubColumns(
      final Entry<TreeTableColumn<ModularFeatureListRow, ?>, ColumnID> columnEntry) {
    if (columnEntry == null) {
      return;
    }
    final ColumnID mainColumn = columnEntry.getValue();
    final boolean toggledState = !rowTypesParameter.isDataTypeVisible(mainColumn);
    setColumnVisibilityAndSubColumns(mainColumn, toggledState);
  }

  private void setColumnVisibilityAndSubColumns(final ColumnID mainColumn, final boolean visible) {
    setColumnVisibilityAndSubColumns(mainColumn, visible, true);
  }

  private void setColumnVisibilityAndSubColumns(final ColumnID mainColumn, final boolean visible,
      boolean applyVisibility) {
    rowTypesParameter.setDataTypeVisible(mainColumn, visible);
    final String parentHeader = mainColumn.getCombinedHeaderString();

    // apply to all sub columns
    if (mainColumn.getDataType() instanceof SubColumnsFactory subFact) {
      for (int i = 0; i < subFact.getNumberOfSubColumns(); i++) {
        var header = subFact.getHeader(i);
        setVisible(ColumnType.ROW_TYPE, parentHeader, header, visible);
      }
    }

    if (applyVisibility) {
      applyVisibilityParametersToAllColumns();
    }
  }

  private void toggleShapeColumns() {
    final var columnEntry = getMainColumnEntry(FeatureShapeType.class);
    if (columnEntry == null) {
      return;
    }

    final boolean toggledState = !rowTypesParameter.isDataTypeVisible(columnEntry.getValue());
    // set visibility of all types to the same
    setShapeColumnsVisible(toggledState);
  }


  private void toggleAlignmentColumns() {
    toggleColumnAndAllSubColumns(AlignmentMainType.class);
  }


  private void toggleIonIdentities() {
    final var columnEntry = getMainColumnEntry(IonIdentityListType.class);
    if (columnEntry == null) {
      return;
    }
    final ColumnID mainColumn = columnEntry.getValue();
    final boolean toggledState = !rowTypesParameter.isDataTypeVisible(mainColumn);

    setColumnVisibilityAndSubColumns(mainColumn, false, false);

    rowTypesParameter.setDataTypeVisible(mainColumn, toggledState);
    final String parentHeader = mainColumn.getUniqueIdString();
    final Class<? extends DataType<?>> parentType = (Class<? extends DataType<?>>) mainColumn.getDataType()
        .getClass();
    // basic
    setVisible(ColumnType.ROW_TYPE, parentType, IonNetworkIDType.class, toggledState);
    setVisible(ColumnType.ROW_TYPE, parentType, IonIdentityListType.class, toggledState);
    setVisible(ColumnType.ROW_TYPE, parentType, SizeType.class, toggledState);
    setVisible(ColumnType.ROW_TYPE, parentType, NeutralMassType.class, toggledState);

    // formula
    final ModularFeatureList flist = getFeatureList();
    boolean hasFormula =
        flist != null && flist.stream().flatMap(row -> row.getIonIdentities().stream())
            .anyMatch(ion -> ion.getMolFormulas().size() > 0);
    setVisible(ColumnType.ROW_TYPE, parentType, ConsensusFormulaListType.class,
        toggledState && hasFormula);
    setVisible(ColumnType.ROW_TYPE, parentType, SimpleFormulaListType.class,
        toggledState && hasFormula);
    setVisible(ColumnType.ROW_TYPE, parentType, FormulaMassType.class, toggledState && hasFormula);
    setVisible(ColumnType.ROW_TYPE, parentType, RdbeType.class, toggledState && hasFormula);
    setVisible(ColumnType.ROW_TYPE, parentType, MZType.class, toggledState && hasFormula);
    setVisible(ColumnType.ROW_TYPE, parentType, MzPpmDifferenceType.class,
        toggledState && hasFormula);
    setVisible(ColumnType.ROW_TYPE, parentType, MzAbsoluteDifferenceType.class,
        toggledState && hasFormula);
    setVisible(ColumnType.ROW_TYPE, parentType, IsotopePatternScoreType.class,
        toggledState && hasFormula);
    setVisible(ColumnType.ROW_TYPE, parentType, MsMsScoreType.class, toggledState && hasFormula);
    setVisible(ColumnType.ROW_TYPE, parentType, CombinedScoreType.class,
        toggledState && hasFormula);
    // keep states of all row types but check graphical columns
    applyVisibilityParametersToAllColumns();
  }

  private void toggleAnnotations() {
    Boolean visible = toggleSpectralLibAnnotations(false);
    visible = toggleLocalCsvLibAnnotations(visible, false);

    applyVisibilityParametersToAllColumns();
  }

  private Boolean toggleSpectralLibAnnotations(boolean applyVisibility) {
    final var columnEntry = getMainColumnEntry(SpectralLibraryMatchesType.class);
    if (columnEntry == null) {
      return null;
    }

    final ColumnID mainColumn = columnEntry.getValue();
    final boolean toggledState = !rowTypesParameter.isDataTypeVisible(mainColumn);
    // first all invisible
    setColumnVisibilityAndSubColumns(mainColumn, false, false);

    rowTypesParameter.setDataTypeVisible(mainColumn, toggledState);
    final var parentType = (Class<? extends DataType<?>>) mainColumn.getDataType().getClass();

    // basic
    setVisible(ColumnType.ROW_TYPE, parentType, SpectralLibraryMatchesType.class, toggledState);
    setVisible(ColumnType.ROW_TYPE, parentType, IonAdductType.class, toggledState);
    setVisible(ColumnType.ROW_TYPE, parentType, FormulaType.class, toggledState);
    setVisible(ColumnType.ROW_TYPE, parentType, SmilesStructureType.class, toggledState);
    setVisible(ColumnType.ROW_TYPE, parentType, PrecursorMZType.class, toggledState);
    setVisible(ColumnType.ROW_TYPE, parentType, NeutralMassType.class, toggledState);
    setVisible(ColumnType.ROW_TYPE, parentType, SimilarityType.class, toggledState);
    setVisible(ColumnType.ROW_TYPE, parentType, MatchingSignalsType.class, toggledState);

    // csv compound database

    if (applyVisibility) {
      applyVisibilityParametersToAllColumns();
    }
    return toggledState;
  }

  /**
   * @param masterState this state comes from other annotation columns that were already toggled
   *                    might be null if there was none
   */
  private Boolean toggleLocalCsvLibAnnotations(Boolean masterState, boolean applyVisibility) {
    final var columnEntry = getMainColumnEntry(CompoundDatabaseMatchesType.class);
    if (columnEntry == null) {
      return null;
    }

    final ColumnID mainColumn = columnEntry.getValue();
    final boolean toggledState = Objects.requireNonNullElse(masterState,
        !rowTypesParameter.isDataTypeVisible(mainColumn));
    // first all invisible
    setColumnVisibilityAndSubColumns(mainColumn, false, false);

    rowTypesParameter.setDataTypeVisible(mainColumn, toggledState);
    final var mainType = (Class<? extends DataType<?>>) mainColumn.getDataType().getClass();

    // csv compound database
    setVisible(ColumnType.ROW_TYPE, mainType, CompoundDatabaseMatchesType.class, toggledState);
    setVisible(ColumnType.ROW_TYPE, mainType, CompoundAnnotationScoreType.class, toggledState);
    setVisible(ColumnType.ROW_TYPE, mainType, FormulaType.class, toggledState);
    setVisible(ColumnType.ROW_TYPE, mainType, IonTypeType.class, toggledState);
    setVisible(ColumnType.ROW_TYPE, mainType, SmilesStructureType.class, toggledState);
    setVisible(ColumnType.ROW_TYPE, mainType, PrecursorMZType.class, toggledState);
    setVisible(ColumnType.ROW_TYPE, mainType, MzPpmDifferenceType.class, toggledState);
    setVisible(ColumnType.ROW_TYPE, mainType, NeutralMassType.class, toggledState);

    if (applyVisibility) {
      applyVisibilityParametersToAllColumns();
    }
    return toggledState;
  }

  private void addContextMenuItem(FeatureTableColumnMenuHelper contextMenuHelper, String title,
      EventHandler<ActionEvent> action) {
    MenuItem item = new MenuItem(title);
    item.setOnAction(action);
    contextMenuHelper.getAdditionalMenuItems().add(item);
  }

  private void setTableEditable(boolean state) {
    table.setEditable(true);// when character or numbers pressed it will start edit in editable
    // fields

    table.setOnKeyPressed(event -> {
      if (event.getCode().isLetterKey() || event.getCode().isDigitKey()) {
        editFocusedCell();
      } else if (event.getCode() == KeyCode.RIGHT || event.getCode() == KeyCode.TAB) {
        table.getSelectionModel().selectNext();
        event.consume();
      } else if (event.getCode() == KeyCode.LEFT) {
        table.getSelectionModel().selectPrevious();
        // work around due to
        // TableView.getSelectionModel().selectPrevious() due to a bug
        // stopping it from working on
        // the first column in the last row of the table
        // selectPrevious();
        event.consume();
      }
    });
  }

  @SuppressWarnings("unchecked")
  private void editFocusedCell() {
    TreeTablePosition<ModularFeatureListRow, ?> focusedCell = table.focusModelProperty().get()
        .focusedCellProperty().get();
    table.edit(focusedCell.getRow(), focusedCell.getTableColumn());
  }


  /**
   * Listens to update the table if a row is added/removed to/from the feature list.
   */
  @Override
  public void onChanged(final Change<? extends FeatureListRow> c) {
    c.next();
    if (!(c.wasAdded() || c.wasRemoved())) {
      return;
    }

    FxThread.runLater(() -> {
      table.getRoot().getChildren().clear();
      rowItems.clear();
      // add rows
      for (FeatureListRow row : featureListProperty.get().getRows()) {
        final ModularFeatureListRow mrow = (ModularFeatureListRow) row;
        rowItems.add(new TreeItem<>(mrow));
      }
      table.getRoot().getChildren().addAll(filteredRowItems);
      table.sort();
    });
  }

  /**
   * Add all columns of {@link FeatureListRow} data
   *
   * @param flist a summary RowData instance with all present {@link DataType}
   */
  public void addColumns(FeatureList flist) {
    if (flist == null) {
      return;
    }

    // useful for debugging and seeing how many cells are empty / full
    logTableFillingRatios(flist);

    //    logger.info("Adding columns to table");
    // for all data columns available in "data"
    assert flist instanceof ModularFeatureList : "Feature list is not modular";
    ModularFeatureList featureList = (ModularFeatureList) flist;

    // add main column for row types to show name of feature list
    TreeTableColumn<ModularFeatureListRow, String> rowCol = new TreeTableColumn<>();

    // Add raw data file label
    Label headerLabel = new Label(flist.getName());
    if (flist.getRawDataFiles().size() == 1) {
      RawDataFile raw = flist.getRawDataFiles().get(0);
      headerLabel.setTextFill(raw.getColor());
      headerLabel.setGraphic(new ImageView(FxIconUtil.getFileIcon(raw.getColor())));
    }
    rowCol.setGraphic(headerLabel);

    // add row types
    featureList.getRowTypes().forEach(dataType -> addColumn(rowCol, dataType));

    sortColumn(rowCol);

    // finally add row column to table
    table.getColumns().add(rowCol);

    // add features
    addFeaturesColumns();
  }

  private static void logTableFillingRatios(final FeatureList flist) {
    long rowValues = flist.getRowTypes().stream().mapToLong(
        type -> flist.stream().map(row -> row.get(type)).filter(Objects::nonNull).count()).sum();
    long featureValues = flist.getFeatureTypes().stream().mapToLong(
            type -> flist.streamFeatures().map(f -> f.get(type)).filter(Objects::nonNull).count())
        .sum();

    long totalRowCells = (long) flist.getRowTypes().size() * flist.getNumberOfRows();
    long totalFeatureCells = (long) flist.getFeatureTypes().size() * flist.streamFeatures().count();

    logger.fine("""
        Types:
        Row types: %s
        Feature types: %s
        Rows: %d
        Fill stats:
        Row cells (%d types): %d / %d (%.1f)
        Feature cells (%d types): %d / %d (%.1f)""".formatted( //
        flist.getRowTypes().stream() //
            .filter(t -> {
              return switch (t) {
                case IntegerType _, DoubleType _, FloatType _, FloatRangeType _, DoubleRangeType _,
                     AlignmentMainType _ -> false;
                default -> true;
              };
            })//
            .map(t -> "%s (%s)".formatted(t.getUniqueID(), t.getClass().getSimpleName()))
            .collect(Collectors.joining(", ")),//
        flist.getFeatureTypes().stream()//
            .filter(t -> {
              return switch (t) {
                case IntegerType _, DoubleType _, FloatType _, FloatRangeType _, DoubleRangeType _,
                     AlignmentMainType _, DetectionType _ -> false;
                default -> true;
              };
            })//
            .map(t -> "%s (%s)".formatted(t.getUniqueID(), t.getClass().getSimpleName()))
            .collect(Collectors.joining(", ")),//
        flist.getNumberOfRows(), //
        flist.getRowTypes().size(), rowValues, totalRowCells,
        (rowValues / (double) totalRowCells) * 100, //
        flist.getFeatureTypes().size(), featureValues, totalFeatureCells,
        (featureValues / (double) totalFeatureCells) * 100));
  }

  private void sortColumn(final TreeTableColumn<ModularFeatureListRow, String> parentColumn) {
    // list order of most important columns
    Map<DataType, Integer> prioMap = DataTypes.getDataTypeOrderFeatureTable();
    parentColumn.getColumns().sort(
        Comparator.comparingInt(col -> Math.min(((TreeTableColumn) col).getColumns().size(), 1))
            .thenComparingInt(col -> {
              var dataType = newColumnMap.get(col).getDataType();
              // only the important columns are listed. put rest at end
              return prioMap.getOrDefault(dataType, 99999999);
            }));
  }


  /**
   * Add a new column to the table
   *
   * @param rowCol   the row column where all rowTypes are added
   * @param dataType the new data type
   */
  public void addColumn(final TreeTableColumn<ModularFeatureListRow, String> rowCol,
      DataType dataType) {
    if (getFeatureList() == null) {
      return;
    }

    // Is feature type?
    var col = dataType.createColumn(null, null);
    if (col == null) {
      return;
    }

    if (dataType instanceof ExpandableType) {
      setupExpandableColumn(dataType, col, ColumnType.ROW_TYPE, null);
    }

    // Add row column
    rowCol.getColumns().add(col);

    registerColumn(col, ColumnType.ROW_TYPE, dataType, null);
    if (!(dataType instanceof ExpandableType)) {
      // Hide area bars and area share columns, if there is only one raw data file in the feature list
      if ((dataType instanceof AreaBarType || dataType instanceof AreaShareType)
          && getFeatureList().getNumberOfRawDataFiles() == 1) {
        col.setVisible(false);
      } else {
        recursivelyApplyVisibilityParameterToColumn(col);
      }
    }
  }

  private Entry<TreeTableColumn<ModularFeatureListRow, ?>, ColumnID> getMainColumnEntry(
      Class<? extends DataType> dtClass) {
    DataType type = DataTypes.get(dtClass);
    for (var col : newColumnMap.entrySet()) {
      var colID = col.getValue();
      if (type.equals(colID.getDataType()) && colID.getSubColIndex() == -1
          && colID.getType() == ColumnType.ROW_TYPE) {
        return col;
      }
    }
    return null;
  }

  /**
   * Registers a data type column and all it's sub colums to the
   * {@link FeatureTableFX#newColumnMap}.
   */
  private void registerColumn(@NotNull TreeTableColumn<ModularFeatureListRow, ?> column,
      @NotNull ColumnType type, @NotNull DataType<?> dataType, @Nullable RawDataFile file) {
    newColumnMap.put(column, new ColumnID(dataType, type, file, -1));

    // add all sub columns to the list (not for range types - no need to only show one)
    // the main data type is set to subcolumns as data type.
    if (dataType instanceof SubColumnsFactory && !column.getColumns().isEmpty()
        && !(dataType instanceof NumberRangeType)) {
      int i = 0;
      for (TreeTableColumn<ModularFeatureListRow, ?> subCol : column.getColumns()) {
        newColumnMap.put(subCol, new ColumnID(dataType, type, file, i));
        i++;
      }
    }
  }

  private void setupExpandableColumn(DataType<?> dataType,
      TreeTableColumn<ModularFeatureListRow, ?> col, ColumnType colType, RawDataFile dataFile) {
    // Initialize buddy(expanded/hidden for hidden/expanded respectively) column and it's data type
    TreeTableColumn<ModularFeatureListRow, ?> buddyCol = null;
    DataType<?> buddyDataType = null;
    // Find column's buddy
    for (Entry<TreeTableColumn<ModularFeatureListRow, ?>, ColumnID> entry : newColumnMap.entrySet()) {
      if (Objects.equals(entry.getValue().getDataType().getClass(),
          ((ExpandableType) dataType).getBuddyTypeClass()) && Objects.equals(
          entry.getValue().getType(), colType) && Objects.equals(entry.getValue().getRaw(),
          dataFile)) {
        buddyCol = entry.getKey();
        buddyDataType = entry.getValue().getDataType();
      }
    }

    // If buddyCol == null, then only one of the two buddy columns was initialized(so, do nothing)
    if (buddyCol == null) {
      return;
    }

    // Set expanding headers
    col.setGraphic(createExpandableHeader(dataType, col, buddyCol));
    buddyCol.setGraphic(createExpandableHeader(buddyDataType, buddyCol, col));

    // Set columns visibility state
    if (((ExpandableType) dataType).isExpandedType()) {
      col.setVisible(false);
    } else {
      buddyCol.setVisible(false);
    }
  }

  Node createExpandableHeader(DataType<?> dataType, TreeTableColumn<ModularFeatureListRow, ?> col,
      TreeTableColumn<ModularFeatureListRow, ?> buddyCol) {
    // Create labels to process mouse click event(text for sorting, button for expanding)
    Label headerText = new Label(dataType.getHeaderString());

    Label headerButton = new Label(" " + ((ExpandableType) dataType).getSymbol() + " ");
    headerButton.setTextFill(Color.rgb(80, 80, 80));

    HBox headerLabel = new HBox(headerButton, headerText);
    headerLabel.setAlignment(Pos.CENTER);

    // Define mouse click behaviour
    headerButton.setOnMousePressed(event -> {
      boolean visible = col.isVisible();
      col.setVisible(!visible);
      buddyCol.setVisible(visible);
    });

    // Add labels to the column headers
    col.setGraphic(headerLabel);
    col.setText("");

    return headerLabel;
  }

  @NotNull
  public FilteredList<TreeItem<ModularFeatureListRow>> getFilteredRowItems() {
    return filteredRowItems;
  }

  /**
   * Sets visibility of all data type columns.
   *
   * @param rowVisibilityMap     Map containing row types names and their visibility values
   * @param featureVisibilityMap Map containing feature types names and their visibility values
   */
  protected void updateColumnsVisibilityParameters(Map<String, Boolean> rowVisibilityMap,
      Map<String, Boolean> featureVisibilityMap) {
    if (getFeatureList() == null) {
      return;
    }

    // Update visibility parameters
    rowTypesParameter.setDataTypesAndVisibility(rowVisibilityMap);
    featureTypesParameter.setDataTypesAndVisibility(featureVisibilityMap);
    applyVisibilityParametersToAllColumns();
  }

  /**
   * Applies visibility settings to the column and it's child columns.
   *
   * @param column
   */
  private void recursivelyApplyVisibilityParameterToColumn(TreeTableColumn column) {
    ColumnID id = newColumnMap.get(column);

    if (id == null) {
      column.getColumns()
          .forEach(col -> recursivelyApplyVisibilityParameterToColumn((TreeTableColumn) col));
      return;
    }

    boolean visible;
    if (id.getType() == ColumnType.FEATURE_TYPE) {
      visible = featureTypesParameter.isDataTypeVisible(id);
    } else {
      visible = rowTypesParameter.isDataTypeVisible(id);
    }
    column.setVisible(visible);
    // always hide sub columns if parent is invisible
    if (!visible) {
      for (final var sub : column.getColumns()) {
        if (sub instanceof TreeTableColumn<?, ?> subCol) {
          subCol.setVisible(false);
        }
      }
    } else {
      column.getColumns()
          .forEach(col -> recursivelyApplyVisibilityParameterToColumn((TreeTableColumn) col));
    }
  }

  public void applyVisibilityParametersToAllColumns() {
    table.getColumns().forEach(this::recursivelyApplyVisibilityParameterToColumn);
  }

  private void addFeaturesColumns() {
    if (getFeatureList() == null) {
      return;
    }

    List<TreeTableColumn<ModularFeatureListRow, String>> rawColumns = new ArrayList<>();
    // Add feature columns for each raw file
    for (RawDataFile dataFile : getFeatureList().getRawDataFiles()) {
      TreeTableColumn<ModularFeatureListRow, String> sampleCol = new TreeTableColumn<>();

      // Add raw data file label
      Label headerLabel = new Label(dataFile.getName());
      headerLabel.setTextFill(dataFile.getColor());
      headerLabel.setGraphic(new ImageView(FxIconUtil.getFileIcon(dataFile.getColor())));
      sampleCol.setGraphic(headerLabel);

      // Add sub columns of feature
      for (DataType ftype : getFeatureList().getFeatureTypes()) {
        if (ftype instanceof ImageType && !(dataFile instanceof ImagingRawDataFile)) {
          // non-imaging files don't need a image column
          continue;
        } else if (ftype instanceof FeatureShapeIonMobilityRetentionTimeHeatMapType && (
            !(dataFile instanceof IMSRawDataFile) || dataFile instanceof ImagingRawDataFile)) {
          // non ims files or ims-imaging files don't need a ims trace column
          continue;
        }

        TreeTableColumn<ModularFeatureListRow, ?> subCol = ftype.createColumn(dataFile, null);
        if (subCol != null) {
          if (ftype instanceof ExpandableType) {
            setupExpandableColumn(ftype, subCol, ColumnType.FEATURE_TYPE, dataFile);
          }
          sampleCol.getColumns().add(subCol);
          registerColumn(subCol, ColumnType.FEATURE_TYPE, ftype, dataFile);
          //          newColumnMap.put(subCol, new ColumnID(ftype, ColumnType.FEATURE_TYPE, dataFile));
          if (!(ftype instanceof ExpandableType)) {
            recursivelyApplyVisibilityParameterToColumn(subCol);
          }
        }
      }
      // Add sample column
      // NOTE: sample column is not added to the columnMap
      sortColumn(sampleCol);
<<<<<<< HEAD
      rawColumns.add(sampleCol);
=======
      table.getColumns().add(sampleCol);
>>>>>>> feaf1205
    }
    // bulk add columns
    this.getColumns().addAll(rawColumns);
  }

  private void initHandleDoubleClicks() {
    table.setOnMouseClicked(e -> {
      TreeTablePosition<ModularFeatureListRow, ?> focusedCell = table.getFocusModel()
          .getFocusedCell();
      if (focusedCell == null) {
        return;
      }
      TreeTableColumn<ModularFeatureListRow, ?> tableColumn = focusedCell.getTableColumn();
      if (tableColumn == null) {
        // double click on header (happens when sorting)
        return;
      }
      handleClickOnCell(focusedCell, tableColumn, e);
    });
  }

  private void handleClickOnCell(final TreeTablePosition<ModularFeatureListRow, ?> focusedCell,
      final TreeTableColumn<ModularFeatureListRow, ?> tableColumn, final MouseEvent e) {
    logger.fine("Handle click on table cell");

    if (e.getClickCount() >= 2 && e.getButton() == MouseButton.PRIMARY) {
      if (getFeatureList() == null) {
        return;
      }

      e.consume();
      logger.finest(() -> "Double click on " + e.getSource());

      Object userData = tableColumn.getUserData();
      final ObservableValue<?> observableValue = tableColumn.getCellObservableValue(
          focusedCell.getTreeItem());
      if (observableValue == null) {
        return;
      }
      final Object cellValue = observableValue.getValue();

      if (userData instanceof DataType<?> dataType) {
        List<RawDataFile> files = new ArrayList<>();
        ColumnID id = newColumnMap.get(tableColumn);
        if (id == null) {
          return;
        }
        if (id.getType() == ColumnType.ROW_TYPE) {
          files.addAll(getFeatureList().getRawDataFiles());
        } else {
          RawDataFile file = id.getRaw();
          if (file != null) {
            files.add(file);
          }
        }

        // if the data type is equal to the super type, it's not a subcolumn. If it's not equal,
        // it's a subcolumn.
        final DataType<?> superDataType =
            id.getDataType().equals(dataType) ? null : id.getDataType();

        final ModularFeatureListRow row = table.getSelectionModel().getSelectedItem().getValue();
        final Runnable runnable = (dataType.getDoubleClickAction(this, row, files, superDataType,
            cellValue));
        if (runnable != null) {
          MZmineCore.getTaskController().addTask(
              new FeatureTableDoubleClickTask(runnable, getFeatureList(), (DataType<?>) userData));
        }
      }
    }
  }

  public List<ModularFeatureListRow> getSelectedRows() {
    return table.getSelectionModel().getSelectedItems().stream().map(TreeItem::getValue)
        .collect(Collectors.toList());
  }

  public ObservableList<TreeItem<ModularFeatureListRow>> getSelectedTableRows() {
    return table.getSelectionModel().getSelectedItems();
  }

  @Nullable
  public ModularFeatureListRow getSelectedRow() {
    return table.getSelectionModel().getSelectedItem() != null ? table.getSelectionModel()
        .getSelectedItem().getValue() : null;
  }

  /**
   * @return A set of selected data types. Does not contain duplicates if multiple cells of the same
   * type were selected. Does not contain null.
   */
  public Set<DataType<?>> getSelectedDataTypes(@NotNull ColumnType columnType) {
    ObservableList<TreeTablePosition<ModularFeatureListRow, ?>> selectedCells = table.getSelectionModel()
        .getSelectedCells();

    // HashSet so we don't have to bother with duplicates.
    Set<DataType<?>> dataTypes = new HashSet<>();
    selectedCells.forEach(cell -> {
      ColumnID columnID = newColumnMap.get(cell.getTableColumn());
      if (columnID != null && columnID.getType() == columnType) {
        dataTypes.add(columnID.getDataType());
      }
    });
    return Collections.unmodifiableSet(dataTypes);
  }

  /**
   * @return A set of selected data types. Does not contain duplicates if multiple cells of the same
   * file were selected. Does not contain null.
   */
  public Set<RawDataFile> getSelectedRawDataFiles() {
    ObservableList<TreeTablePosition<ModularFeatureListRow, ?>> selectedCells = table.getSelectionModel()
        .getSelectedCells();

    // HashSet so we don't have to bother with duplicates.
    Set<RawDataFile> rawDataFiles = new HashSet<>();
    selectedCells.forEach(cell -> {
      ColumnID columnID = newColumnMap.get(cell.getTableColumn());
      if (columnID != null && columnID.getType() == ColumnType.FEATURE_TYPE) {
        rawDataFiles.add(columnID.getRaw());
      }
    });
    return Collections.unmodifiableSet(rawDataFiles);
  }

  /**
   * @return A list of the selected features.
   */
  public List<ModularFeature> getSelectedFeatures() {
    ObservableList<TreeTablePosition<ModularFeatureListRow, ?>> selectedCells = table.getSelectionModel()
        .getSelectedCells();

    // HashSet so we don't have to bother with duplicates.
    Set<ModularFeature> features = new LinkedHashSet<>();
    selectedCells.forEach(cell -> {
      // get file of the selected column
      if (cell == null) {
        return;
      }
      ColumnID id = newColumnMap.get(cell.getTableColumn());
      if (id != null) {
        RawDataFile file = id.getRaw();
        ModularFeature feature = cell.getTreeItem().getValue().getFeature(file);
        if (feature != null) {
          features.add(feature);
        }
      }
    });
    return List.copyOf(features);
  }

  @Nullable
  public ModularFeature getSelectedFeature() {
    TreeTablePosition<ModularFeatureListRow, ?> focusedCell = table.getFocusModel()
        .getFocusedCell();
    if (focusedCell == null) {
      return null;
    }
    ColumnID id = newColumnMap.get(focusedCell.getTableColumn());
    if (id != null && id.getRaw() != null) {
      return focusedCell.getTreeItem().getValue().getFeature(id.getRaw());
    }
    return null;
  }

  @Nullable
  public ModularFeatureList getFeatureList() {
    return featureListProperty.get();
  }

  public void setFeatureList(ModularFeatureList featureList) {
    featureListProperty.set(featureList);
  }

  public ObjectProperty<ModularFeatureList> featureListProperty() {
    return featureListProperty;
  }

  /**
   * Initialises a listener to update the tables' contents to the current feature list. Also adds
   * and removes the row changed listener.
   */
  private void initFeatureListListener() {
    final SetChangeListener<DataType> listener = _ -> {
      dataChangedNotification.show();
    };

    featureListProperty().addListener((_, oldValue, newValue) -> {
      FxThread.runLater(() -> {
        updateFeatureList(oldValue, newValue);
      });
      if (newValue != null) {
        newValue.getRowTypes().addListener(listener);
      }
      if (oldValue != null) {
        oldValue.getRowTypes().removeListener(listener);
      }
    });
  }

  /**
   * Removes the listener to the old feature list, clears the table and adds the new feature list,
   * builds the columns and adds required listeners.
   */
  private void updateFeatureList(@Nullable ModularFeatureList oldFeatureList,
      @Nullable ModularFeatureList newFeatureList) {
    table.getSelectionModel().clearSelection(); // leads to npe or index out of bound
    // Clear old rows and old columns
    table.getRoot().getChildren().clear();
    table.getColumns().clear();
    rowItems.clear();

    // remove the old listener
    if (oldFeatureList != null) {
      oldFeatureList.getRows().removeListener(this);
    }
    if (newFeatureList == null) {
      return;
    }
    addColumns(newFeatureList);
    // first check if feature list is too large
    applyDefaultColumnVisibilities();
    if (newFeatureList.getNumberOfRawDataFiles() > getMaximumSamplesForVisibleShapes()) {
      showCompactChromatographyColumns();
    }

    // add rows
    for (FeatureListRow row : newFeatureList.getRows()) {
      final ModularFeatureListRow mrow = (ModularFeatureListRow) row;
      rowItems.add(new TreeItem<>(mrow));
    }

    TreeItem<ModularFeatureListRow> root = table.getRoot();
    root.getChildren().addAll(filteredRowItems);

    // reflect the changes to the feature list in the table
    newFeatureList.getRows().addListener(this);
  }

  /**
   * Repopulates the feature table. Also re-creates columns, eg. after a new data type was added
   * from the gui.
   */
  public void rebuild() {
    final ModularFeatureList flist = getFeatureList();
    final ModularFeatureListRow row = getSelectedRow();
    table.getSelectionModel().clearSelection();
    updateFeatureList(flist, flist);
    FeatureTableFXUtil.selectAndScrollTo(row, this);
  }

  /**
   * Apply default visibility to all columns
   */
  private void applyDefaultColumnVisibilities() {
    setShapeColumnsVisible(getDefaultVisibilityOfShapes());
    // feature types only for single samples - otherwise too much performance impact
    var featureList = getFeatureList();
    if (featureList == null) {
      return;
    }
    var raws = featureList.getRawDataFiles();
    int samples = raws.size();
    long imagingFiles = raws.stream().filter(raw -> raw instanceof ImagingRawDataFile).count();
    boolean imsVisible = getDefaultVisibilityOfImsFeature() && samples == 1;
    boolean imagesVisible = getDefaultVisibilityOfImages() && imagingFiles == 1;
    setVisible(ColumnType.FEATURE_TYPE, FeatureShapeIonMobilityRetentionTimeHeatMapType.class, null,
        imsVisible);
    setVisible(ColumnType.FEATURE_TYPE, FeatureShapeMobilogramType.class, null, imagesVisible);
    applyVisibilityParametersToAllColumns();
  }

  private void showCompactChromatographyColumns() {
    var flist = getFeatureList();
    if (flist == null) {
      return;
    }

    // disable all feature types but the default abundance measure type
    featureTypesParameter.setAll(false);
    setVisible(ColumnType.FEATURE_TYPE, getDefaultAbundanceMeasureType(), null, true);

    // keep states of all row types but check graphical columns
    boolean smallDataset = flist.getNumberOfRawDataFiles() <= getMaximumSamplesForVisibleShapes();
    setVisible(ColumnType.ROW_TYPE, FeatureShapeType.class, null, smallDataset);
    setVisible(ColumnType.ROW_TYPE, FeatureShapeMobilogramType.class, null, smallDataset);
//    setVisible(ColumnType.ROW_TYPE, FeaturesType.class, null, true);

    applyVisibilityParametersToAllColumns();
  }

  private void setVisible(ColumnType columnType, @NotNull String parentUniqueId,
      @Nullable String subColUniqueId, boolean visible) {
    String key = ColumnID.buildUniqueIdString(columnType, parentUniqueId, subColUniqueId);
    if (columnType == ColumnType.ROW_TYPE) {
      rowTypesParameter.setDataTypeVisible(key, visible);
    } else {
      featureTypesParameter.setDataTypeVisible(key, visible);
    }
  }

  private void setVisible(ColumnType columnType, @NotNull Class<? extends DataType<?>> parentClass,
      @Nullable Class<? extends DataType<?>> subtype, boolean visible) {
    final DataType<?> subType = subtype != null ? DataTypes.get(subtype) : null;
    final DataType<?> parentType = DataTypes.get(parentClass);
    setVisible(columnType, parentType.getUniqueID(), subType != null ? subType.getUniqueID() : null,
        visible);
  }

  public void closeTable() {
    final ModularFeatureList flist = featureListProperty.get();
    if (flist == null) {
      return;
    }
    flist.getRows().removeListener(this);
    flist.onFeatureTableFxClosed();
  }

  public DataTypeCheckListParameter getRowTypesParameter() {
    return rowTypesParameter;
  }

  public DataTypeCheckListParameter getFeatureTypesParameter() {
    return featureTypesParameter;
  }

  public Map<TreeTableColumn<ModularFeatureListRow, ?>, ColumnID> getNewColumnMap() {
    return newColumnMap;
  }

  /**
   * https://stackoverflow.com/a/48126059
   */
  @SuppressWarnings("rawtypes")
  public void copySelectionToClipboard(final TreeTableView<?> table) {
    final Set<Integer> rows = new TreeSet<>();

    Set<TreeTableColumn> columns = new HashSet<>();
    for (final TreeTablePosition tablePosition : table.getSelectionModel().getSelectedCells()) {
      rows.add(tablePosition.getRow());
      final TreeTableColumn column = tablePosition.getTableColumn();
      if (column.getUserData() instanceof DataType data) {
        columns.add(column);
      }
    }

    final StringBuilder strb = new StringBuilder();
    boolean firstRow = true;
    // use columns from table to maintain the visible order
    final List<TreeTableColumn<?, ?>> tableColumns = getVisibleColumsRecursive(table.getColumns());

    for (TreeTableColumn<?, ?> tableColumn : tableColumns) {
      if (columns.contains(tableColumn)) {
        if (newColumnMap.get(tableColumn).getRaw() != null) {
          strb.append(newColumnMap.get(tableColumn).getRaw().getName()).append(":");
        }
        strb.append(((DataType) tableColumn.getUserData()).getHeaderString()).append('\t');
      }
    }

    strb.append('\n');

    for (final Integer row : rows) {
      if (!firstRow) {
        strb.append('\n');
      }
      firstRow = false;
      boolean firstCol = true;
      // use columns from table to maintain the visible order
      for (final TreeTableColumn<?, ?> column : tableColumns) {
        if (!columns.contains(column)) {
          continue;
        }
        if (!firstCol) {
          strb.append('\t');
        }
        firstCol = false;
        final Object cellData = column.getCellData(row);
        strb.append(
            cellData == null ? "" : ((DataType) column.getUserData()).getFormattedString(cellData));
      }
    }
    final ClipboardContent clipboardContent = new ClipboardContent();
    clipboardContent.putString(strb.toString());
    Clipboard.getSystemClipboard().setContent(clipboardContent);
    logger.info(() -> "Copied selection to clipboard.");
  }

  public List<TreeTableColumn<?, ?>> getVisibleColumsRecursive(
      ObservableList<? extends TreeTableColumn<?, ?>> cols) {
    List<TreeTableColumn<?, ?>> columns = new ArrayList<>();

    for (TreeTableColumn<?, ?> col : cols) {
      if (col.getUserData() != null) {
        columns.add(col);
      }
      if (!col.getColumns().isEmpty()) {
        columns.addAll(getVisibleColumsRecursive(col.getColumns()));
      }
    }
    return columns;
  }

  public void refresh() {
    table.refresh();
  }

  public TreeTableViewSelectionModel<ModularFeatureListRow> getSelectionModel() {
    return table.getSelectionModel();
  }

  public TreeItem<ModularFeatureListRow> getRoot() {
    return table.getRoot();
  }

  public int getRow(@Nullable TreeItem<ModularFeatureListRow> rowItem) {
    return table.getRow(rowItem);
  }

  public void scrollTo(int i) {
    table.scrollTo(i);
  }

  public TreeTableView<ModularFeatureListRow> getTable() {
    return table;
  }
}<|MERGE_RESOLUTION|>--- conflicted
+++ resolved
@@ -873,14 +873,10 @@
       // Add sample column
       // NOTE: sample column is not added to the columnMap
       sortColumn(sampleCol);
-<<<<<<< HEAD
       rawColumns.add(sampleCol);
-=======
-      table.getColumns().add(sampleCol);
->>>>>>> feaf1205
     }
     // bulk add columns
-    this.getColumns().addAll(rawColumns);
+    table.getColumns().addAll(rawColumns);
   }
 
   private void initHandleDoubleClicks() {
