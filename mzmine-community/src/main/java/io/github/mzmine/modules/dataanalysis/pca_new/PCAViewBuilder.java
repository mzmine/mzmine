/*
 * Copyright (c) 2004-2024 The MZmine Development Team
 *
 * Permission is hereby granted, free of charge, to any person
 * obtaining a copy of this software and associated documentation
 * files (the "Software"), to deal in the Software without
 * restriction, including without limitation the rights to use,
 * copy, modify, merge, publish, distribute, sublicense, and/or sell
 * copies of the Software, and to permit persons to whom the
 * Software is furnished to do so, subject to the following
 * conditions:
 *
 * The above copyright notice and this permission notice shall be
 * included in all copies or substantial portions of the Software.
 *
 * THE SOFTWARE IS PROVIDED "AS IS", WITHOUT WARRANTY OF ANY KIND,
 * EXPRESS OR IMPLIED, INCLUDING BUT NOT LIMITED TO THE WARRANTIES
 * OF MERCHANTABILITY, FITNESS FOR A PARTICULAR PURPOSE AND
 * NONINFRINGEMENT. IN NO EVENT SHALL THE AUTHORS OR COPYRIGHT
 * HOLDERS BE LIABLE FOR ANY CLAIM, DAMAGES OR OTHER LIABILITY,
 * WHETHER IN AN ACTION OF CONTRACT, TORT OR OTHERWISE, ARISING
 * FROM, OUT OF OR IN CONNECTION WITH THE SOFTWARE OR THE USE OR
 * OTHER DEALINGS IN THE SOFTWARE.
 */

package io.github.mzmine.modules.dataanalysis.pca_new;

import io.github.mzmine.datamodel.AbundanceMeasure;
import io.github.mzmine.datamodel.features.FeatureListRow;
import io.github.mzmine.gui.chartbasics.simplechart.SimpleXYChart;
import io.github.mzmine.gui.chartbasics.simplechart.datasets.ColoredXYZDataset;
import io.github.mzmine.gui.chartbasics.simplechart.datasets.DatasetAndRenderer;
import io.github.mzmine.gui.chartbasics.simplechart.providers.XYItemObjectProvider;
import io.github.mzmine.javafx.components.factories.FxComponentFactory;
import io.github.mzmine.javafx.mvci.FxViewBuilder;
import io.github.mzmine.parameters.parametertypes.metadata.MetadataGroupingComponent;
import java.util.List;
import javafx.collections.FXCollections;
import javafx.geometry.HPos;
import javafx.geometry.VPos;
import javafx.scene.control.Accordion;
import javafx.scene.control.Label;
import javafx.scene.control.TitledPane;
import javafx.scene.layout.BorderPane;
import javafx.scene.layout.ColumnConstraints;
import javafx.scene.layout.FlowPane;
import javafx.scene.layout.GridPane;
import javafx.scene.layout.HBox;
import javafx.scene.layout.Priority;
import javafx.scene.layout.Region;
import javafx.scene.layout.RowConstraints;
import org.jetbrains.annotations.NotNull;
import org.jfree.chart.LegendItemCollection;

public class PCAViewBuilder extends FxViewBuilder<PCAModel> {

  private static final int space = 5;

  private final SimpleXYChart<?> scoresPlot = new SimpleXYChart<>("Scores", "PC1", "PC2");
  private final SimpleXYChart<?> loadingsPlot = new SimpleXYChart<>("Loadings", "PC1", "PC2");

  public PCAViewBuilder(PCAModel model) {
    super(model);
  }

  @Override
  public Region build() {
    scoresPlot.setStickyZeroRangeAxis(false);
    loadingsPlot.setStickyZeroRangeAxis(false);

    final BorderPane pane = new BorderPane();
    final HBox domain = FxComponentFactory.createLabeledComboBox("Domain PC",
        model.getAvailablePCs(), model.domainPcProperty());
    final HBox range = FxComponentFactory.createLabeledComboBox("Range PC",
        model.getAvailablePCs(), model.rangePcProperty());
    final HBox coloring = createMetadataBox();
    final HBox abundance = FxComponentFactory.createLabeledComboBox("Abundance",
        FXCollections.observableArrayList(AbundanceMeasure.values()), model.abundanceProperty());

    final TitledPane controls = new TitledPane("Controls",
        new FlowPane(space, space, domain, range, coloring, abundance));
    final Accordion accordion = new Accordion(controls);
    accordion.setExpandedPane(controls);
    pane.setBottom(accordion);

    scoresPlot.setMinSize(300, 300);
    loadingsPlot.setMinSize(300, 300);

    final GridPane plotPane = createPlotPane();

//    final FlowPane plots = new FlowPane(new BorderPane(scoresPlot), new BorderPane(loadingsPlot));
    pane.setCenter(plotPane);

    initDatasetListeners();
    initChartListeners();
    return pane;
  }

  @NotNull
  private GridPane createPlotPane() {
    GridPane plotPane = new GridPane();
    plotPane.add(scoresPlot, 0, 0);
    plotPane.add(loadingsPlot, 1, 0);
    plotPane.getColumnConstraints().addAll(
        new ColumnConstraints(300, GridPane.USE_COMPUTED_SIZE, GridPane.USE_COMPUTED_SIZE,
            Priority.ALWAYS, HPos.CENTER, true),
        new ColumnConstraints(300, GridPane.USE_COMPUTED_SIZE, GridPane.USE_COMPUTED_SIZE,
            Priority.ALWAYS, HPos.CENTER, true));
    plotPane.getRowConstraints().add(
        new RowConstraints(300, GridPane.USE_COMPUTED_SIZE, GridPane.USE_COMPUTED_SIZE,
            Priority.ALWAYS, VPos.CENTER, true));
    return plotPane;
  }

  private HBox createMetadataBox() {
    final Label coloringLabel = new Label("Coloring:");
    final MetadataGroupingComponent coloringSelection = new MetadataGroupingComponent();
    coloringSelection.valueProperty().bindBidirectional(model.metadataColumnProperty());
    return new HBox(space, coloringLabel, coloringSelection);
  }

  private void initDatasetListeners() {
    model.loadingsDatasetsProperty().addListener(((_, _, newValue) -> {
      loadingsPlot.applyWithNotifyChanges(false, () -> {
<<<<<<< HEAD
        loadingsPlot.removeAllDatasets();
        if (newValue == null || newValue.isEmpty()) {
          return;
        }
        LegendItemCollection collection = new LegendItemCollection();
        newValue.forEach(d -> {
          loadingsPlot.addDataset(d.dataset(), d.renderer());
          collection.addAll(d.renderer().getLegendItems());
        });
        loadingsPlot.getXYPlot().setFixedLegendItems(collection);
        loadingsPlot.setDomainAxisLabel(STR."PC\{model.getDomainPc()}");
        loadingsPlot.setRangeAxisLabel(STR."PC\{model.getRangePc()}");
=======
        setDatasets(loadingsPlot, newValue);
>>>>>>> 34dad0f0
      });
    }));

    model.scoresDatasetsProperty().addListener(((_, _, newValue) -> {
      scoresPlot.applyWithNotifyChanges(false, () -> {
        setDatasets(scoresPlot, newValue);
      });
    }));
  }

  private void setDatasets(final SimpleXYChart<?> plot, final List<DatasetAndRenderer> newValue) {
    plot.removeAllDatasets();
    if (newValue == null || newValue.isEmpty()) {
      return;
    }
    newValue.forEach(d -> plot.addDataset(d.dataset(), d.renderer()));

    LegendItemCollection collection = new LegendItemCollection();
    newValue.forEach(d -> {
      plot.addDataset(d.dataset(), d.renderer());
      collection.addAll(d.renderer().getLegendItems());
    });
    plot.getXYPlot().setFixedLegendItems(collection);
    plot.setDomainAxisLabel(STR."PC\{model.getDomainPc()}");
    plot.setRangeAxisLabel(STR."PC\{model.getRangePc()}");
  }

  private void initChartListeners() {
    // todo listen the other way round
    loadingsPlot.cursorPositionProperty().addListener((_, _, n) -> {
      if (n == null || !(n.getDataset() instanceof ColoredXYZDataset zds)
          || !(zds.getValueProvider() instanceof XYItemObjectProvider<?> dataProvider)) {
        return;
      }
      final Object row = dataProvider.getItemObject(n.getValueIndex());
      if(row instanceof FeatureListRow r) {
        model.selectedRowsProperty().set(List.of(r));
      }
    });

  }
}<|MERGE_RESOLUTION|>--- conflicted
+++ resolved
@@ -122,22 +122,7 @@
   private void initDatasetListeners() {
     model.loadingsDatasetsProperty().addListener(((_, _, newValue) -> {
       loadingsPlot.applyWithNotifyChanges(false, () -> {
-<<<<<<< HEAD
-        loadingsPlot.removeAllDatasets();
-        if (newValue == null || newValue.isEmpty()) {
-          return;
-        }
-        LegendItemCollection collection = new LegendItemCollection();
-        newValue.forEach(d -> {
-          loadingsPlot.addDataset(d.dataset(), d.renderer());
-          collection.addAll(d.renderer().getLegendItems());
-        });
-        loadingsPlot.getXYPlot().setFixedLegendItems(collection);
-        loadingsPlot.setDomainAxisLabel(STR."PC\{model.getDomainPc()}");
-        loadingsPlot.setRangeAxisLabel(STR."PC\{model.getRangePc()}");
-=======
         setDatasets(loadingsPlot, newValue);
->>>>>>> 34dad0f0
       });
     }));
 
