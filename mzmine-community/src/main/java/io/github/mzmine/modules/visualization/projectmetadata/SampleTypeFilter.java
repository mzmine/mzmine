/*
 * Copyright (c) 2004-2024 The mzmine Development Team
 *
 * Permission is hereby granted, free of charge, to any person
 * obtaining a copy of this software and associated documentation
 * files (the "Software"), to deal in the Software without
 * restriction, including without limitation the rights to use,
 * copy, modify, merge, publish, distribute, sublicense, and/or sell
 * copies of the Software, and to permit persons to whom the
 * Software is furnished to do so, subject to the following
 * conditions:
 *
 * The above copyright notice and this permission notice shall be
 * included in all copies or substantial portions of the Software.
 *
 * THE SOFTWARE IS PROVIDED "AS IS", WITHOUT WARRANTY OF ANY KIND,
 * EXPRESS OR IMPLIED, INCLUDING BUT NOT LIMITED TO THE WARRANTIES
 * OF MERCHANTABILITY, FITNESS FOR A PARTICULAR PURPOSE AND
 * NONINFRINGEMENT. IN NO EVENT SHALL THE AUTHORS OR COPYRIGHT
 * HOLDERS BE LIABLE FOR ANY CLAIM, DAMAGES OR OTHER LIABILITY,
 * WHETHER IN AN ACTION OF CONTRACT, TORT OR OTHERWISE, ARISING
 * FROM, OUT OF OR IN CONNECTION WITH THE SOFTWARE OR THE USE OR
 * OTHER DEALINGS IN THE SOFTWARE.
 */

package io.github.mzmine.modules.visualization.projectmetadata;

import io.github.mzmine.datamodel.RawDataFile;
import io.github.mzmine.datamodel.features.Feature;
import io.github.mzmine.datamodel.features.FeatureListRow;
import io.github.mzmine.modules.visualization.projectmetadata.table.MetadataTable;
import io.github.mzmine.modules.visualization.projectmetadata.table.columns.MetadataColumn;
import io.github.mzmine.project.ProjectService;
import java.util.Collection;
import java.util.EnumSet;
import java.util.List;
import org.jetbrains.annotations.NotNull;

public class SampleTypeFilter {

  private final EnumSet<SampleType> types;

  public SampleTypeFilter(@NotNull final Collection<SampleType> types) {
    this.types = types.isEmpty() ? EnumSet.noneOf(SampleType.class)
        : EnumSet.copyOf(types); // copy, list might change content
  }

  public static SampleTypeFilter all() {
    return new SampleTypeFilter(List.of(SampleType.values()));
  }

  public static SampleTypeFilter of(@NotNull final SampleType... types) {
    return new SampleTypeFilter(List.of(types));
  }

  public static SampleTypeFilter of(@NotNull final List<SampleType> types) {
    return new SampleTypeFilter(types);
  }

  public static SampleTypeFilter of(@NotNull final SampleType type) {
    return new SampleTypeFilter(List.of(type));
  }

  public static SampleTypeFilter qc() {
    return of(SampleType.QC);
  }

  public static SampleTypeFilter blank() {
    return of(SampleType.BLANK);
  }

  public static SampleTypeFilter sample() {
    return of(SampleType.SAMPLE);
  }

  public static SampleTypeFilter calibration() {
    return of(SampleType.CALIBRATION);
  }

  public boolean matches(final SampleType type) {
    return types.contains(type);
  }

  /**
   * Checks if the sample type metadata column of this file matches the filter. if the column does
   * not exist, tries to parse the file name.
   *
   * @param file
   * @return
   */
  public boolean matches(RawDataFile file) {
    final MetadataTable metadata = ProjectService.getProjectManager().getCurrentProject()
        .getProjectMetadata();
    final MetadataColumn<String> metadataColumn = (MetadataColumn<String>) metadata.getColumnByName(
        MetadataColumn.SAMPLE_TYPE_HEADER);
    final SampleType type;
    if (metadataColumn != null) {
      final String sampleType = metadata.getValue(metadataColumn, file);
      type = SampleType.ofString(sampleType);
    } else {
      type = SampleType.ofString(file.getName());
    }

    return matches(type);
  }

  /**
   * Filters a list of rows to contain only rows that contain at least one feature of the sample
   * types described by this filter.
   */
  public List<FeatureListRow> filter(final List<FeatureListRow> rows) {
    return rows.stream().filter(row -> row.streamFeatures().anyMatch(this::matches)).toList();
  }

  /**
   * Filters a list of raw data files to those described by this filter.
   */
  public List<RawDataFile> filterFiles(final List<RawDataFile> raws) {
    return raws.stream().filter(this::matches).toList();
  }

  public boolean matches(final Feature feature) {
    return matches(feature.getRawDataFile());
  }

  public boolean isEmpty() {
    return types.isEmpty();
  }

<<<<<<< HEAD
  @Override
  public String toString() {
    return "SampleTypeFilter{" + "types=" + types + '}';
=======
  /**
   * @return Immutable copy of the types allowed by this filter.
   */
  public EnumSet<SampleType> getTypes() {
    return EnumSet.copyOf(types);
>>>>>>> f516574b
  }
}<|MERGE_RESOLUTION|>--- conflicted
+++ resolved
@@ -127,16 +127,15 @@
     return types.isEmpty();
   }
 
-<<<<<<< HEAD
-  @Override
-  public String toString() {
-    return "SampleTypeFilter{" + "types=" + types + '}';
-=======
   /**
    * @return Immutable copy of the types allowed by this filter.
    */
   public EnumSet<SampleType> getTypes() {
     return EnumSet.copyOf(types);
->>>>>>> f516574b
+  }
+
+  @Override
+  public String toString() {
+    return "SampleTypeFilter{" + "types=" + types + '}';
   }
 }