--- conflicted
+++ resolved
@@ -303,7 +303,6 @@
           MultiThreadPeakFinderModule.class, //
           SameRangeGapFillerModule.class, //
 
-<<<<<<< HEAD
           /*
            * {@link io.github.mzmine.modules.MZmineModuleCategory.MainCategory#FEATURE_FILTERING}
            */
@@ -312,27 +311,12 @@
           IsotopeGrouperModule.class, //
           IsotopeFinderModule.class, //
           FeatureListBlankSubtractionModule.class, //
+          ChromatogramBlankSubtractionModule.class, //
           DuplicateFilterModule.class, //
           MobilityMzRegionExtractionModule.class, //
           NeutralLossFilterModule.class, //
           PeakComparisonRowFilterModule.class, //
           RegionExtractionModule.class, //
-=======
-      /*
-       * {@link io.github.mzmine.modules.MZmineModuleCategory.MainCategory#FEATURE_FILTERING}
-       */
-      FeatureFilterModule.class, //
-      RowsFilterModule.class, //
-      IsotopeGrouperModule.class, //
-      IsotopeFinderModule.class, //
-      FeatureListBlankSubtractionModule.class, //
-      ChromatogramBlankSubtractionModule.class, //
-      DuplicateFilterModule.class, //
-      MobilityMzRegionExtractionModule.class, //
-      NeutralLossFilterModule.class, //
-      PeakComparisonRowFilterModule.class, //
-      RegionExtractionModule.class, //
->>>>>>> bc3c21a4
 
           /*
            * {@link io.github.mzmine.modules.MZmineModuleCategory.MainCategory#FEATURE_PROCESSING}
