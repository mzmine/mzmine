/*
 * Copyright (c) 2004-2024 The MZmine Development Team
 *
 * Permission is hereby granted, free of charge, to any person
 * obtaining a copy of this software and associated documentation
 * files (the "Software"), to deal in the Software without
 * restriction, including without limitation the rights to use,
 * copy, modify, merge, publish, distribute, sublicense, and/or sell
 * copies of the Software, and to permit persons to whom the
 * Software is furnished to do so, subject to the following
 * conditions:
 *
 * The above copyright notice and this permission notice shall be
 * included in all copies or substantial portions of the Software.
 *
 * THE SOFTWARE IS PROVIDED "AS IS", WITHOUT WARRANTY OF ANY KIND,
 * EXPRESS OR IMPLIED, INCLUDING BUT NOT LIMITED TO THE WARRANTIES
 * OF MERCHANTABILITY, FITNESS FOR A PARTICULAR PURPOSE AND
 * NONINFRINGEMENT. IN NO EVENT SHALL THE AUTHORS OR COPYRIGHT
 * HOLDERS BE LIABLE FOR ANY CLAIM, DAMAGES OR OTHER LIABILITY,
 * WHETHER IN AN ACTION OF CONTRACT, TORT OR OTHERWISE, ARISING
 * FROM, OUT OF OR IN CONNECTION WITH THE SOFTWARE OR THE USE OR
 * OTHER DEALINGS IN THE SOFTWARE.
 */

package io.github.mzmine.modules.io.import_rawdata_all;

import com.google.common.collect.Range;
import io.github.mzmine.datamodel.IMSRawDataFile;
import io.github.mzmine.datamodel.ImagingRawDataFile;
import io.github.mzmine.datamodel.MZmineProject;
import io.github.mzmine.datamodel.RawDataFile;
import io.github.mzmine.gui.preferences.MZminePreferences;
import io.github.mzmine.main.MZmineCore;
import io.github.mzmine.modules.MZmineModule;
import io.github.mzmine.modules.MZmineModuleCategory;
import io.github.mzmine.modules.MZmineProcessingModule;
import io.github.mzmine.modules.MZmineProcessingStep;
import io.github.mzmine.modules.dataprocessing.featdet_massdetection.MassDetector;
import io.github.mzmine.modules.io.import_rawdata_aird.AirdImportTask;
import io.github.mzmine.modules.io.import_rawdata_all.spectral_processor.MsProcessor;
import io.github.mzmine.modules.io.import_rawdata_all.spectral_processor.MsProcessorList;
import io.github.mzmine.modules.io.import_rawdata_all.spectral_processor.ScanImportProcessorConfig;
import io.github.mzmine.modules.io.import_rawdata_all.spectral_processor.processors.CropMzMsProcessor;
import io.github.mzmine.modules.io.import_rawdata_all.spectral_processor.processors.DenormalizeInjectTimeMsProcessor;
import io.github.mzmine.modules.io.import_rawdata_all.spectral_processor.processors.MassDetectorMsProcessor;
import io.github.mzmine.modules.io.import_rawdata_all.spectral_processor.processors.SortByMzMsProcessor;
import io.github.mzmine.modules.io.import_rawdata_bruker_tdf.TDFImportTask;
import io.github.mzmine.modules.io.import_rawdata_bruker_tdf.TDFUtils;
import io.github.mzmine.modules.io.import_rawdata_bruker_tsf.TSFImportTask;
import io.github.mzmine.modules.io.import_rawdata_bruker_tsf.TSFUtils;
import io.github.mzmine.modules.io.import_rawdata_icpms_csv.IcpMsCVSImportTask;
import io.github.mzmine.modules.io.import_rawdata_imzml.ImzMLImportTask;
import io.github.mzmine.modules.io.import_rawdata_mzdata.MzDataImportTask;
import io.github.mzmine.modules.io.import_rawdata_mzml.MSDKmzMLImportTask;
import io.github.mzmine.modules.io.import_rawdata_mzxml.MzXMLImportTask;
import io.github.mzmine.modules.io.import_rawdata_netcdf.NetCDFImportTask;
import io.github.mzmine.modules.io.import_rawdata_thermo_raw.ThermoRawImportTask;
import io.github.mzmine.modules.io.import_rawdata_zip.ZipImportTask;
import io.github.mzmine.modules.io.import_spectral_library.SpectralLibraryImportParameters;
import io.github.mzmine.modules.io.import_spectral_library.SpectralLibraryImportTask;
import io.github.mzmine.parameters.ParameterSet;
import io.github.mzmine.taskcontrol.AbstractTask;
import io.github.mzmine.taskcontrol.Task;
import io.github.mzmine.taskcontrol.TaskStatus;
import io.github.mzmine.util.ExitCode;
import io.github.mzmine.util.MemoryMapStorage;
import io.github.mzmine.util.RawDataFileType;
import io.github.mzmine.util.RawDataFileTypeDetector;
import io.github.mzmine.util.collections.CollectionUtils;
import io.github.mzmine.util.spectraldb.entry.SpectralLibrary;
import java.io.File;
import java.io.IOException;
import java.time.Instant;
import java.util.ArrayList;
import java.util.Arrays;
import java.util.Collection;
import java.util.List;
import java.util.Objects;
import java.util.Set;
import java.util.logging.Level;
import java.util.logging.Logger;
import java.util.stream.Collectors;
import java.util.stream.IntStream;
import java.util.stream.Stream;
import org.jetbrains.annotations.NotNull;
import org.jetbrains.annotations.Nullable;

/**
 * Raw data import module
 */
public class AllSpectralDataImportModule implements MZmineProcessingModule {

  private static final Logger logger = Logger.getLogger(
      AllSpectralDataImportModule.class.getName());

  private static final String MODULE_NAME = "Import MS data";
  private static final String MODULE_DESCRIPTION = "This module combines the import of different MS data formats and provides advanced options";

  // needs a storage for mass lists if advanced import with mass detection was selected but not supported for a MS file type
  private MemoryMapStorage storageMassLists = null;

  @Override
  public @NotNull String getName() {
    return MODULE_NAME;
  }

  @NotNull
  @Override
  public String getDescription() {
    return MODULE_DESCRIPTION;
  }

  @NotNull
  @Override
  public MZmineModuleCategory getModuleCategory() {
    return MZmineModuleCategory.RAWDATAIMPORT;
  }

  @NotNull
  @Override
  public Class<? extends ParameterSet> getParameterSetClass() {
    return AllSpectralDataImportParameters.class;
  }


  /**
   * Define filters and processors for scans
   */
  public static @NotNull ScanImportProcessorConfig createSpectralProcessors(
      @Nullable final AdvancedSpectraImportParameters advanced) {
    if (advanced == null) {
      return ScanImportProcessorConfig.createDefault();
    }

    List<MsProcessor> processors = new ArrayList<>();
    processors.add(new SortByMzMsProcessor());

    // read parameters
    MZmineProcessingStep<MassDetector> ms1Detector = advanced.getEmbeddedParameterValueIfSelectedOrElse(
        AdvancedSpectraImportParameters.msMassDetection, null);
    MZmineProcessingStep<MassDetector> ms2Detector = advanced.getEmbeddedParameterValueIfSelectedOrElse(
        AdvancedSpectraImportParameters.ms2MassDetection, null);

    boolean applyMassDetection = ms1Detector != null || ms2Detector != null;

    boolean denormalizeMsn = advanced.getValue(AdvancedSpectraImportParameters.denormalizeMSnScans);
    Range<Double> cropMzRange = advanced.getEmbeddedParameterValueIfSelectedOrElse(
        AdvancedSpectraImportParameters.mzRange, null);

    // create more steps
    if (cropMzRange != null) {
      processors.add(
          new CropMzMsProcessor(cropMzRange.lowerEndpoint(), cropMzRange.upperEndpoint()));
    }
    if (applyMassDetection) {
      processors.add(new MassDetectorMsProcessor(advanced));
    }
    if (denormalizeMsn) {
      processors.add(new DenormalizeInjectTimeMsProcessor());
    }

    var scanFilter = advanced.getValue(AdvancedSpectraImportParameters.scanFilter);
    var conf = new ScanImportProcessorConfig(scanFilter, new MsProcessorList(processors));
    logger.info("Data import uses advanced direct data processing with these settings:\n" + conf);
    return conf;
  }

  /**
   * Checks if the file and its parent both start with .d
   *
   * @param f file to validate
   * @return the valid bruker file path for bruker .d files or the input file
   */
  public static File validateBrukerPath(File f) {
    if (f.getParent().endsWith(".d") && (f.getName().endsWith(".d") || f.getName().endsWith(".tdf")
                                         || f.getName().endsWith(".tsf"))) {
      return f.getParentFile();
    } else {
      return f;
    }
  }


  /**
   * @return true if duplciates found in import list and already loaded files
   */
  private static boolean checkDuplicateFilesInImportListAndProject(
      final @NotNull MZmineProject project, final File[] fileNames) {
    // check that files were not loaded before
    File[] currentAndLoadFiles = Stream.concat(
        project.getCurrentRawDataFiles().stream().map(RawDataFile::getFileName).map(File::new),
        Arrays.stream(fileNames)).toArray(File[]::new);
    return containsDuplicateFiles(currentAndLoadFiles,
        "raw data file names in the import list that collide with already loaded data");
  }

  /**
   * @param context libraries or raw data
   * @return true if file names are duplicates
   */
  private static boolean containsDuplicateFiles(final File[] fileNames, String context) {
    List<String> duplicates = CollectionUtils.streamDuplicates(
        Arrays.stream(fileNames).map(File::getName)).toList();
    if (!duplicates.isEmpty()) {
      String msg = """
          Stopped import as there were duplicate %s.
          Make sure to use unique names as MZmine and many downstream tools depend on this. Duplicates are:
          %s""".formatted(context, String.join("\n", duplicates));
      logger.warning(msg);
      MZmineCore.getDesktop().displayErrorMessage(msg);
      return true;
    }
    return false;
  }

  @NotNull
  @Override
  public ExitCode runModule(final @NotNull MZmineProject project, @NotNull ParameterSet parameters,
      @NotNull Collection<Task> tasksToAdd, @NotNull Instant moduleCallDate) {

    // collect all tasks and run them on ThreadPoolTask
    List<Task> tasks = new ArrayList<>();
    // collect data import tasks to then load metadata once all data was loaded
    List<Task> dataImportTasks = new ArrayList<>();

    // precheck first, make sure all
    File[] selectedFiles = Arrays.stream(
            parameters.getValue(AllSpectralDataImportParameters.fileNames))
        .map(AllSpectralDataImportModule::validateBrukerPath).toArray(File[]::new);
    // check for duplicates in the input files
    if (containsDuplicateFiles(selectedFiles, "raw data file names in the import list.")) {
      return ExitCode.ERROR;
    }
    if (Arrays.stream(selectedFiles).anyMatch(Objects::isNull)) {
      logger.warning("List of filenames contains null");
      return ExitCode.ERROR;
    }

    // for bruker files path might point to D:\datafile.d\datafile.d  where the first is a folder
    // change to the folder
    // skip files that are already loaded
    final File[] fileNames = AllSpectralDataImportParameters.skipAlreadyLoadedFiles(project,
        parameters);

    // after skipping already loaded
    if (checkDuplicateFilesInImportListAndProject(project, fileNames)) {
      return ExitCode.ERROR;
    }

    AdvancedSpectraImportParameters advancedParam = parameters.getEmbeddedParametersIfSelectedOrElse(
        AllSpectralDataImportParameters.advancedImport, null);

    ScanImportProcessorConfig scanProcessorConfig = createSpectralProcessors(advancedParam);

    // start importing spectral libraries first
    final File[] libraryFiles = parameters.getValue(SpectralLibraryImportParameters.dataBaseFiles);

    if (libraryFiles != null) {
      // no duplicate names
      if (containsDuplicateFiles(libraryFiles, "spectral libraries in the import list")) {
        return ExitCode.ERROR;
      }

      Set<File> currentLibraries = project.getCurrentSpectralLibraries().stream()
          .map(SpectralLibrary::getPath).collect(Collectors.toSet());
      for (File f : libraryFiles) {
        // skip libraries that are exactly the same file - there is no BATCH_LAST_LIBRARIES so we can do this here
        if (currentLibraries.contains(f)) {
          continue;
        }

        Task newTask = new SpectralLibraryImportTask(project, f, moduleCallDate);
        tasks.add(newTask);
      }
    }

    // one storage for all files imported in the same task as they are typically analyzed together
    final MemoryMapStorage storage = MemoryMapStorage.forRawDataFile();

    final List<RawDataFileType> fileTypes = Arrays.stream(fileNames).<RawDataFileType>mapMulti(
        (filename, consumer) -> consumer.accept(
            RawDataFileTypeDetector.detectDataFileType(filename))).toList();

    // if any is null the data type was not detected then error out
    if (fileTypes.stream().anyMatch(Objects::isNull)) {
      String files = IntStream.range(0, fileTypes.size()).filter(i -> fileTypes.get(i) == null)
          .mapToObj(i -> fileNames[i].getAbsolutePath()).collect(Collectors.joining(",\n"));
      String msg = STR."Could not identify the data type needed for import of n files=\{fileTypes.stream()
          .filter(Objects::isNull).count()}. The file/path might not exist.\n.\{files}";
      MZmineCore.getDesktop().displayErrorMessage(msg);
      logger.log(Level.SEVERE, STR."\{msg}.  \{files}");
      return ExitCode.ERROR;
    }

    final long numTdf = fileTypes.stream().filter(type -> type.equals(RawDataFileType.BRUKER_TDF))
        .count();
    final long numTsf = fileTypes.stream().filter(type -> type.equals(RawDataFileType.BRUKER_TSF))
        .count();
    if (numTdf > 0) {
      TDFUtils.setDefaultNumThreads((int) (MZmineCore.getConfiguration().getPreferences()
                                               .getParameter(MZminePreferences.numOfThreads)
                                               .getValue() / numTdf));
    }
    if (numTsf > 0) {
      TSFUtils.setDefaultNumThreads((int) (MZmineCore.getConfiguration().getPreferences()
                                               .getParameter(MZminePreferences.numOfThreads)
                                               .getValue() / numTsf));
    }

    for (int i = 0; i < fileNames.length; i++) {
      final File fileName = fileNames[i];

      if ((!fileName.exists()) || (!fileName.canRead())) {
        MZmineCore.getDesktop().displayErrorMessage(STR."Cannot read file \{fileName}. The file/path might not exist.");
        logger.warning(STR."Cannot read file \{fileName}. The file/path might not exist.");
        return ExitCode.ERROR;
      }

      final RawDataFileType fileType = fileTypes.get(i);
      logger.finest(STR."File \{fileName} type detected as \{fileType}");

      try {
        RawDataFile newMZmineFile = createDataFile(fileType, fileName.getAbsolutePath(),
            fileName.getName(), storage);

        final AbstractTask newTask;//
        if (advancedParam != null) {
          newTask = createAdvancedTask(fileType, project, fileName, newMZmineFile,
              scanProcessorConfig, AllSpectralDataImportModule.class, parameters, moduleCallDate,
              storage);
        } else {
          newTask = createTask(fileType, project, fileName, newMZmineFile, scanProcessorConfig,
              AllSpectralDataImportModule.class, parameters, moduleCallDate, storage);
        }

        // add task to list
        if (newTask != null) {
          tasks.add(newTask);
          dataImportTasks.add(newTask);

          if (i == fileName.length() - 1) {
            newTask.addTaskStatusListener((task, newStatus, oldStatus) -> {
              if (newStatus == TaskStatus.CANCELED || newStatus == TaskStatus.FINISHED
                  || newStatus == TaskStatus.ERROR) {
                final Integer threads = MZmineCore.getConfiguration().getPreferences()
                    .getParameter(MZminePreferences.numOfThreads).getValue();
                TDFUtils.setDefaultNumThreads(threads);
                TSFUtils.setDefaultNumThreads(threads);
              }
            });
          }
        }

      } catch (IOException e) {
        MZmineCore.getDesktop().displayErrorMessage(
            STR."Could not create a new temporary file \{e}. Does the dirve of the temporary storage have enough space?");
        logger.log(Level.SEVERE, "Could not create a new temporary file ", e);
        return ExitCode.ERROR;
      }
    }

    // create ThreadPool
//    int nThreads = MZmineCore.getConfiguration().getNumOfThreads();
//    var description = STR."Importing \{tasks.size()} data files";
//    var threadPoolTask = new ThreadPoolTask(description , nThreads, tasks);
//    tasksToAdd.add(threadPoolTask);

    AllSpectralDataImportMainTask mainTask = new AllSpectralDataImportMainTask(tasks, parameters);
    tasksToAdd.add(mainTask);

    return ExitCode.OK;
  }

  /**
   * @param newMZmineFile       null for mzml files, can be ims or non ims. must be determined in
   *                            import task.
   * @param scanProcessorConfig
   */
  private AbstractTask createTask(RawDataFileType fileType, MZmineProject project, File file,
      @Nullable RawDataFile newMZmineFile,
      @NotNull final ScanImportProcessorConfig scanProcessorConfig,
      Class<? extends MZmineModule> module, ParameterSet parameters,
      @NotNull Instant moduleCallDate, @Nullable final MemoryMapStorage storage) {
    return switch (fileType) {
      // imaging
      case IMZML -> new ImzMLImportTask(project, file, scanProcessorConfig,
          (ImagingRawDataFile) newMZmineFile, module, parameters, moduleCallDate);
      // imaging, maldi, or LC-MS
      case BRUKER_TSF ->
          new TSFImportTask(project, file, storage, module, parameters, moduleCallDate);
      // IMS
      case BRUKER_TDF ->
          new TDFImportTask(project, file, (IMSRawDataFile) newMZmineFile, module, parameters,
              moduleCallDate);
      // MS
      case MZML, MZML_IMS ->
          new MSDKmzMLImportTask(project, file, scanProcessorConfig, module, parameters,
              moduleCallDate, storage);
      case MZXML ->
          new MzXMLImportTask(project, file, newMZmineFile, scanProcessorConfig, module, parameters,
              moduleCallDate);
      case MZDATA ->
          new MzDataImportTask(project, file, newMZmineFile, module, parameters, moduleCallDate);
      case NETCDF ->
          new NetCDFImportTask(project, file, newMZmineFile, module, parameters, moduleCallDate);
//      case WATERS_RAW ->
//          new WatersRawImportTask(project, file, newMZmineFile, module, parameters, moduleCallDate);
      case THERMO_RAW ->
          new ThermoRawImportTask(project, file, newMZmineFile, module, parameters, moduleCallDate,
              scanProcessorConfig);
      case ICPMSMS_CSV ->
          new IcpMsCVSImportTask(project, file, newMZmineFile, module, parameters, moduleCallDate);
      case MZML_GZIP, MZML_ZIP ->
          new ZipImportTask(project, file, scanProcessorConfig, module, parameters, moduleCallDate,
              storage);
      case AIRD ->
          new AirdImportTask(project, file, scanProcessorConfig, module, parameters,
              moduleCallDate, storage);
      default -> throw new IllegalStateException("Unexpected value: " + fileType);
    };
  }

  /**
   * Create a task that imports an directly applies mass detection. Not supported by all imports
   * yet
   *
   * @param scanProcessorConfig the advanced parameters
   * @return the task or null if the data format is not supported for direct mass detection
   */
  private AbstractTask createAdvancedTask(RawDataFileType fileType, MZmineProject project,
      File file, @Nullable RawDataFile newMZmineFile,
      @NotNull ScanImportProcessorConfig scanProcessorConfig, Class<? extends MZmineModule> module,
      ParameterSet parameters, @NotNull Instant moduleCallDate,
      @Nullable final MemoryMapStorage storage) {
    return switch (fileType) {
      // imaging
      case IMZML -> new ImzMLImportTask(project, file, scanProcessorConfig,
          (ImagingRawDataFile) newMZmineFile, module, parameters, moduleCallDate);
      // MS
      case MZML, MZML_IMS ->
          new MSDKmzMLImportTask(project, file, null, scanProcessorConfig, module, parameters,
              moduleCallDate, storage);
      case MZXML ->
          new MzXMLImportTask(project, file, newMZmineFile, scanProcessorConfig, module, parameters,
              moduleCallDate);
      case BRUKER_TDF ->
          new TDFImportTask(project, file, (IMSRawDataFile) newMZmineFile, scanProcessorConfig,
              module, parameters, moduleCallDate);
      case THERMO_RAW ->
          new ThermoRawImportTask(project, file, newMZmineFile, module, parameters, moduleCallDate,
              scanProcessorConfig);
      // all unsupported tasks are wrapped to apply import and mass detection separately
      case AIRD, MZDATA,/* WATERS_RAW,*/ NETCDF, MZML_ZIP, MZML_GZIP, ICPMSMS_CSV ->
          createWrappedAdvancedTask(fileType, project, file, newMZmineFile, scanProcessorConfig,
              module, parameters, moduleCallDate, storage);
      default -> throw new IllegalStateException("Unexpected data type: " + fileType);
    };
  }

  private AbstractTask createWrappedAdvancedTask(RawDataFileType fileType, MZmineProject project,
      File file, RawDataFile newMZmineFile, @NotNull ScanImportProcessorConfig scanProcessorConfig,
      Class<? extends MZmineModule> module, ParameterSet parameters,
      @NotNull Instant moduleCallDate, @Nullable final MemoryMapStorage storage) {
    // log
    logger.warning("Advanced processing is not available for MS data type: " + fileType.toString()
                   + " and file " + file.getAbsolutePath());
    // create wrapped task to apply import and mass detection
    return new MsDataImportAndMassDetectWrapperTask(getMassListStorage(), newMZmineFile,
        createTask(fileType, project, file, newMZmineFile, scanProcessorConfig, module, parameters,
            moduleCallDate, storage), scanProcessorConfig, moduleCallDate);
  }

  @Nullable
  private RawDataFile createDataFile(RawDataFileType fileType, String absPath, String newName,
      MemoryMapStorage storage) throws IOException {
    return switch (fileType) {
<<<<<<< HEAD
      case MZXML, MZDATA, THERMO_RAW, WATERS_RAW, NETCDF, ICPMSMS_CSV ->
=======
      case MZXML, MZDATA, THERMO_RAW, /*WATERS_RAW,*/ NETCDF, ICPMSMS_CSV, AIRD ->
>>>>>>> 4300c11f
          MZmineCore.createNewFile(newName, absPath, storage);
      case MZML, MZML_IMS, MZML_ZIP, MZML_GZIP, AIRD -> null; // created in Mzml import task
      case IMZML -> MZmineCore.createNewImagingFile(newName, absPath, storage);
      case BRUKER_TDF -> MZmineCore.createNewIMSFile(newName, absPath, storage);
      case BRUKER_TSF ->
          null; // TSF can be anything: Single shot maldi, imaging, or LC-MS (non ims)
    };
  }

  public MemoryMapStorage getMassListStorage() {
    if (storageMassLists == null) {
      this.storageMassLists = MemoryMapStorage.forMassList();
    }
    return storageMassLists;
  }

}<|MERGE_RESOLUTION|>--- conflicted
+++ resolved
@@ -475,11 +475,7 @@
   private RawDataFile createDataFile(RawDataFileType fileType, String absPath, String newName,
       MemoryMapStorage storage) throws IOException {
     return switch (fileType) {
-<<<<<<< HEAD
-      case MZXML, MZDATA, THERMO_RAW, WATERS_RAW, NETCDF, ICPMSMS_CSV ->
-=======
-      case MZXML, MZDATA, THERMO_RAW, /*WATERS_RAW,*/ NETCDF, ICPMSMS_CSV, AIRD ->
->>>>>>> 4300c11f
+      case MZXML, MZDATA, THERMO_RAW, /*WATERS_RAW,*/ NETCDF, ICPMSMS_CSV ->
           MZmineCore.createNewFile(newName, absPath, storage);
       case MZML, MZML_IMS, MZML_ZIP, MZML_GZIP, AIRD -> null; // created in Mzml import task
       case IMZML -> MZmineCore.createNewImagingFile(newName, absPath, storage);
