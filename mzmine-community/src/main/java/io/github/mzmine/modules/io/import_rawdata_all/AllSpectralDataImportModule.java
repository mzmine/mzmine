--- conflicted
+++ resolved
@@ -34,12 +34,9 @@
 import io.github.mzmine.modules.MZmineModule;
 import io.github.mzmine.modules.MZmineModuleCategory;
 import io.github.mzmine.modules.MZmineProcessingModule;
-<<<<<<< HEAD
 import io.github.mzmine.modules.MZmineProcessingStep;
 import io.github.mzmine.modules.dataprocessing.featdet_massdetection.MassDetector;
 import io.github.mzmine.modules.io.import_rawdata_aird.AirdImportTask;
-=======
->>>>>>> e0e535ca
 import io.github.mzmine.modules.io.import_rawdata_all.spectral_processor.MsProcessor;
 import io.github.mzmine.modules.io.import_rawdata_all.spectral_processor.MsProcessorList;
 import io.github.mzmine.modules.io.import_rawdata_all.spectral_processor.ScanImportProcessorConfig;
@@ -389,18 +386,13 @@
       case BRUKER_BAF ->
           new BafImportTask(storage, moduleCallDate, file, module, parameters, project,
               scanProcessorConfig);
-<<<<<<< HEAD
+      case /*WATERS_RAW,*/ SCIEX_WIFF, SCIEX_WIFF2, AGILENT_D ->
+          new MSConvertImportTask(moduleCallDate, file, scanProcessorConfig, project, module,
+              parameters);
       case AIRD ->
           new AirdImportTask(project, file, scanProcessorConfig, module, parameters,
               moduleCallDate, storage);
-      default -> throw new IllegalStateException("Unexpected value: " + fileType);
-=======
-//      case AIRD -> throw new IllegalStateException("Unexpected value: " + fileType);
-      case /*WATERS_RAW,*/ SCIEX_WIFF, SCIEX_WIFF2, AGILENT_D ->
-          new MSConvertImportTask(moduleCallDate, file, scanProcessorConfig, project, module,
-              parameters);
->>>>>>> e0e535ca
-    };
+     };
   }
 
   /**
@@ -442,7 +434,7 @@
           new MSConvertImportTask(moduleCallDate, file, scanProcessorConfig, project, module,
               parameters);
       // all unsupported tasks are wrapped to apply import and mass detection separately
-      case MZDATA,/* WATERS_RAW,*/ NETCDF, MZML_ZIP, MZML_GZIP, ICPMSMS_CSV ->
+      case AIRD, MZDATA,/* WATERS_RAW,*/ NETCDF, MZML_ZIP, MZML_GZIP, ICPMSMS_CSV ->
           createWrappedAdvancedTask(fileType, project, file, newMZmineFile, scanProcessorConfig,
               module, parameters, moduleCallDate, storage);
     };
@@ -465,7 +457,7 @@
   private RawDataFile createDataFile(RawDataFileType fileType, String absPath, String newName,
       MemoryMapStorage storage) throws IOException {
     return switch (fileType) {
-      case MZXML, MZDATA, THERMO_RAW, /*WATERS_RAW,*/ NETCDF, ICPMSMS_CSV ->
+      case MZXML, MZDATA, THERMO_RAW, /*WATERS_RAW,*/ NETCDF, ICPMSMS_CSV, AIRD ->
           MZmineCore.createNewFile(newName, absPath, storage);
       case MZML, MZML_IMS, MZML_ZIP, MZML_GZIP -> null; // created in Mzml import task
       case IMZML -> MZmineCore.createNewImagingFile(newName, absPath, storage);
