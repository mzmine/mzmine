/*
 * Copyright (c) 2004-2024 The mzmine Development Team
 *
 * Permission is hereby granted, free of charge, to any person
 * obtaining a copy of this software and associated documentation
 * files (the "Software"), to deal in the Software without
 * restriction, including without limitation the rights to use,
 * copy, modify, merge, publish, distribute, sublicense, and/or sell
 * copies of the Software, and to permit persons to whom the
 * Software is furnished to do so, subject to the following
 * conditions:
 *
 * The above copyright notice and this permission notice shall be
 * included in all copies or substantial portions of the Software.
 *
 * THE SOFTWARE IS PROVIDED "AS IS", WITHOUT WARRANTY OF ANY KIND,
 * EXPRESS OR IMPLIED, INCLUDING BUT NOT LIMITED TO THE WARRANTIES
 * OF MERCHANTABILITY, FITNESS FOR A PARTICULAR PURPOSE AND
 * NONINFRINGEMENT. IN NO EVENT SHALL THE AUTHORS OR COPYRIGHT
 * HOLDERS BE LIABLE FOR ANY CLAIM, DAMAGES OR OTHER LIABILITY,
 * WHETHER IN AN ACTION OF CONTRACT, TORT OR OTHERWISE, ARISING
 * FROM, OUT OF OR IN CONNECTION WITH THE SOFTWARE OR THE USE OR
 * OTHER DEALINGS IN THE SOFTWARE.
 */

package io.github.mzmine.modules.io.import_rawdata_all;

import com.google.common.collect.Range;
import io.github.mzmine.datamodel.MZmineProject;
import io.github.mzmine.datamodel.RawDataFile;
import io.github.mzmine.datamodel.RawDataImportTask;
import io.github.mzmine.javafx.dialogs.DialogLoggerUtil;
import io.github.mzmine.main.MZmineCore;
import io.github.mzmine.modules.MZmineModule;
import io.github.mzmine.modules.MZmineModuleCategory;
import io.github.mzmine.modules.MZmineProcessingModule;
import io.github.mzmine.modules.io.import_rawdata_all.spectral_processor.MsProcessor;
import io.github.mzmine.modules.io.import_rawdata_all.spectral_processor.MsProcessorList;
import io.github.mzmine.modules.io.import_rawdata_all.spectral_processor.ScanImportProcessorConfig;
import io.github.mzmine.modules.io.import_rawdata_all.spectral_processor.processors.CropMzMsProcessor;
import io.github.mzmine.modules.io.import_rawdata_all.spectral_processor.processors.DenormalizeInjectTimeMsProcessor;
import io.github.mzmine.modules.io.import_rawdata_all.spectral_processor.processors.MassDetectorMsProcessor;
import io.github.mzmine.modules.io.import_rawdata_all.spectral_processor.processors.SortByMzMsProcessor;
import io.github.mzmine.modules.io.import_rawdata_bruker_baf.library.BafImportTask;
import io.github.mzmine.modules.io.import_rawdata_bruker_tdf.TDFImportTask;
import io.github.mzmine.modules.io.import_rawdata_bruker_tsf.TSFImportTask;
import io.github.mzmine.modules.io.import_rawdata_icpms_csv.IcpMsCVSImportTask;
import io.github.mzmine.modules.io.import_rawdata_imzml.ImzMLImportTask;
import io.github.mzmine.modules.io.import_rawdata_msconvert.MSConvertImportTask;
import io.github.mzmine.modules.io.import_rawdata_mzdata.MzDataImportTask;
import io.github.mzmine.modules.io.import_rawdata_mzml.MSDKmzMLImportTask;
import io.github.mzmine.modules.io.import_rawdata_mzxml.MzXMLImportTask;
import io.github.mzmine.modules.io.import_rawdata_netcdf.NetCDFImportTask;
import io.github.mzmine.modules.io.import_rawdata_thermo_raw.ThermoImportTaskDelegator;
import io.github.mzmine.modules.io.import_rawdata_zip.ZipImportTask;
import io.github.mzmine.modules.io.import_spectral_library.SpectralLibraryImportParameters;
import io.github.mzmine.modules.io.import_spectral_library.SpectralLibraryImportTask;
import io.github.mzmine.parameters.ParameterSet;
import io.github.mzmine.taskcontrol.Task;
import io.github.mzmine.util.ExitCode;
import io.github.mzmine.util.MemoryMapStorage;
import io.github.mzmine.util.RawDataFileType;
import static io.github.mzmine.util.RawDataFileTypeDetector.BAF_SUFFIX;
import static io.github.mzmine.util.RawDataFileTypeDetector.BRUKER_FOLDER_SUFFIX;
import static io.github.mzmine.util.RawDataFileTypeDetector.TDF_SUFFIX;
import static io.github.mzmine.util.RawDataFileTypeDetector.TSF_SUFFIX;
import io.github.mzmine.util.collections.CollectionUtils;
import io.github.mzmine.util.spectraldb.entry.SpectralLibrary;
import java.io.File;
import java.time.Instant;
import java.util.ArrayList;
import java.util.Arrays;
import java.util.Collection;
import java.util.List;
import java.util.Objects;
import java.util.Set;
import java.util.function.Predicate;
import java.util.logging.Level;
import java.util.logging.Logger;
import java.util.stream.Collectors;
import java.util.stream.Stream;
import org.jetbrains.annotations.NotNull;
import org.jetbrains.annotations.Nullable;

/**
 * Raw data import module
 */
public class AllSpectralDataImportModule implements MZmineProcessingModule {

  private static final Logger logger = Logger.getLogger(
      AllSpectralDataImportModule.class.getName());

  public static final String MODULE_NAME = "Import MS data";
  private static final String MODULE_DESCRIPTION = "This module combines the import of different MS data formats and provides advanced options";

  /**
   * Define filters and processors for scans
   */
  public static @NotNull ScanImportProcessorConfig createSpectralProcessors(
      @Nullable final AdvancedSpectraImportParameters advanced) {
    if (advanced == null) {
      return ScanImportProcessorConfig.createDefault();
    }

    List<MsProcessor> processors = new ArrayList<>();
    processors.add(new SortByMzMsProcessor());

    // read parameters
    boolean ms1Detector = advanced.getValue(AdvancedSpectraImportParameters.msMassDetection);
    boolean ms2Detector = advanced.getValue(AdvancedSpectraImportParameters.ms2MassDetection);

    boolean applyMassDetection = ms1Detector || ms2Detector;

    boolean denormalizeMsn = advanced.getValue(AdvancedSpectraImportParameters.denormalizeMSnScans);
    Range<Double> cropMzRange = advanced.getEmbeddedParameterValueIfSelectedOrElse(
        AdvancedSpectraImportParameters.mzRange, null);

    // create more steps
    if (cropMzRange != null) {
      processors.add(
          new CropMzMsProcessor(cropMzRange.lowerEndpoint(), cropMzRange.upperEndpoint()));
    }
    if (applyMassDetection) {
      processors.add(new MassDetectorMsProcessor(advanced));
    }
    if (denormalizeMsn) {
      processors.add(new DenormalizeInjectTimeMsProcessor());
    }

    var scanFilter = advanced.getValue(AdvancedSpectraImportParameters.scanFilter);
    var conf = new ScanImportProcessorConfig(scanFilter, new MsProcessorList(processors));
    logger.info("Data import uses advanced direct data processing with these settings:\n" + conf);
    return conf;
  }

  /**
   * Checks if the file and its parent both start with .d
   *
   * @param f file to validate
   * @return the valid bruker file path for bruker .d files or the input file
   */
  public static File validateBrukerPath(File f) {
    final File parent = f.getParentFile();
    if (parent == null || !parent.getName().endsWith(BRUKER_FOLDER_SUFFIX)) {
      return f;
    } else if (f.getName().endsWith(TDF_SUFFIX) || f.getName().endsWith(TSF_SUFFIX) || f.getName()
        .endsWith(BAF_SUFFIX)) {
      // refer to the .d folder by default
      return f.getParentFile();
    } else if (f.getName().endsWith(BRUKER_FOLDER_SUFFIX) && f.isFile()) {
      // there also exists a .d file in the .d folder
      return parent;
    } else if (parent.exists() && parent.isDirectory() && Objects.requireNonNullElse(
        parent.listFiles(p -> p != null && p.getName().startsWith("analysis.")), new File[0]).length
        > 0) {
      return parent;
    } else {
      return f;
    }
  }

  /**
   * @return true if duplciates found in import list and already loaded files
   */
  private static boolean checkDuplicateFilesInImportListAndProject(
      final @NotNull MZmineProject project, final ImportFile[] filesToImport) {
    // check that files were not loaded before
    File[] alreadyImportedFiles = Stream.concat(
        project.getCurrentRawDataFiles().stream().map(RawDataFile::getAbsoluteFilePath),
        Arrays.stream(filesToImport).map(ImportFile::importedFile)).toArray(File[]::new);
    return containsDuplicateFiles(alreadyImportedFiles,
        "raw data file names in the import list that collide with already loaded data");
  }

  /**
   * @param context libraries or raw data
   * @return true if file names are duplicates
   */
  private static boolean containsDuplicateFiles(final File[] fileNames, String context) {
    List<String> duplicates = CollectionUtils.streamDuplicates(
        Arrays.stream(fileNames).map(File::getName)).toList();
    if (!duplicates.isEmpty()) {
      String msg = """
          Stopped import as there were duplicate %s.
          Make sure to use unique names as mzmine and many downstream tools depend on this. Duplicates are:
          %s""".formatted(context, String.join("\n", duplicates));
      DialogLoggerUtil.showErrorDialog("Duplicate files", msg);
      return true;
    }
    return false;
  }

  @Override
  public @NotNull String getName() {
    return MODULE_NAME;
  }

  @NotNull
  @Override
  public String getDescription() {
    return MODULE_DESCRIPTION;
  }

  @NotNull
  @Override
  public MZmineModuleCategory getModuleCategory() {
    return MZmineModuleCategory.RAWDATAIMPORT;
  }

  @NotNull
  @Override
  public Class<? extends ParameterSet> getParameterSetClass() {
    return AllSpectralDataImportParameters.class;
  }

  @NotNull
  @Override
  public ExitCode runModule(final @NotNull MZmineProject project, @NotNull ParameterSet parameters,
      @NotNull Collection<Task> tasksToAdd, @NotNull Instant moduleCallDate) {

    // collect all tasks and run them on ThreadPoolTask
    List<Task> tasks = new ArrayList<>();
    // collect data import tasks to then load metadata once all data was loaded
    List<Task> dataImportTasks = new ArrayList<>();

    File[] selectedFiles = Arrays.stream(
            parameters.getValue(AllSpectralDataImportParameters.fileNames)).filter(Objects::nonNull)
        .toArray(File[]::new);

    // pre-check first, make sure all files exist
    if (containsMissingFiles(selectedFiles, "MS raw data")) {
      return ExitCode.ERROR;
    }
    // check for duplicates in the input files
    if (containsDuplicateFiles(selectedFiles, "raw data file names in the import list.")) {
      return ExitCode.ERROR;
    }

    // for bruker files path might point to D:\datafile.d\datafile.d  where the first is a folder
    // change to the folder
    // skip files that are already loaded
    final ImportFile[] filesToImport = AllSpectralDataImportParameters.skipAlreadyLoadedFiles(
        project, parameters);

    // after skipping already loaded
    if (checkDuplicateFilesInImportListAndProject(project, filesToImport)) {
      return ExitCode.ERROR;
    }

    AdvancedSpectraImportParameters advancedParam = parameters.getEmbeddedParametersIfSelectedOrElse(
        AllSpectralDataImportParameters.advancedImport, null);

    ScanImportProcessorConfig scanProcessorConfig = createSpectralProcessors(advancedParam);

    // start importing spectral libraries first
    final File[] libraryFiles = parameters.getValue(SpectralLibraryImportParameters.dataBaseFiles);

    if (libraryFiles != null) {
      // not existing files
      if (containsMissingFiles(libraryFiles, "spectral library")) {
        return ExitCode.ERROR;
      }
      // no duplicate names
      if (containsDuplicateFiles(libraryFiles, "spectral library file names in the import list.")) {
        return ExitCode.ERROR;
      }

      Set<File> currentLibraries = project.getCurrentSpectralLibraries().stream()
          .map(SpectralLibrary::getPath).collect(Collectors.toSet());
      for (File f : libraryFiles) {
        // skip libraries that are exactly the same file - there is no BATCH_LAST_LIBRARIES so we can do this here
        if (currentLibraries.contains(f)) {
          continue;
        }

        Task newTask = new SpectralLibraryImportTask(project, f, moduleCallDate);
        tasks.add(newTask);
      }
    }
    // metadata
    final File metadataFile = parameters.getEmbeddedParameterValueIfSelectedOrElse(
        AllSpectralDataImportParameters.metadataFile, null);
    if (metadataFile != null && !metadataFile.isFile()) {
      String msg = "Metadata file in MS data import cannot be found. Make sure to use the full filepath";
      MZmineCore.getDesktop().displayErrorMessage(msg);
      return ExitCode.ERROR;
    }

    // one storage for all files imported in the same task as they are typically analyzed together
    final MemoryMapStorage storage = MemoryMapStorage.forRawDataFile();

    // if any is null, the data type was not detected. then error out
    final List<ImportFile> unknownFileTypes = Arrays.stream(filesToImport)
        .filter(f -> f.type() == null).toList();
    if (!unknownFileTypes.isEmpty()) {
      String files = Arrays.stream(filesToImport).map(f -> f.originalFile().getAbsolutePath())
          .collect(Collectors.joining(",\n"));
      String msg = "Could not identify the data type needed for import of n files=%d. The file/path might not exist.\n%s".formatted(
          unknownFileTypes.size(), files);
      MZmineCore.getDesktop().displayErrorMessage(msg);
      logger.log(Level.SEVERE, "%s.  %s".formatted(msg, files));
      return ExitCode.ERROR;
    }

    for (int i = 0; i < filesToImport.length; i++) {
      final ImportFile fileToImport = filesToImport[i];
      if ((!fileToImport.originalFile().exists()) || (!fileToImport.originalFile().canRead())) {
        DialogLoggerUtil.showErrorDialog("Cannot import file",
            "Cannot read file %s. The file/path might not exist.".formatted(
                fileToImport.originalFile()));
        return ExitCode.ERROR;
      }

      final RawDataFileType fileType = fileToImport.type();
      logger.finest("File " + fileToImport.originalFile() + " type detected as " + fileType);

      final Task newTask;//
      if (advancedParam != null) {
        newTask = createAdvancedTask(fileType, project, fileToImport.originalFile(),
            scanProcessorConfig, AllSpectralDataImportModule.class, parameters, moduleCallDate,
            storage);
      } else {
        newTask = createTask(fileType, project, fileToImport.originalFile(), scanProcessorConfig,
            AllSpectralDataImportModule.class, parameters, moduleCallDate, storage);
      }

      // add task to list
      if (newTask != null) {
        tasks.add(newTask);
        dataImportTasks.add(newTask);
      }

    }

    // create ThreadPool
//    int nThreads = MZmineCore.getConfiguration().getNumOfThreads();
//    var description = STR."Importing \{tasks.size()} data files";
//    var threadPoolTask = new ThreadPoolTask(description , nThreads, tasks);
//    tasksToAdd.add(threadPoolTask);

    AllSpectralDataImportMainTask mainTask = new AllSpectralDataImportMainTask(tasks, parameters);
    tasksToAdd.add(mainTask);

    return ExitCode.OK;
  }

  private boolean containsMissingFiles(File[] selectedFiles, String context) {
    final List<String> missingFiles = Arrays.stream(selectedFiles)
        .filter(Predicate.not(File::exists)).map(File::getAbsolutePath).toList();
    if (!missingFiles.isEmpty()) {
      String msg = """
          Stopped import as there were %s files that cannot be found.
          Make sure to use full file paths of existing files:
          %s""".formatted(context, String.join("\n", missingFiles));
      DialogLoggerUtil.showErrorDialog("Missing files", msg);
      return true;
    }
    return false;
  }

  /**
   * @param scanProcessorConfig
   */
  private RawDataImportTask createTask(RawDataFileType fileType, MZmineProject project, File file,
      @NotNull final ScanImportProcessorConfig scanProcessorConfig,
      Class<? extends MZmineModule> module, ParameterSet parameters,
      @NotNull Instant moduleCallDate, @Nullable final MemoryMapStorage storage) {
    return switch (fileType) {
      // imaging
      case IMZML -> new ImzMLImportTask(project, file, scanProcessorConfig, module, parameters,
          moduleCallDate, storage);
      // imaging, maldi, or LC-MS
      case BRUKER_TSF ->
          new TSFImportTask(project, file, storage, module, parameters, moduleCallDate,
              scanProcessorConfig);
      // IMS
      case BRUKER_TDF -> // ims files are big, use own storage
          new TDFImportTask(project, file, storage, module, parameters, moduleCallDate);
      // MS
      case MZML, MZML_IMS ->
          new MSDKmzMLImportTask(project, file, scanProcessorConfig, module, parameters,
              moduleCallDate, storage);
      case MZXML -> new MzXMLImportTask(project, file, scanProcessorConfig, module, parameters,
          moduleCallDate, storage);
      case MZDATA ->
          new MzDataImportTask(project, file, module, parameters, moduleCallDate, storage);
      case NETCDF ->
          new NetCDFImportTask(project, file, module, parameters, moduleCallDate, storage);
      case THERMO_RAW ->
          new ThermoImportTaskDelegator(storage, moduleCallDate, file, scanProcessorConfig, project,
              parameters, module);
      case ICPMSMS_CSV ->
          new IcpMsCVSImportTask(project, file, module, parameters, moduleCallDate, storage);
      case MZML_GZIP, MZML_ZIP ->
          new ZipImportTask(project, file, scanProcessorConfig, module, parameters, moduleCallDate,
              storage);
      case BRUKER_BAF ->
          new BafImportTask(storage, moduleCallDate, file, module, parameters, project,
              scanProcessorConfig);
//      case AIRD -> throw new IllegalStateException("Unexpected value: " + fileType);
<<<<<<< HEAD
      case WATERS_RAW, WATERS_RAW_IMS, SCIEX_WIFF, SCIEX_WIFF2, AGILENT_D, AGILENT_D_IMS, MBI ->
=======
      // When adding a new file type, also add to MSConvertImportTask#getSupportedFileTypes()
      case WATERS_RAW, WATERS_RAW_IMS, SCIEX_WIFF, SCIEX_WIFF2, AGILENT_D, AGILENT_D_IMS, SHIMADZU_LCD ->
>>>>>>> 7dbe736b
          new MSConvertImportTask(storage, moduleCallDate, file, scanProcessorConfig, project,
              module, parameters);
    };
  }

  /**
   * Create a task that imports an directly applies mass detection. Not supported by all imports
   * yet
   *
   * @param scanProcessorConfig the advanced parameters
   * @return the task or null if the data format is not supported for direct mass detection
   */
  private RawDataImportTask createAdvancedTask(RawDataFileType fileType, MZmineProject project,
      File file, @NotNull ScanImportProcessorConfig scanProcessorConfig,
      Class<? extends MZmineModule> module, ParameterSet parameters,
      @NotNull Instant moduleCallDate, @Nullable final MemoryMapStorage storage) {

    // needs a storage for mass lists if advanced import with mass detection was selected but not supported for a MS file type
    MemoryMapStorage storageMassLists = MemoryMapStorage.forMassList();

    return switch (fileType) {
      // imaging
      case IMZML -> new ImzMLImportTask(project, file, scanProcessorConfig, module, parameters,
          moduleCallDate, storage);
      // MS
      case MZML, MZML_IMS ->
          new MSDKmzMLImportTask(project, file, null, scanProcessorConfig, module, parameters,
              moduleCallDate, storage);
      case MZXML -> new MzXMLImportTask(project, file, scanProcessorConfig, module, parameters,
          moduleCallDate, storage);
      case BRUKER_TDF ->
          new TDFImportTask(project, file, storage, scanProcessorConfig, module, parameters,
              moduleCallDate);
      case THERMO_RAW ->
          new ThermoImportTaskDelegator(storage, moduleCallDate, file, scanProcessorConfig, project,
              parameters, module);
      case BRUKER_TSF ->
          new TSFImportTask(project, file, storage, module, parameters, moduleCallDate,
              scanProcessorConfig);
      case BRUKER_BAF ->
          new BafImportTask(storage, moduleCallDate, file, module, parameters, project,
              scanProcessorConfig);
<<<<<<< HEAD
      case AGILENT_D, AGILENT_D_IMS, SCIEX_WIFF, SCIEX_WIFF2, WATERS_RAW, WATERS_RAW_IMS, MBI ->
=======
      // When adding a new file type, also add to MSConvertImportTask#getSupportedFileTypes()
      case AGILENT_D, AGILENT_D_IMS, SCIEX_WIFF, SCIEX_WIFF2, WATERS_RAW, WATERS_RAW_IMS, SHIMADZU_LCD ->
>>>>>>> 7dbe736b
          new MSConvertImportTask(storage, moduleCallDate, file, scanProcessorConfig, project,
              module, parameters);
      // all unsupported tasks are wrapped to apply import and mass detection separately
      case MZDATA, NETCDF, MZML_ZIP, MZML_GZIP, ICPMSMS_CSV ->
          createWrappedAdvancedTask(fileType, project, file, scanProcessorConfig, module,
              parameters, moduleCallDate, storage, storageMassLists);
    };
  }

  private RawDataImportTask createWrappedAdvancedTask(RawDataFileType fileType,
      MZmineProject project, File file, @NotNull ScanImportProcessorConfig scanProcessorConfig,
      Class<? extends MZmineModule> module, ParameterSet parameters,
      @NotNull Instant moduleCallDate, @Nullable final MemoryMapStorage storage,
      @Nullable final MemoryMapStorage storageMassLists) {
    // log
    logger.warning("Advanced processing is not available for MS data type: " + fileType.toString()
        + " and file " + file.getAbsolutePath());
    // create wrapped task to apply import and mass detection
    return new MsDataImportAndMassDetectWrapperTask(storageMassLists,
        createTask(fileType, project, file, scanProcessorConfig, module, parameters, moduleCallDate,
            storage), scanProcessorConfig, moduleCallDate);
  }
<<<<<<< HEAD

  @Nullable
  private RawDataFile createDataFile(RawDataFileType fileType, String absPath, String newName,
      MemoryMapStorage storage) throws IOException {
    return switch (fileType) {
      case MZXML, MZDATA, NETCDF, ICPMSMS_CSV ->
          MZmineCore.createNewFile(newName, absPath, storage);
      case MZML, MZML_IMS, MZML_ZIP, MZML_GZIP -> null; // created in Mzml import task
      case IMZML -> MZmineCore.createNewImagingFile(newName, absPath, storage);
      case BRUKER_TSF, BRUKER_BAF, BRUKER_TDF ->
          null; // TSF can be anything: Single shot maldi, imaging, or LC-MS (non ims)
      case WATERS_RAW, SCIEX_WIFF, SCIEX_WIFF2, AGILENT_D, THERMO_RAW, AGILENT_D_IMS,
           WATERS_RAW_IMS, MBI -> null;
    };
  }

=======
>>>>>>> 7dbe736b
}<|MERGE_RESOLUTION|>--- conflicted
+++ resolved
@@ -12,7 +12,6 @@
  *
  * The above copyright notice and this permission notice shall be
  * included in all copies or substantial portions of the Software.
- *
  * THE SOFTWARE IS PROVIDED "AS IS", WITHOUT WARRANTY OF ANY KIND,
  * EXPRESS OR IMPLIED, INCLUDING BUT NOT LIMITED TO THE WARRANTIES
  * OF MERCHANTABILITY, FITNESS FOR A PARTICULAR PURPOSE AND
@@ -60,10 +59,12 @@
 import io.github.mzmine.util.ExitCode;
 import io.github.mzmine.util.MemoryMapStorage;
 import io.github.mzmine.util.RawDataFileType;
+
 import static io.github.mzmine.util.RawDataFileTypeDetector.BAF_SUFFIX;
 import static io.github.mzmine.util.RawDataFileTypeDetector.BRUKER_FOLDER_SUFFIX;
 import static io.github.mzmine.util.RawDataFileTypeDetector.TDF_SUFFIX;
 import static io.github.mzmine.util.RawDataFileTypeDetector.TSF_SUFFIX;
+
 import io.github.mzmine.util.collections.CollectionUtils;
 import io.github.mzmine.util.spectraldb.entry.SpectralLibrary;
 import java.io.File;
@@ -398,12 +399,9 @@
           new BafImportTask(storage, moduleCallDate, file, module, parameters, project,
               scanProcessorConfig);
 //      case AIRD -> throw new IllegalStateException("Unexpected value: " + fileType);
-<<<<<<< HEAD
-      case WATERS_RAW, WATERS_RAW_IMS, SCIEX_WIFF, SCIEX_WIFF2, AGILENT_D, AGILENT_D_IMS, MBI ->
-=======
       // When adding a new file type, also add to MSConvertImportTask#getSupportedFileTypes()
-      case WATERS_RAW, WATERS_RAW_IMS, SCIEX_WIFF, SCIEX_WIFF2, AGILENT_D, AGILENT_D_IMS, SHIMADZU_LCD ->
->>>>>>> 7dbe736b
+      case WATERS_RAW, WATERS_RAW_IMS, SCIEX_WIFF, SCIEX_WIFF2, AGILENT_D, AGILENT_D_IMS,
+           SHIMADZU_LCD, MBI ->
           new MSConvertImportTask(storage, moduleCallDate, file, scanProcessorConfig, project,
               module, parameters);
     };
@@ -446,12 +444,8 @@
       case BRUKER_BAF ->
           new BafImportTask(storage, moduleCallDate, file, module, parameters, project,
               scanProcessorConfig);
-<<<<<<< HEAD
-      case AGILENT_D, AGILENT_D_IMS, SCIEX_WIFF, SCIEX_WIFF2, WATERS_RAW, WATERS_RAW_IMS, MBI ->
-=======
       // When adding a new file type, also add to MSConvertImportTask#getSupportedFileTypes()
-      case AGILENT_D, AGILENT_D_IMS, SCIEX_WIFF, SCIEX_WIFF2, WATERS_RAW, WATERS_RAW_IMS, SHIMADZU_LCD ->
->>>>>>> 7dbe736b
+      case AGILENT_D, AGILENT_D_IMS, SCIEX_WIFF, SCIEX_WIFF2, WATERS_RAW, WATERS_RAW_IMS, SHIMADZU_LCD, MBI ->
           new MSConvertImportTask(storage, moduleCallDate, file, scanProcessorConfig, project,
               module, parameters);
       // all unsupported tasks are wrapped to apply import and mass detection separately
@@ -474,23 +468,4 @@
         createTask(fileType, project, file, scanProcessorConfig, module, parameters, moduleCallDate,
             storage), scanProcessorConfig, moduleCallDate);
   }
-<<<<<<< HEAD
-
-  @Nullable
-  private RawDataFile createDataFile(RawDataFileType fileType, String absPath, String newName,
-      MemoryMapStorage storage) throws IOException {
-    return switch (fileType) {
-      case MZXML, MZDATA, NETCDF, ICPMSMS_CSV ->
-          MZmineCore.createNewFile(newName, absPath, storage);
-      case MZML, MZML_IMS, MZML_ZIP, MZML_GZIP -> null; // created in Mzml import task
-      case IMZML -> MZmineCore.createNewImagingFile(newName, absPath, storage);
-      case BRUKER_TSF, BRUKER_BAF, BRUKER_TDF ->
-          null; // TSF can be anything: Single shot maldi, imaging, or LC-MS (non ims)
-      case WATERS_RAW, SCIEX_WIFF, SCIEX_WIFF2, AGILENT_D, THERMO_RAW, AGILENT_D_IMS,
-           WATERS_RAW_IMS, MBI -> null;
-    };
-  }
-
-=======
->>>>>>> 7dbe736b
 }