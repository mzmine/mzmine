--- conflicted
+++ resolved
@@ -12,6 +12,7 @@
  *
  * The above copyright notice and this permission notice shall be
  * included in all copies or substantial portions of the Software.
+ *
  * THE SOFTWARE IS PROVIDED "AS IS", WITHOUT WARRANTY OF ANY KIND,
  * EXPRESS OR IMPLIED, INCLUDING BUT NOT LIMITED TO THE WARRANTIES
  * OF MERCHANTABILITY, FITNESS FOR A PARTICULAR PURPOSE AND
@@ -400,11 +401,7 @@
           new BafImportTask(storage, moduleCallDate, file, module, parameters, project,
               scanProcessorConfig);
 //      case AIRD -> throw new IllegalStateException("Unexpected value: " + fileType);
-<<<<<<< HEAD
-      case WATERS_RAW, SCIEX_WIFF, SCIEX_WIFF2, AGILENT_D, MBI ->
-=======
-      case WATERS_RAW, WATERS_RAW_IMS, SCIEX_WIFF, SCIEX_WIFF2, AGILENT_D, AGILENT_D_IMS ->
->>>>>>> 375f6c08
+      case WATERS_RAW, WATERS_RAW_IMS, SCIEX_WIFF, SCIEX_WIFF2, AGILENT_D, AGILENT_D_IMS, MBI ->
           new MSConvertImportTask(storage, moduleCallDate, file, scanProcessorConfig, project,
               module, parameters);
     };
@@ -451,11 +448,11 @@
       case BRUKER_BAF ->
           new BafImportTask(storage, moduleCallDate, file, module, parameters, project,
               scanProcessorConfig);
-      case AGILENT_D, AGILENT_D_IMS, SCIEX_WIFF, SCIEX_WIFF2, WATERS_RAW, WATERS_RAW_IMS ->
+      case AGILENT_D, AGILENT_D_IMS, SCIEX_WIFF, SCIEX_WIFF2, WATERS_RAW, WATERS_RAW_IMS, MBI ->
           new MSConvertImportTask(storage, moduleCallDate, file, scanProcessorConfig, project,
               module, parameters);
       // all unsupported tasks are wrapped to apply import and mass detection separately
-      case MZDATA, NETCDF, MZML_ZIP, MZML_GZIP, ICPMSMS_CSV, MBI ->
+      case MZDATA, NETCDF, MZML_ZIP, MZML_GZIP, ICPMSMS_CSV ->
           createWrappedAdvancedTask(fileType, project, file, newMZmineFile, scanProcessorConfig,
               module, parameters, moduleCallDate, storage, storageMassLists);
     };
@@ -485,12 +482,8 @@
       case IMZML -> MZmineCore.createNewImagingFile(newName, absPath, storage);
       case BRUKER_TSF, BRUKER_BAF, BRUKER_TDF ->
           null; // TSF can be anything: Single shot maldi, imaging, or LC-MS (non ims)
-<<<<<<< HEAD
-      case WATERS_RAW, SCIEX_WIFF, SCIEX_WIFF2, AGILENT_D, THERMO_RAW, MBI -> null;
-=======
       case WATERS_RAW, SCIEX_WIFF, SCIEX_WIFF2, AGILENT_D, THERMO_RAW, AGILENT_D_IMS,
-           WATERS_RAW_IMS -> null;
->>>>>>> 375f6c08
+           WATERS_RAW_IMS, MBI -> null;
     };
   }
 
