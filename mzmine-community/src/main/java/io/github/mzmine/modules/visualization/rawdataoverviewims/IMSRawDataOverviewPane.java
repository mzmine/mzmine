--- conflicted
+++ resolved
@@ -31,7 +31,6 @@
 import io.github.mzmine.datamodel.MassSpectrumType;
 import io.github.mzmine.datamodel.MobilityScan;
 import io.github.mzmine.datamodel.RawDataFile;
-import io.github.mzmine.datamodel.Scan;
 import io.github.mzmine.datamodel.data_access.BinningMobilogramDataAccess;
 import io.github.mzmine.datamodel.data_access.EfficientDataAccess;
 import io.github.mzmine.datamodel.msms.IonMobilityMsMsInfo;
@@ -45,8 +44,6 @@
 import io.github.mzmine.gui.chartbasics.simplechart.SimpleXYZScatterPlot;
 import io.github.mzmine.gui.chartbasics.simplechart.datasets.ColoredXYDataset;
 import io.github.mzmine.gui.chartbasics.simplechart.datasets.ColoredXYZDataset;
-import io.github.mzmine.gui.chartbasics.simplechart.generators.SimpleToolTipGenerator;
-import io.github.mzmine.gui.chartbasics.simplechart.generators.SimpleXYLabelGenerator;
 import io.github.mzmine.gui.chartbasics.simplechart.providers.impl.series.IMSIonTraceHeatmapProvider;
 import io.github.mzmine.gui.chartbasics.simplechart.providers.impl.spectra.CachedFrame;
 import io.github.mzmine.gui.chartbasics.simplechart.providers.impl.spectra.FrameHeatmapProvider;
@@ -54,7 +51,6 @@
 import io.github.mzmine.gui.chartbasics.simplechart.providers.impl.spectra.FrameSummedSpectrumProvider;
 import io.github.mzmine.gui.chartbasics.simplechart.providers.impl.spectra.SingleMobilityScanProvider;
 import io.github.mzmine.gui.chartbasics.simplechart.renderers.ColoredXYBarRenderer;
-import io.github.mzmine.gui.chartbasics.simplechart.renderers.ColoredXYLineRenderer;
 import io.github.mzmine.gui.preferences.UnitFormat;
 import io.github.mzmine.javafx.concurrent.threading.FxThread;
 import io.github.mzmine.main.MZmineCore;
@@ -79,7 +75,6 @@
 import java.util.HashSet;
 import java.util.List;
 import java.util.Set;
-import java.util.logging.Level;
 import java.util.logging.Logger;
 import javafx.beans.property.ObjectProperty;
 import javafx.beans.property.SimpleObjectProperty;
@@ -92,16 +87,11 @@
 import javafx.scene.layout.GridPane;
 import javafx.scene.layout.RowConstraints;
 import javafx.scene.shape.Rectangle;
-import org.jetbrains.annotations.NotNull;
 import org.jetbrains.annotations.Nullable;
 import org.jfree.chart.annotations.XYShapeAnnotation;
 import org.jfree.chart.axis.NumberAxis;
-<<<<<<< HEAD
 import org.jfree.chart.plot.ValueMarker;
-import org.jfree.chart.renderer.xy.XYItemRenderer;
 import org.jfree.chart.ui.Layer;
-=======
->>>>>>> 2a9f63d6
 import org.jfree.chart.ui.RectangleEdge;
 import org.kordamp.ikonli.javafx.FontIcon;
 
@@ -134,6 +124,7 @@
   private final Set<Integer> mzRangeTicDatasetIndices;
   private final GridPane massDetectionPane;
   private final Label binWidthLabel = new Label("");
+  private final List<EChartViewer> allCharts;
   // not thread safe, so we need one for building the selected and one for building all the others
   private BinningMobilogramDataAccess selectedBinningMobilogramDataAccess;
   private BinningMobilogramDataAccess rangesBinningMobilogramDataAccess;
@@ -149,12 +140,7 @@
   private int selectedChromatogramDatasetIndex;
   private FontIcon massDetectionScanIcon;
   private FontIcon massDetectionFrameIcon;
-<<<<<<< HEAD
   private Frame aFrame;
-=======
-  private final Label binWidthLabel = new Label("");
-  private final List<EChartViewer> allCharts;
->>>>>>> 2a9f63d6
 
   /**
    * Creates a BorderPane layout.
@@ -220,12 +206,12 @@
     selectedFrame = new SimpleObjectProperty<>();
     selectedFrame.addListener((observable, oldValue, newValue) -> onSelectedFrameChanged());
 
-    // create without standard mouse gestures as this plot is flipped
     summedSpectrumChart = new SimpleXYChart<>("Summed frame spectrum");
     singleSpectrumChart = new SimpleXYChart<>("Mobility scan");
     heatmapChart = new SimpleXYZScatterPlot<>("Frame heatmap");
     ionTraceChart = new SimpleXYZScatterPlot<>("Ion trace chart");
     ticChart = new TICPlot();
+    // create without standard mouse gestures as this plot is flipped
     mobilogramChart = new SimpleXYChart<>("Mobilogram chart", false);
     // add flipped chart gestures
     ChartGestureHandler.addStandardGestures(mobilogramChart, true);
@@ -277,31 +263,6 @@
         return;
       }
 
-<<<<<<< HEAD
-    mzRangeTicDatasetIndices.clear();
-    cachedFrame = new CachedFrame(selectedFrame.get(), frameNoiseLevel,
-        mobilityScanNoiseLevel);//selectedFrame.get();//
-    heatmapChart.setDataset(new FrameHeatmapProvider(cachedFrame));
-    mobilogramChart.addDataset(new FrameSummedMobilogramProvider(cachedFrame, binWidth));
-    summedSpectrumChart.addDataset(new FrameSummedSpectrumProvider(cachedFrame), getRendererForScan(cachedFrame, summedSpectrumChart));
-    if (selectedMobilityScan.get() != null) {
-      singleSpectrumChart.addDataset(new SingleMobilityScanProvider(cachedFrame.getMobilityScan(
-              Math.min(selectedMobilityScan.get().getMobilityScanNumber(),
-                  selectedFrame.get().getNumberOfMobilityScans() - 1))),
-          getRendererForScan(selectedMobilityScan.get(), singleSpectrumChart));
-    }
-    MZmineCore.getTaskController().addTask(
-        new BuildMultipleMobilogramRanges(controlsPanel.getMobilogramRangesList(),
-            Set.of(cachedFrame), rawDataFile, this::addMobilogramRangesToChart,
-            rangesBinningMobilogramDataAccess, new Date()));
-    if (!RangeUtils.isGuavaRangeEnclosingJFreeRange(
-        heatmapChart.getXYPlot().getRangeAxis().getRange(),
-        selectedFrame.get().getMobilityRange())) {
-      Range<Double> mobilityRange = selectedFrame.get().getMobilityRange();
-      if (mobilityRange != null && !mobilityRange.isEmpty()) {
-        heatmapChart.getXYPlot().getRangeAxis()
-            .setRange(mobilityRange.lowerEndpoint(), mobilityRange.upperEndpoint());
-=======
       massDetectionPane.getChildren().remove(massDetectionFrameIcon);
       massDetectionFrameIcon =
           selectedFrame.get().getMassList() != null ? MZmineIconUtils.getCheckedIcon()
@@ -319,12 +280,13 @@
           mobilityScanNoiseLevel);//selectedFrame.get();//
       heatmapChart.setDataset(new FrameHeatmapProvider(cachedFrame));
       mobilogramChart.addDataset(new FrameSummedMobilogramProvider(cachedFrame, binWidth));
-      summedSpectrumChart.addDataset(new FrameSummedSpectrumProvider(cachedFrame));
+      summedSpectrumChart.addDataset(new FrameSummedSpectrumProvider(cachedFrame),
+          getRendererForScan(cachedFrame, summedSpectrumChart));
       if (selectedMobilityScan.get() != null) {
         singleSpectrumChart.addDataset(new SingleMobilityScanProvider(cachedFrame.getMobilityScan(
-            Math.min(selectedMobilityScan.get().getMobilityScanNumber(),
-                selectedFrame.get().getNumberOfMobilityScans() - 1))));
->>>>>>> 2a9f63d6
+                Math.min(selectedMobilityScan.get().getMobilityScanNumber(),
+                    selectedFrame.get().getNumberOfMobilityScans() - 1))),
+            getRendererForScan(selectedMobilityScan.get(), singleSpectrumChart));
       }
       MZmineCore.getTaskController().addTask(
           new BuildMultipleMobilogramRanges(controlsPanel.getMobilogramRangesList(),
@@ -371,8 +333,8 @@
 //      });
     } catch (Exception e) {
       logger.log(Level.WARNING, e.getMessage(), e);
-    }
-  }
+      }
+    }
 
   private @NotNull XYItemRenderer getRendererForScan(@Nullable Scan scan, EChartViewer chart) {
     XYItemRenderer renderer;
@@ -386,154 +348,149 @@
     return renderer;
   }
 
-  private void updateAxisLabels() {
-    String intensityLabel = unitFormat.format("Intensity", "a.u.");
-    String mzLabel = "m/z";
-    String mobilityLabel =
-        (rawDataFile != null) ? rawDataFile.getMobilityType().getAxisLabel() : "Mobility";
-    mobilogramChart.setRangeAxisLabel(mobilityLabel);
-    mobilogramChart.setRangeAxisNumberFormatOverride(mobilityFormat);
-    mobilogramChart.setDomainAxisLabel(intensityLabel);
-    mobilogramChart.setDomainAxisNumberFormatOverride(intensityFormat);
-    summedSpectrumChart.setDomainAxisLabel(mzLabel);
-    summedSpectrumChart.setDomainAxisNumberFormatOverride(mzFormat);
-    summedSpectrumChart.setRangeAxisLabel(intensityLabel);
-    summedSpectrumChart.setRangeAxisNumberFormatOverride(intensityFormat);
-    singleSpectrumChart.setDomainAxisLabel(mzLabel);
-    singleSpectrumChart.setDomainAxisNumberFormatOverride(mzFormat);
-    singleSpectrumChart.setRangeAxisLabel(intensityLabel);
-    singleSpectrumChart.setRangeAxisNumberFormatOverride(intensityFormat);
-    heatmapChart.setDomainAxisLabel(mzLabel);
-    heatmapChart.setDomainAxisNumberFormatOverride(mzFormat);
-    heatmapChart.setRangeAxisLabel(mobilityLabel);
-    heatmapChart.setRangeAxisNumberFormatOverride(mobilityFormat);
-    heatmapChart.setLegendNumberFormatOverride(intensityFormat);
-    ionTraceChart.setDomainAxisLabel(unitFormat.format("Retention time", "min"));
-    ionTraceChart.setRangeAxisLabel(mobilityLabel);
-    ionTraceChart.setDomainAxisNumberFormatOverride(rtFormat);
-    ionTraceChart.setRangeAxisNumberFormatOverride(mobilityFormat);
-    ionTraceChart.setLegendNumberFormatOverride(intensityFormat);
-  }
-
-  private void initCharts() {
-    EStandardChartTheme theme = MZmineCore.getConfiguration().getDefaultChartTheme();
-    final ColoredXYBarRenderer summedSpectrumRenderer = new ColoredXYBarRenderer(false);
-    summedSpectrumRenderer.setDefaultItemLabelPaint(theme.getItemLabelPaint());
-
-    summedSpectrumRenderer.setDefaultItemLabelGenerator(
-        summedSpectrumChart.getXYPlot().getRenderer().getDefaultItemLabelGenerator());
-    summedSpectrumRenderer.setDefaultToolTipGenerator(
-        summedSpectrumChart.getXYPlot().getRenderer().getDefaultToolTipGenerator());
-    summedSpectrumChart.setDefaultRenderer(summedSpectrumRenderer);
-
-    // mobilogramChart.getXYPlot().setOrientation(PlotOrientation.HORIZONTAL);
-    mobilogramChart.getXYPlot().getDomainAxis().setInverted(true);
-    mobilogramChart.setLegendItemsVisible(false);
-
-    NumberAxis axis = (NumberAxis) mobilogramChart.getXYPlot().getRangeAxis();
-    axis.setAutoRangeMinimumSize(0.2);
-    axis.setAutoRangeIncludesZero(false);
-    axis.setAutoRangeStickyZero(false);
+    private void updateAxisLabels () {
+      String intensityLabel = unitFormat.format("Intensity", "a.u.");
+      String mzLabel = "m/z";
+      String mobilityLabel =
+          (rawDataFile != null) ? rawDataFile.getMobilityType().getAxisLabel() : "Mobility";
+      mobilogramChart.setRangeAxisLabel(mobilityLabel);
+      mobilogramChart.setRangeAxisNumberFormatOverride(mobilityFormat);
+      mobilogramChart.setDomainAxisLabel(intensityLabel);
+      mobilogramChart.setDomainAxisNumberFormatOverride(intensityFormat);
+      summedSpectrumChart.setDomainAxisLabel(mzLabel);
+      summedSpectrumChart.setDomainAxisNumberFormatOverride(mzFormat);
+      summedSpectrumChart.setRangeAxisLabel(intensityLabel);
+      summedSpectrumChart.setRangeAxisNumberFormatOverride(intensityFormat);
+      singleSpectrumChart.setDomainAxisLabel(mzLabel);
+      singleSpectrumChart.setDomainAxisNumberFormatOverride(mzFormat);
+      singleSpectrumChart.setRangeAxisLabel(intensityLabel);
+      singleSpectrumChart.setRangeAxisNumberFormatOverride(intensityFormat);
+      heatmapChart.setDomainAxisLabel(mzLabel);
+      heatmapChart.setDomainAxisNumberFormatOverride(mzFormat);
+      heatmapChart.setRangeAxisLabel(mobilityLabel);
+      heatmapChart.setRangeAxisNumberFormatOverride(mobilityFormat);
+      heatmapChart.setLegendNumberFormatOverride(intensityFormat);
+      ionTraceChart.setDomainAxisLabel(unitFormat.format("Retention time", "min"));
+      ionTraceChart.setRangeAxisLabel(mobilityLabel);
+      ionTraceChart.setDomainAxisNumberFormatOverride(rtFormat);
+      ionTraceChart.setRangeAxisNumberFormatOverride(mobilityFormat);
+      ionTraceChart.setLegendNumberFormatOverride(intensityFormat);
+    }
+
+    private void initCharts () {
+      EStandardChartTheme theme = MZmineCore.getConfiguration().getDefaultChartTheme();
+      final ColoredXYBarRenderer summedSpectrumRenderer = new ColoredXYBarRenderer(false);
+      summedSpectrumRenderer.setDefaultItemLabelPaint(theme.getItemLabelPaint());
+
+      summedSpectrumRenderer.setDefaultItemLabelGenerator(
+          summedSpectrumChart.getXYPlot().getRenderer().getDefaultItemLabelGenerator());
+      summedSpectrumRenderer.setDefaultToolTipGenerator(
+          summedSpectrumChart.getXYPlot().getRenderer().getDefaultToolTipGenerator());
+      summedSpectrumChart.setDefaultRenderer(summedSpectrumRenderer);
+
+      // mobilogramChart.getXYPlot().setOrientation(PlotOrientation.HORIZONTAL);
+      mobilogramChart.getXYPlot().getDomainAxis().setInverted(true);
+      mobilogramChart.setLegendItemsVisible(false);
+
+      NumberAxis axis = (NumberAxis) mobilogramChart.getXYPlot().getRangeAxis();
+      axis.setAutoRangeMinimumSize(0.2);
+      axis.setAutoRangeIncludesZero(false);
+      axis.setAutoRangeStickyZero(false);
 
     final XYItemRenderer singleSpectrumRenderer = getRendererForScan(selectedMobilityScan.get(),
         singleSpectrumChart);
-    singleSpectrumChart.setDefaultRenderer(singleSpectrumRenderer);
-
-    ionTraceChart.getXYPlot().setBackgroundPaint(Color.BLACK);
-    ionTraceChart.setDefaultPaintscaleLocation(RectangleEdge.BOTTOM);
-    heatmapChart.getXYPlot().setBackgroundPaint(Color.BLACK);
-    heatmapChart.setDefaultPaintscaleLocation(RectangleEdge.BOTTOM);
-    ticChart.switchDataPointsVisible();
-    ticChart.setMinHeight(150);
-
-    ChartGroup rtGroup = new ChartGroup(false, false, true, false);
-    rtGroup.add(new ChartViewWrapper(ticChart));
-    rtGroup.add(new ChartViewWrapper(ionTraceChart));
-
-    ChartGroup mzGroup = new ChartGroup(false, false, true, false);
-    mzGroup.add(new ChartViewWrapper(heatmapChart));
-    mzGroup.add(new ChartViewWrapper(summedSpectrumChart));
-
-    ChartGroup mobilityGroup = new ChartGroup(false, false, false, true);
-    mobilityGroup.add(new ChartViewWrapper(heatmapChart));
-    mobilityGroup.add(new ChartViewWrapper(ionTraceChart));
-    mobilityGroup.add(new ChartViewWrapper(mobilogramChart));
-  }
-
-  private void initChartPanel() {
-    ColumnConstraints colConstraints = new ColumnConstraints();
-    ColumnConstraints colConstraints2 = new ColumnConstraints();
-    colConstraints.setPercentWidth(15);
-    colConstraints2.setPercentWidth((100d - 15d) / 3d);
-
-    RowConstraints rowConstraints = new RowConstraints();
-    RowConstraints rowConstraints2 = new RowConstraints();
-    rowConstraints.setPercentHeight(35);
-    rowConstraints2.setPercentHeight(65);
-    chartPanel.getColumnConstraints()
-        .addAll(colConstraints, colConstraints2, colConstraints2, colConstraints2);
-    chartPanel.getRowConstraints().addAll(rowConstraints, rowConstraints2);
-  }
-
-  private void initChartLegendPanels() {
-    heatmapLegendCanvas.setHeight(HEATMAP_LEGEND_HEIGHT);
-    ionTraceLegendCanvas.setHeight(HEATMAP_LEGEND_HEIGHT);
-    heatmapChart.setLegendCanvas(heatmapLegendCanvas);
-    ionTraceChart.setLegendCanvas(ionTraceLegendCanvas);
-  }
-
-  private void initChartListeners() {
-    mobilogramChart.cursorPositionProperty().addListener(((observable, oldValue, newValue) -> {
-      if (newValue.getValueIndex() != -1) {
-        selectedMobilityScan.set(
-            cachedFrame.getSortedMobilityScans().get(newValue.getValueIndex() * binWidth));
-      }
-    }));
-    singleSpectrumChart.cursorPositionProperty().addListener(
-        ((observable, oldValue, newValue) -> selectedMz.set(
-            mzTolerance.getToleranceRange(newValue.getDomainValue()))));
-    summedSpectrumChart.cursorPositionProperty().addListener(
-        ((observable, oldValue, newValue) -> selectedMz.set(
-            mzTolerance.getToleranceRange(newValue.getDomainValue()))));
-    heatmapChart.cursorPositionProperty().addListener(((observable, oldValue, newValue) -> {
-      selectedMz.set(mzTolerance.getToleranceRange(newValue.getDomainValue()));
-      if (newValue.getDataset() != null) {
-        selectedMobilityScan.set(
-            ((FrameHeatmapProvider) ((ColoredXYZDataset) newValue.getDataset()).getXyzValueProvider()).getMobilityScanAtValueIndex(
-                newValue.getValueIndex()));
-      }
-    }));
-    ticChart.cursorPositionProperty().addListener(
-        ((observable, oldValue, newValue) -> setSelectedFrame((Frame) newValue.getScan())));
-    ticChart.getMouseAdapter().addGestureHandler(new SimpleDataDragGestureHandler((start, end) -> {
-      final Range<Double> rtRange = Range.closed(start.getX(), end.getX());
-      final ScanSelection selection = new ScanSelection(msLevelFilter).cloneWithNewRtRange(rtRange);
-      MZmineCore.getTaskController().addTask(
-          new MergeFrameThread(rawDataFile, selection, binWidth, mobilityScanNoiseLevel,
-              f -> FxThread.runLater(() -> setSelectedFrame(f))));
-    }));
-
-    ionTraceChart.cursorPositionProperty().addListener(((observable, oldValue, newValue) -> {
-      if (newValue.getDataset() == null || newValue.getValueIndex() == -1) {
-        return;
-      }
-      MobilityScan selectedScan = ((IMSIonTraceHeatmapProvider) ((ColoredXYZDataset) newValue.getDataset()).getXyzValueProvider()).getSpectrum(
-          newValue.getValueIndex());
-      if (selectedScan != null) {
-        setSelectedFrame(selectedScan.getFrame());
-        selectedMobilityScan.set(selectedScan);
-      }
-    }));
-  }
-
-  private void initSelectedValueListeners() {
-<<<<<<< HEAD
-    selectedMobilityScan.addListener(((_, _, _) -> {
-      singleSpectrumChart.removeAllDatasets();
-      singleSpectrumChart.addDataset(new SingleMobilityScanProvider(selectedMobilityScan.get()),
-          getRendererForScan(selectedMobilityScan.get(), singleSpectrumChart));
-      updateValueMarkers();
-=======
+      singleSpectrumChart.setDefaultRenderer(singleSpectrumRenderer);
+
+      ionTraceChart.getXYPlot().setBackgroundPaint(Color.BLACK);
+      ionTraceChart.setDefaultPaintscaleLocation(RectangleEdge.BOTTOM);
+      heatmapChart.getXYPlot().setBackgroundPaint(Color.BLACK);
+      heatmapChart.setDefaultPaintscaleLocation(RectangleEdge.BOTTOM);
+      ticChart.switchDataPointsVisible();
+      ticChart.setMinHeight(150);
+
+      ChartGroup rtGroup = new ChartGroup(false, false, true, false);
+      rtGroup.add(new ChartViewWrapper(ticChart));
+      rtGroup.add(new ChartViewWrapper(ionTraceChart));
+
+      ChartGroup mzGroup = new ChartGroup(false, false, true, false);
+      mzGroup.add(new ChartViewWrapper(heatmapChart));
+      mzGroup.add(new ChartViewWrapper(summedSpectrumChart));
+
+      ChartGroup mobilityGroup = new ChartGroup(false, false, false, true);
+      mobilityGroup.add(new ChartViewWrapper(heatmapChart));
+      mobilityGroup.add(new ChartViewWrapper(ionTraceChart));
+      mobilityGroup.add(new ChartViewWrapper(mobilogramChart));
+    }
+
+    private void initChartPanel () {
+      ColumnConstraints colConstraints = new ColumnConstraints();
+      ColumnConstraints colConstraints2 = new ColumnConstraints();
+      colConstraints.setPercentWidth(15);
+      colConstraints2.setPercentWidth((100d - 15d) / 3d);
+
+      RowConstraints rowConstraints = new RowConstraints();
+      RowConstraints rowConstraints2 = new RowConstraints();
+      rowConstraints.setPercentHeight(35);
+      rowConstraints2.setPercentHeight(65);
+      chartPanel.getColumnConstraints()
+          .addAll(colConstraints, colConstraints2, colConstraints2, colConstraints2);
+      chartPanel.getRowConstraints().addAll(rowConstraints, rowConstraints2);
+    }
+
+    private void initChartLegendPanels () {
+      heatmapLegendCanvas.setHeight(HEATMAP_LEGEND_HEIGHT);
+      ionTraceLegendCanvas.setHeight(HEATMAP_LEGEND_HEIGHT);
+      heatmapChart.setLegendCanvas(heatmapLegendCanvas);
+      ionTraceChart.setLegendCanvas(ionTraceLegendCanvas);
+    }
+
+    private void initChartListeners () {
+      mobilogramChart.cursorPositionProperty().addListener(((observable, oldValue, newValue) -> {
+        if (newValue.getValueIndex() != -1) {
+          selectedMobilityScan.set(
+              cachedFrame.getSortedMobilityScans().get(newValue.getValueIndex() * binWidth));
+        }
+      }));
+      singleSpectrumChart.cursorPositionProperty().addListener(
+          ((observable, oldValue, newValue) -> selectedMz.set(
+              mzTolerance.getToleranceRange(newValue.getDomainValue()))));
+      summedSpectrumChart.cursorPositionProperty().addListener(
+          ((observable, oldValue, newValue) -> selectedMz.set(
+              mzTolerance.getToleranceRange(newValue.getDomainValue()))));
+      heatmapChart.cursorPositionProperty().addListener(((observable, oldValue, newValue) -> {
+        selectedMz.set(mzTolerance.getToleranceRange(newValue.getDomainValue()));
+        if (newValue.getDataset() != null) {
+          selectedMobilityScan.set(
+              ((FrameHeatmapProvider) ((ColoredXYZDataset) newValue.getDataset()).getXyzValueProvider()).getMobilityScanAtValueIndex(
+                  newValue.getValueIndex()));
+        }
+      }));
+      ticChart.cursorPositionProperty().addListener(
+          ((observable, oldValue, newValue) -> setSelectedFrame((Frame) newValue.getScan())));
+      ticChart.getMouseAdapter()
+          .addGestureHandler(new SimpleDataDragGestureHandler((start, end) -> {
+            final Range<Double> rtRange = Range.closed(start.getX(), end.getX());
+            final ScanSelection selection = new ScanSelection(msLevelFilter).cloneWithNewRtRange(
+                rtRange);
+            MZmineCore.getTaskController().addTask(
+                new MergeFrameThread(rawDataFile, selection, binWidth, mobilityScanNoiseLevel,
+                    f -> FxThread.runLater(() -> setSelectedFrame(f))));
+          }));
+
+      ionTraceChart.cursorPositionProperty().addListener(((observable, oldValue, newValue) -> {
+        if (newValue.getDataset() == null || newValue.getValueIndex() == -1) {
+          return;
+        }
+        MobilityScan selectedScan = ((IMSIonTraceHeatmapProvider) ((ColoredXYZDataset) newValue.getDataset()).getXyzValueProvider()).getSpectrum(
+            newValue.getValueIndex());
+        if (selectedScan != null) {
+          setSelectedFrame(selectedScan.getFrame());
+          selectedMobilityScan.set(selectedScan);
+        }
+      }));
+    }
+
+    private void initSelectedValueListeners () {
     // markers for RT
     ticChart.getXYPlot().domainCursorValueProperty()
         .bindBidirectional(ionTraceChart.getXYPlot().domainCursorValueProperty());
@@ -551,31 +508,30 @@
         .bindBidirectional(singleSpectrumChart.getXYPlot().domainCursorValueProperty());
 
     selectedMobilityScan.addListener(((observable, oldValue, newValue) -> {
-      singleSpectrumChart.removeAllDatasets();
-      singleSpectrumChart.addDataset(new SingleMobilityScanProvider(selectedMobilityScan.get()));
->>>>>>> 2a9f63d6
-    }));
-
-    selectedMz.addListener(((observable, oldValue, newValue) -> {
-      if (selectedMobilogramDatasetIndex != -1) {
-        mobilogramChart.removeDataSet(selectedMobilogramDatasetIndex, false);
-      }
-      controlsPanel.setRangeToMobilogramRangeComp(newValue);
-      Thread mobilogramCalc = new Thread(
-          new BuildSelectedRanges(selectedMz.get(), Set.of(cachedFrame), rawDataFile,
-              new ScanSelection(msLevelFilter), rtWidth, selectedBinningMobilogramDataAccess,
-              this::setSelectedMobilogram, c -> this.setSelectedChromatogram(c,
-              MZmineCore.getConfiguration().getDefaultColorPalette().getPositiveColorAWT())));
-      mobilogramCalc.start();
-      float rt = selectedFrame.get().getRetentionTime();
-      ionTraceChart.setDataset(new IMSIonTraceHeatmapProvider(rawDataFile, selectedMz.get(),
-          Range.closed(Math.max(rawDataFile.getDataRTRange(1).lowerEndpoint(), rt - rtWidth / 2),
-              Math.min(rawDataFile.getDataRTRange(1).upperEndpoint(), rt + rtWidth / 2)),
-          mobilityScanNoiseLevel));
-    }));
-  }
-
-  public void addMobilogramRangesToChart(List<? extends ColoredXYDataset> previewMobilograms) {
+        singleSpectrumChart.removeAllDatasets();
+        singleSpectrumChart.addDataset(new SingleMobilityScanProvider(selectedMobilityScan.get()), getRendererForScan(newValue, singleSpectrumChart));
+      }));
+
+      selectedMz.addListener(((observable, oldValue, newValue) -> {
+        if (selectedMobilogramDatasetIndex != -1) {
+          mobilogramChart.removeDataSet(selectedMobilogramDatasetIndex, false);
+        }
+        controlsPanel.setRangeToMobilogramRangeComp(newValue);
+        Thread mobilogramCalc = new Thread(
+            new BuildSelectedRanges(selectedMz.get(), Set.of(cachedFrame), rawDataFile,
+                new ScanSelection(msLevelFilter), rtWidth, selectedBinningMobilogramDataAccess,
+                this::setSelectedMobilogram, c -> this.setSelectedChromatogram(c,
+                MZmineCore.getConfiguration().getDefaultColorPalette().getPositiveColorAWT())));
+        mobilogramCalc.start();
+        float rt = selectedFrame.get().getRetentionTime();
+        ionTraceChart.setDataset(new IMSIonTraceHeatmapProvider(rawDataFile, selectedMz.get(),
+            Range.closed(Math.max(rawDataFile.getDataRTRange(1).lowerEndpoint(), rt - rtWidth / 2),
+                Math.min(rawDataFile.getDataRTRange(1).upperEndpoint(), rt + rtWidth / 2)),
+            mobilityScanNoiseLevel));
+      }));
+    }
+
+    public void addMobilogramRangesToChart (List < ? extends ColoredXYDataset > previewMobilograms){
     FxThread.runLater(() -> {
       try {
 //        ChartLogicsFX.withNotifyLater(allCharts, () -> {
@@ -586,11 +542,12 @@
       } catch (Exception e) {
         logger.log(Level.WARNING, e.getMessage(), e);
       }
-    });
-  }
-
-  public void setTICRangesToChart(List<TICDataSet> ticDataSets, List<Color> ticDatasetColors) {
-    assert ticDatasetColors.size() == ticDataSets.size();
+      });
+    }
+
+    public void setTICRangesToChart
+    (List < TICDataSet > ticDataSets, List < Color > ticDatasetColors){
+      assert ticDatasetColors.size() == ticDataSets.size();
     ticChart.applyWithNotifyChanges(false, () -> {
 //      ticChart.removeDatasets(mzRangeTicDatasetIndices);
       for (int i = 0; i < ticDataSets.size(); i++) {
@@ -598,39 +555,39 @@
             ticChart.addTICDataSet(ticDataSets.get(i), ticDatasetColors.get(i)));
       }
     });
-  }
-
-  public void setSelectedRangesToChart(ColoredXYDataset dataset, TICDataSet ticDataSet,
-      Color ticDatasetColor) {
-    if (selectedMobilogramDatasetIndex != -1) {
-      mobilogramChart.removeDataSet(selectedMobilogramDatasetIndex, false);
-    }
-    if (selectedChromatogramDatasetIndex != -1) {
-      ticChart.removeDataSet(selectedChromatogramDatasetIndex);
-    }
-    selectedMobilogramDatasetIndex = mobilogramChart.addDataset(dataset);
-    selectedChromatogramDatasetIndex = ticChart.addTICDataSet(ticDataSet, ticDatasetColor);
-  }
-
-  public void setSelectedMobilogram(ColoredXYDataset mobilogram) {
-    FxThread.runLater(() -> {
+    }
+
+    public void setSelectedRangesToChart (ColoredXYDataset dataset, TICDataSet ticDataSet, Color
+    ticDatasetColor){
       if (selectedMobilogramDatasetIndex != -1) {
         mobilogramChart.removeDataSet(selectedMobilogramDatasetIndex, false);
       }
-      selectedMobilogramDatasetIndex = mobilogramChart.addDataset(mobilogram);
-    });
-  }
-
-  public void setSelectedChromatogram(TICDataSet dataset, Color color) {
-    FxThread.runLater(() -> {
       if (selectedChromatogramDatasetIndex != -1) {
         ticChart.removeDataSet(selectedChromatogramDatasetIndex);
       }
-      selectedChromatogramDatasetIndex = ticChart.addTICDataSet(dataset, color);
-    });
-  }
-
-  protected void updateTicPlot() {
+      selectedMobilogramDatasetIndex = mobilogramChart.addDataset(dataset);
+      selectedChromatogramDatasetIndex = ticChart.addTICDataSet(ticDataSet, ticDatasetColor);
+    }
+
+    public void setSelectedMobilogram (ColoredXYDataset mobilogram){
+      FxThread.runLater(() -> {
+        if (selectedMobilogramDatasetIndex != -1) {
+          mobilogramChart.removeDataSet(selectedMobilogramDatasetIndex, false);
+        }
+        selectedMobilogramDatasetIndex = mobilogramChart.addDataset(mobilogram);
+      });
+    }
+
+    public void setSelectedChromatogram (TICDataSet dataset, Color color){
+      FxThread.runLater(() -> {
+        if (selectedChromatogramDatasetIndex != -1) {
+          ticChart.removeDataSet(selectedChromatogramDatasetIndex);
+        }
+        selectedChromatogramDatasetIndex = ticChart.addTICDataSet(dataset, color);
+      });
+    }
+
+    protected void updateTicPlot () {
     ticChart.applyWithNotifyChanges(false, () -> {
       ticChart.removeAllDataSets();
       mzRangeTicDatasetIndices.clear();
@@ -652,95 +609,94 @@
               this));
       thread.start();
     });
-  }
-
-  public void addRanges(List<Range<Double>> ranges) {
-    controlsPanel.addRanges(ranges);
-    updateTicPlot();
-  }
-
-  private void clearAllCharts() {
-    mobilogramChart.removeAllDatasets();
-    summedSpectrumChart.removeAllDatasets();
-    heatmapChart.removeAllDatasets();
-    heatmapChart.getXYPlot().clearAnnotations();
-    singleSpectrumChart.removeAllDatasets();
-  }
-
-  public Frame getSelectedFrame() {
-    return selectedFrame.get();
-  }
-
-  public void setSelectedFrame(Frame frame) {
-    this.selectedFrame.set(frame);
-  }
-
-  public void setSelectedFrame(int frameId) {
-    Frame frame = rawDataFile.getFrame(frameId);
-    if (frame != null) {
-      setSelectedFrame(frame);
-    }
-  }
-
-  public ObjectProperty<Frame> selectedFrameProperty() {
-    return selectedFrame;
-  }
-
-  @Nullable
-  public RawDataFile getRawDataFile() {
-    return rawDataFile;
-  }
-
-  public void setRawDataFile(RawDataFile rawDataFile) {
-    if (!(rawDataFile instanceof IMSRawDataFile)) {
-      return;
-    }
-    this.rawDataFile = (IMSRawDataFile) rawDataFile;
-    binWidthLabel.setText(
-        "%d".formatted(BinningMobilogramDataAccess.getRecommendedBinWidth(this.rawDataFile)));
-    rangesBinningMobilogramDataAccess = EfficientDataAccess.of(this.rawDataFile, binWidth);
-    selectedBinningMobilogramDataAccess = EfficientDataAccess.of(this.rawDataFile, binWidth);
-    updateTicPlot();
-    updateAxisLabels();
-    ionTraceChart.removeAllDatasets();
-    aFrame = ((IMSRawDataFile) rawDataFile).getFrames().stream().findFirst().get();
-    if(aFrame.getSpectrumType() == MassSpectrumType.PROFILE) {
-      controlsPanel.setFrameNoiseLevel(0d);
-      frameNoiseLevel = 0;
-    }
-    if(aFrame.getMobilityScan(0).getSpectrumType() == MassSpectrumType.PROFILE) {
-      controlsPanel.setMobilityScanNoiseLevel(0);
-      mobilityScanNoiseLevel = 0;
-    }
-    setSelectedFrame(aFrame);
-  }
-
-  public void setMzTolerance(MZTolerance mzTolerance) {
-    this.mzTolerance = mzTolerance;
-  }
-
-  public void setMsLevelFilter(MsLevelFilter msLevelFilter) {
-    this.msLevelFilter = msLevelFilter;
-  }
-
-  public void setFrameNoiseLevel(double frameNoiseLevel) {
-    this.frameNoiseLevel = frameNoiseLevel;
-  }
-
-  public void setMobilityScanNoiseLevel(double mobilityScanNoiseLevel) {
-    this.mobilityScanNoiseLevel = mobilityScanNoiseLevel;
-  }
-
-  public void setRtWidth(Float rtWidth) {
-    this.rtWidth = rtWidth;
-  }
-
-  public void setBinWidth(int binWidth) {
-    // check the bin width the pane was set to before, not the actual computed bin width.
-    if (binWidth != this.binWidth) {
-      this.binWidth = binWidth;
+    }
+
+    public void addRanges (List < Range < Double >> ranges) {
+      controlsPanel.addRanges(ranges);
+      updateTicPlot();
+    }
+
+    private void clearAllCharts () {
+      mobilogramChart.removeAllDatasets();
+      summedSpectrumChart.removeAllDatasets();
+      heatmapChart.removeAllDatasets();
+      heatmapChart.getXYPlot().clearAnnotations();
+      singleSpectrumChart.removeAllDatasets();
+    }
+
+    public Frame getSelectedFrame () {
+      return selectedFrame.get();
+    }
+
+    public void setSelectedFrame (Frame frame){
+      this.selectedFrame.set(frame);
+    }
+
+    public void setSelectedFrame ( int frameId){
+      Frame frame = rawDataFile.getFrame(frameId);
+      if (frame != null) {
+        setSelectedFrame(frame);
+      }
+    }
+
+    public ObjectProperty<Frame> selectedFrameProperty () {
+      return selectedFrame;
+    }
+
+    @Nullable public RawDataFile getRawDataFile () {
+      return rawDataFile;
+    }
+
+    public void setRawDataFile (RawDataFile rawDataFile){
+      if (!(rawDataFile instanceof IMSRawDataFile)) {
+        return;
+      }
+      this.rawDataFile = (IMSRawDataFile) rawDataFile;
+      binWidthLabel.setText(
+          "%d".formatted(BinningMobilogramDataAccess.getRecommendedBinWidth(this.rawDataFile)));
       rangesBinningMobilogramDataAccess = EfficientDataAccess.of(this.rawDataFile, binWidth);
       selectedBinningMobilogramDataAccess = EfficientDataAccess.of(this.rawDataFile, binWidth);
-    }
-  }
-}+      updateTicPlot();
+      updateAxisLabels();
+      ionTraceChart.removeAllDatasets();
+      aFrame = ((IMSRawDataFile) rawDataFile).getFrames().stream().findFirst().get();
+      if (aFrame.getSpectrumType() == MassSpectrumType.PROFILE) {
+        controlsPanel.setFrameNoiseLevel(0d);
+        frameNoiseLevel = 0;
+      }
+      if (aFrame.getMobilityScan(0).getSpectrumType() == MassSpectrumType.PROFILE) {
+        controlsPanel.setMobilityScanNoiseLevel(0);
+        mobilityScanNoiseLevel = 0;
+      }
+      setSelectedFrame(aFrame);
+    }
+
+    public void setMzTolerance (MZTolerance mzTolerance){
+      this.mzTolerance = mzTolerance;
+    }
+
+    public void setMsLevelFilter (MsLevelFilter msLevelFilter){
+      this.msLevelFilter = msLevelFilter;
+    }
+
+    public void setFrameNoiseLevel ( double frameNoiseLevel){
+      this.frameNoiseLevel = frameNoiseLevel;
+    }
+
+    public void setMobilityScanNoiseLevel ( double mobilityScanNoiseLevel){
+      this.mobilityScanNoiseLevel = mobilityScanNoiseLevel;
+    }
+
+    public void setRtWidth (Float rtWidth){
+      this.rtWidth = rtWidth;
+    }
+
+    public void setBinWidth ( int binWidth){
+      // check the bin width the pane was set to before, not the actual computed bin width.
+      if (binWidth != this.binWidth) {
+        this.binWidth = binWidth;
+        rangesBinningMobilogramDataAccess = EfficientDataAccess.of(this.rawDataFile, binWidth);
+        selectedBinningMobilogramDataAccess = EfficientDataAccess.of(this.rawDataFile, binWidth);
+      }
+    }
+  }