/*
 * Copyright (c) 2004-2025 The mzmine Development Team
 *
 * Permission is hereby granted, free of charge, to any person
 * obtaining a copy of this software and associated documentation
 * files (the "Software"), to deal in the Software without
 * restriction, including without limitation the rights to use,
 * copy, modify, merge, publish, distribute, sublicense, and/or sell
 * copies of the Software, and to permit persons to whom the
 * Software is furnished to do so, subject to the following
 * conditions:
 *
 * The above copyright notice and this permission notice shall be
 * included in all copies or substantial portions of the Software.
 *
 * THE SOFTWARE IS PROVIDED "AS IS", WITHOUT WARRANTY OF ANY KIND,
 * EXPRESS OR IMPLIED, INCLUDING BUT NOT LIMITED TO THE WARRANTIES
 * OF MERCHANTABILITY, FITNESS FOR A PARTICULAR PURPOSE AND
 * NONINFRINGEMENT. IN NO EVENT SHALL THE AUTHORS OR COPYRIGHT
 * HOLDERS BE LIABLE FOR ANY CLAIM, DAMAGES OR OTHER LIABILITY,
 * WHETHER IN AN ACTION OF CONTRACT, TORT OR OTHERWISE, ARISING
 * FROM, OUT OF OR IN CONNECTION WITH THE SOFTWARE OR THE USE OR
 * OTHER DEALINGS IN THE SOFTWARE.
 */

package io.github.mzmine.modules.visualization.rawdataoverviewims;

import com.google.common.collect.Range;
import io.github.mzmine.datamodel.Frame;
import io.github.mzmine.datamodel.IMSRawDataFile;
import io.github.mzmine.datamodel.MassSpectrumType;
import io.github.mzmine.datamodel.MobilityScan;
import io.github.mzmine.datamodel.RawDataFile;
import io.github.mzmine.datamodel.Scan;
import io.github.mzmine.datamodel.data_access.BinningMobilogramDataAccess;
import io.github.mzmine.datamodel.data_access.EfficientDataAccess;
import io.github.mzmine.datamodel.msms.IonMobilityMsMsInfo;
import io.github.mzmine.gui.chartbasics.chartgroups.ChartGroup;
import io.github.mzmine.gui.chartbasics.chartthemes.EStandardChartTheme;
import io.github.mzmine.gui.chartbasics.gestures.ChartGestureHandler;
import io.github.mzmine.gui.chartbasics.gestures.SimpleDataDragGestureHandler;
import io.github.mzmine.gui.chartbasics.gui.javafx.EChartViewer;
import io.github.mzmine.gui.chartbasics.gui.wrapper.ChartViewWrapper;
import io.github.mzmine.gui.chartbasics.simplechart.SimpleXYChart;
import io.github.mzmine.gui.chartbasics.simplechart.SimpleXYZScatterPlot;
import io.github.mzmine.gui.chartbasics.simplechart.datasets.ColoredXYDataset;
import io.github.mzmine.gui.chartbasics.simplechart.datasets.ColoredXYZDataset;
import io.github.mzmine.gui.chartbasics.simplechart.generators.SimpleToolTipGenerator;
import io.github.mzmine.gui.chartbasics.simplechart.generators.SimpleXYLabelGenerator;
import io.github.mzmine.gui.chartbasics.simplechart.providers.impl.series.IMSIonTraceHeatmapProvider;
import io.github.mzmine.gui.chartbasics.simplechart.providers.impl.spectra.CachedFrame;
import io.github.mzmine.gui.chartbasics.simplechart.providers.impl.spectra.FrameHeatmapProvider;
import io.github.mzmine.gui.chartbasics.simplechart.providers.impl.spectra.FrameSummedMobilogramProvider;
import io.github.mzmine.gui.chartbasics.simplechart.providers.impl.spectra.FrameSummedSpectrumProvider;
import io.github.mzmine.gui.chartbasics.simplechart.providers.impl.spectra.SingleMobilityScanProvider;
import io.github.mzmine.gui.chartbasics.simplechart.renderers.ColoredXYBarRenderer;
import io.github.mzmine.gui.chartbasics.simplechart.renderers.ColoredXYLineRenderer;
import io.github.mzmine.gui.preferences.UnitFormat;
import io.github.mzmine.javafx.concurrent.threading.FxThread;
import io.github.mzmine.main.MZmineCore;
import io.github.mzmine.modules.visualization.chromatogram.TICDataSet;
import io.github.mzmine.modules.visualization.chromatogram.TICPlot;
import io.github.mzmine.modules.visualization.frames.CanvasPane;
import io.github.mzmine.modules.visualization.rawdataoverviewims.threads.BuildMultipleMobilogramRanges;
import io.github.mzmine.modules.visualization.rawdataoverviewims.threads.BuildMultipleTICRanges;
import io.github.mzmine.modules.visualization.rawdataoverviewims.threads.BuildSelectedRanges;
import io.github.mzmine.modules.visualization.rawdataoverviewims.threads.MergeFrameThread;
import io.github.mzmine.parameters.parametertypes.combowithinput.MsLevelFilter;
import io.github.mzmine.parameters.parametertypes.combowithinput.MsLevelFilter.Options;
import io.github.mzmine.parameters.parametertypes.selectors.ScanSelection;
import io.github.mzmine.parameters.parametertypes.tolerances.MZTolerance;
import io.github.mzmine.util.RangeUtils;
import io.github.mzmine.util.javafx.MZmineIconUtils;
import java.awt.BasicStroke;
import java.awt.Color;
import java.awt.geom.Rectangle2D;
import java.text.NumberFormat;
import java.util.Date;
import java.util.HashSet;
import java.util.List;
import java.util.Set;
import java.util.logging.Level;
import java.util.logging.Logger;
import javafx.beans.property.ObjectProperty;
import javafx.beans.property.SimpleObjectProperty;
import javafx.geometry.Insets;
import javafx.scene.canvas.Canvas;
import javafx.scene.control.Label;
import javafx.scene.control.Tooltip;
import javafx.scene.layout.BorderPane;
import javafx.scene.layout.ColumnConstraints;
import javafx.scene.layout.GridPane;
import javafx.scene.layout.RowConstraints;
import javafx.scene.shape.Rectangle;
import org.jetbrains.annotations.NotNull;
import org.jetbrains.annotations.Nullable;
import org.jfree.chart.annotations.XYShapeAnnotation;
import org.jfree.chart.axis.NumberAxis;
<<<<<<< HEAD
=======
import org.jfree.chart.plot.ValueMarker;
import org.jfree.chart.renderer.xy.XYItemRenderer;
import org.jfree.chart.ui.Layer;
>>>>>>> 37555117
import org.jfree.chart.ui.RectangleEdge;
import org.kordamp.ikonli.javafx.FontIcon;

public class IMSRawDataOverviewPane extends BorderPane {

  private static final Logger logger = Logger.getLogger(IMSRawDataOverviewPane.class.getName());

  private static final int HEATMAP_LEGEND_HEIGHT = 50;

  private final GridPane chartPanel;
  private final IMSRawDataOverviewControlPanel controlsPanel;
  private final SimpleXYChart<FrameSummedMobilogramProvider> mobilogramChart;
  private final SimpleXYChart<FrameSummedSpectrumProvider> summedSpectrumChart;
  private final SimpleXYChart<SingleMobilityScanProvider> singleSpectrumChart;
  private final SimpleXYZScatterPlot<FrameHeatmapProvider> heatmapChart;
  private final SimpleXYZScatterPlot<IMSIonTraceHeatmapProvider> ionTraceChart;
  private final TICPlot ticChart;
  private final Canvas heatmapLegendCanvas;
  private final Canvas ionTraceLegendCanvas;

  private final NumberFormat rtFormat;
  private final NumberFormat mzFormat;
  private final NumberFormat mobilityFormat;
  private final NumberFormat intensityFormat;
  private final UnitFormat unitFormat;

  private final ObjectProperty<Frame> selectedFrame;
  private final ObjectProperty<MobilityScan> selectedMobilityScan;
  private final ObjectProperty<Range<Double>> selectedMz;
  private final Set<Integer> mzRangeTicDatasetIndices;
  private final GridPane massDetectionPane;
  private final Label binWidthLabel = new Label("");
  // not thread safe, so we need one for building the selected and one for building all the others
  private BinningMobilogramDataAccess selectedBinningMobilogramDataAccess;
  private BinningMobilogramDataAccess rangesBinningMobilogramDataAccess;
  private MZTolerance mzTolerance;
  private MsLevelFilter msLevelFilter;
  private Frame cachedFrame;
  private double frameNoiseLevel;
  private double mobilityScanNoiseLevel;
  private int binWidth;
  private Float rtWidth;
  private IMSRawDataFile rawDataFile;
  private int selectedMobilogramDatasetIndex;
  private int selectedChromatogramDatasetIndex;
  private FontIcon massDetectionScanIcon;
  private FontIcon massDetectionFrameIcon;
<<<<<<< HEAD
  private final Label binWidthLabel = new Label("");
  private final List<EChartViewer> allCharts;
=======
  private Frame aFrame;
>>>>>>> 37555117

  /**
   * Creates a BorderPane layout.
   */
  public IMSRawDataOverviewPane() {
    this(0, 0, new MZTolerance(0.008, 10), new MsLevelFilter(Options.MS1), 2f, 1);
  }

  public IMSRawDataOverviewPane(final double frameNoiseLevel, final double mobilityScanNoiseLevel,
      final MZTolerance mzTolerance, final MsLevelFilter msLevelFilter, final Float rtWidth,
      final Integer binWidth) {
    super();
    super.getStyleClass().add("region-match-chart-bg");
    getStylesheets().addAll(MZmineCore.getDesktop().getMainWindow().getScene().getStylesheets());
    chartPanel = new GridPane();
    selectedMobilogramDatasetIndex = -1;
    selectedChromatogramDatasetIndex = -1;
    mzRangeTicDatasetIndices = new HashSet<>();
    selectedMz = new SimpleObjectProperty<>();
    selectedMobilityScan = new SimpleObjectProperty<>();
    this.mzTolerance = mzTolerance;
    this.msLevelFilter = msLevelFilter;
    this.rtWidth = rtWidth;
    this.frameNoiseLevel = frameNoiseLevel;
    this.mobilityScanNoiseLevel = mobilityScanNoiseLevel;
    this.binWidth = binWidth;

    controlsPanel = new IMSRawDataOverviewControlPanel(this, frameNoiseLevel,
        mobilityScanNoiseLevel, mzTolerance, msLevelFilter, rtWidth, binWidth);
    controlsPanel.addSelectedRangeListener((obs, old, newVal) -> selectedMz.set(newVal));
    initChartPanel();

    rtFormat = MZmineCore.getConfiguration().getRTFormat();
    mzFormat = MZmineCore.getConfiguration().getMZFormat();
    mobilityFormat = MZmineCore.getConfiguration().getMobilityFormat();
    intensityFormat = MZmineCore.getConfiguration().getIntensityFormat();
    unitFormat = MZmineCore.getConfiguration().getUnitFormat();
    setCenter(chartPanel);

    massDetectionPane = new GridPane();
    massDetectionPane.setPadding(new Insets(5, 5, 5, 5));
    massDetectionScanIcon = new FontIcon();
    Label massDetectionScanLabel = new Label("Masses detected in all mobility scans");
    massDetectionScanLabel.setTooltip(new Tooltip(
        "Indication if the mass detection was " + "performed successfully in all mobility scans"));
    massDetectionPane.add(massDetectionScanIcon, 1, 1);
    massDetectionPane.add(massDetectionScanLabel, 0, 1);

    massDetectionFrameIcon = new FontIcon();
    Label massDetectionFrameLabel = new Label("Masses detected in selected frame");
    massDetectionFrameLabel.setTooltip(new Tooltip(
        "Indication if the mass detection was " + "performed successfully in the selected frame"));
    massDetectionPane.add(massDetectionFrameIcon, 1, 2);
    massDetectionPane.add(massDetectionFrameLabel, 0, 2);
    final Label binWidthDesc = new Label("Default mobility bin width:");
    Tooltip.install(binWidthDesc, new Tooltip(
        "The automatically determined bin width for this dataset. Optimizing this manually and setting it in the\n"
            + "IMS expander step may improve processing results."));
    massDetectionPane.add(binWidthDesc, 0, 3);
    massDetectionPane.add(this.binWidthLabel, 1, 3);
    chartPanel.add(massDetectionPane, 0, 0);

    selectedFrame = new SimpleObjectProperty<>();
    selectedFrame.addListener((observable, oldValue, newValue) -> onSelectedFrameChanged());

    // create without standard mouse gestures as this plot is flipped
    summedSpectrumChart = new SimpleXYChart<>("Summed frame spectrum");
    singleSpectrumChart = new SimpleXYChart<>("Mobility scan");
    heatmapChart = new SimpleXYZScatterPlot<>("Frame heatmap");
    ionTraceChart = new SimpleXYZScatterPlot<>("Ion trace chart");
    ticChart = new TICPlot();
    mobilogramChart = new SimpleXYChart<>("Mobilogram chart", false);
    // add flipped chart gestures
    ChartGestureHandler.addStandardGestures(mobilogramChart, true);

    allCharts = List.of(mobilogramChart, summedSpectrumChart, heatmapChart, singleSpectrumChart,
        ionTraceChart, ticChart);

    heatmapLegendCanvas = new Canvas();
    ionTraceLegendCanvas = new Canvas();
    initCharts();

    mobilogramChart.getXYPlot().setShowCursorCrosshair(false, true);
    summedSpectrumChart.getXYPlot().setShowCursorCrosshair(true, false);
    singleSpectrumChart.getXYPlot().setShowCursorCrosshair(true, false);
    heatmapChart.getXYPlot().setShowCursorCrosshair(true, true);
    ionTraceChart.getXYPlot().setShowCursorCrosshair(true, true);
    ticChart.getXYPlot().setShowCursorCrosshair(true, false);

//    for (EChartViewer c : allCharts) {
//      c.getChart().getXYPlot().setDomainCrosshairPaint(Color.MAGENTA);
//      c.getChart().getXYPlot().setRangeCrosshairPaint(Color.MAGENTA);
//    }

    updateAxisLabels();
    initChartLegendPanels();
    chartPanel.add(new BorderPane(summedSpectrumChart), 1, 0);
    chartPanel.add(new BorderPane(ticChart), 2, 0);
    chartPanel.add(new BorderPane(singleSpectrumChart), 3, 0);
    chartPanel.add(new BorderPane(mobilogramChart, null, null,
        new Rectangle(1, HEATMAP_LEGEND_HEIGHT, javafx.scene.paint.Color.TRANSPARENT), null), 0, 1);
    chartPanel.add(
        new BorderPane(heatmapChart, null, null, new CanvasPane(heatmapChart.getLegendCanvas()),
            null), 1, 1);
    chartPanel.add(
        new BorderPane(ionTraceChart, null, null, new CanvasPane(ionTraceChart.getLegendCanvas()),
            null), 2, 1, 1, 1);
    chartPanel.add(controlsPanel, 3, 1);

    initChartListeners();
    initSelectedValueListeners();
  }

  protected void onSelectedFrameChanged() {
    // set all charts to notify listeners later after all is completed
    // otherwise there are updates for clearAllCharts and all other operations
    try {
      clearAllCharts();
      if (selectedFrame.get() == null) {
        return;
      }

<<<<<<< HEAD
      massDetectionPane.getChildren().remove(massDetectionFrameIcon);
      massDetectionFrameIcon =
          selectedFrame.get().getMassList() != null ? MZmineIconUtils.getCheckedIcon()
              : MZmineIconUtils.getUncheckedIcon();
      massDetectionPane.add(massDetectionFrameIcon, 1, 2);

      massDetectionPane.getChildren().remove(massDetectionScanIcon);
      massDetectionScanIcon =
          selectedFrame.get().getMobilityScans().stream().anyMatch(s -> s.getMassList() != null)
              ? MZmineIconUtils.getCheckedIcon() : MZmineIconUtils.getUncheckedIcon();
      massDetectionPane.add(massDetectionScanIcon, 1, 1);

      mzRangeTicDatasetIndices.clear();
      cachedFrame = new CachedFrame(selectedFrame.get(), frameNoiseLevel,
          mobilityScanNoiseLevel);//selectedFrame.get();//
      heatmapChart.setDataset(new FrameHeatmapProvider(cachedFrame));
      mobilogramChart.addDataset(new FrameSummedMobilogramProvider(cachedFrame, binWidth));
      summedSpectrumChart.addDataset(new FrameSummedSpectrumProvider(cachedFrame));
      if (selectedMobilityScan.get() != null) {
        singleSpectrumChart.addDataset(new SingleMobilityScanProvider(cachedFrame.getMobilityScan(
            Math.min(selectedMobilityScan.get().getMobilityScanNumber(),
                selectedFrame.get().getNumberOfMobilityScans() - 1))));
=======
    mzRangeTicDatasetIndices.clear();
    cachedFrame = new CachedFrame(selectedFrame.get(), frameNoiseLevel,
        mobilityScanNoiseLevel);//selectedFrame.get();//
    heatmapChart.setDataset(new FrameHeatmapProvider(cachedFrame));
    mobilogramChart.addDataset(new FrameSummedMobilogramProvider(cachedFrame, binWidth));
    summedSpectrumChart.addDataset(new FrameSummedSpectrumProvider(cachedFrame), getRendererForScan(cachedFrame, summedSpectrumChart));
    if (selectedMobilityScan.get() != null) {
      singleSpectrumChart.addDataset(new SingleMobilityScanProvider(cachedFrame.getMobilityScan(
              Math.min(selectedMobilityScan.get().getMobilityScanNumber(),
                  selectedFrame.get().getNumberOfMobilityScans() - 1))),
          getRendererForScan(selectedMobilityScan.get(), singleSpectrumChart));
    }
    MZmineCore.getTaskController().addTask(
        new BuildMultipleMobilogramRanges(controlsPanel.getMobilogramRangesList(),
            Set.of(cachedFrame), rawDataFile, this::addMobilogramRangesToChart,
            rangesBinningMobilogramDataAccess, new Date()));
    if (!RangeUtils.isGuavaRangeEnclosingJFreeRange(
        heatmapChart.getXYPlot().getRangeAxis().getRange(),
        selectedFrame.get().getMobilityRange())) {
      Range<Double> mobilityRange = selectedFrame.get().getMobilityRange();
      if (mobilityRange != null && !mobilityRange.isEmpty()) {
        heatmapChart.getXYPlot().getRangeAxis()
            .setRange(mobilityRange.lowerEndpoint(), mobilityRange.upperEndpoint());
>>>>>>> 37555117
      }
      MZmineCore.getTaskController().addTask(
          new BuildMultipleMobilogramRanges(controlsPanel.getMobilogramRangesList(),
              Set.of(cachedFrame), rawDataFile, this::addMobilogramRangesToChart,
              rangesBinningMobilogramDataAccess, new Date()));
      if (!RangeUtils.isGuavaRangeEnclosingJFreeRange(
          heatmapChart.getXYPlot().getRangeAxis().getRange(),
          selectedFrame.get().getMobilityRange())) {
        Range<Double> mobilityRange = selectedFrame.get().getMobilityRange();
        if (mobilityRange != null && !mobilityRange.isEmpty()) {
          heatmapChart.getXYPlot().getRangeAxis()
              .setRange(mobilityRange.lowerEndpoint(), mobilityRange.upperEndpoint());
        }
      }
      if (!RangeUtils.isGuavaRangeEnclosingJFreeRange(
          heatmapChart.getXYPlot().getDomainAxis().getRange(),
          selectedFrame.get().getDataPointMZRange())) {
        Range<Double> mzRange = selectedFrame.get().getDataPointMZRange();
        if (mzRange != null) {
          heatmapChart.getXYPlot().getDomainAxis()
              .setRange(mzRange.lowerEndpoint(), mzRange.upperEndpoint());
        }
      }

      final Color boxClr = MZmineCore.getConfiguration().getDefaultColorPalette()
          .getNegativeColorAWT();
      final Color transparent = new Color(0.5f, 0f, 0f, 0.5f);
      for (IonMobilityMsMsInfo info : selectedFrame.get().getImsMsMsInfos()) {
        final double mobLow = selectedFrame.get()
            .getMobilityForMobilityScanNumber(info.getSpectrumNumberRange().lowerEndpoint());
        final double mobHigh = selectedFrame.get()
            .getMobilityForMobilityScanNumber(info.getSpectrumNumberRange().upperEndpoint());
        final var mzRange = info.getIsolationWindow();
        if (mzRange == null) {
          continue;
        }

        var rect = new Rectangle2D.Double(mzRange.lowerEndpoint(), Math.min(mobLow, mobHigh),
            RangeUtils.rangeLength(mzRange), Math.abs(mobHigh - mobLow));
        final XYShapeAnnotation precursorIso = new XYShapeAnnotation(rect, new BasicStroke(1f),
            Color.red, null);
        heatmapChart.getXYPlot().addAnnotation(precursorIso);
      }
//      });
    } catch (Exception e) {
      logger.log(Level.WARNING, e.getMessage(), e);
    }
  }

  private @NotNull XYItemRenderer getRendererForScan(@Nullable Scan scan, EChartViewer chart) {
    XYItemRenderer renderer;
    if (scan != null && scan.getSpectrumType() == MassSpectrumType.PROFILE) {
      renderer = new ColoredXYLineRenderer();
    } else {
      renderer = new ColoredXYBarRenderer(false);
    }
    renderer.setDefaultItemLabelGenerator(new SimpleXYLabelGenerator(chart));
    renderer.setDefaultToolTipGenerator(new SimpleToolTipGenerator());
    return renderer;
  }

  private void updateAxisLabels() {
    String intensityLabel = unitFormat.format("Intensity", "a.u.");
    String mzLabel = "m/z";
    String mobilityLabel =
        (rawDataFile != null) ? rawDataFile.getMobilityType().getAxisLabel() : "Mobility";
    mobilogramChart.setRangeAxisLabel(mobilityLabel);
    mobilogramChart.setRangeAxisNumberFormatOverride(mobilityFormat);
    mobilogramChart.setDomainAxisLabel(intensityLabel);
    mobilogramChart.setDomainAxisNumberFormatOverride(intensityFormat);
    summedSpectrumChart.setDomainAxisLabel(mzLabel);
    summedSpectrumChart.setDomainAxisNumberFormatOverride(mzFormat);
    summedSpectrumChart.setRangeAxisLabel(intensityLabel);
    summedSpectrumChart.setRangeAxisNumberFormatOverride(intensityFormat);
    singleSpectrumChart.setDomainAxisLabel(mzLabel);
    singleSpectrumChart.setDomainAxisNumberFormatOverride(mzFormat);
    singleSpectrumChart.setRangeAxisLabel(intensityLabel);
    singleSpectrumChart.setRangeAxisNumberFormatOverride(intensityFormat);
    heatmapChart.setDomainAxisLabel(mzLabel);
    heatmapChart.setDomainAxisNumberFormatOverride(mzFormat);
    heatmapChart.setRangeAxisLabel(mobilityLabel);
    heatmapChart.setRangeAxisNumberFormatOverride(mobilityFormat);
    heatmapChart.setLegendNumberFormatOverride(intensityFormat);
    ionTraceChart.setDomainAxisLabel(unitFormat.format("Retention time", "min"));
    ionTraceChart.setRangeAxisLabel(mobilityLabel);
    ionTraceChart.setDomainAxisNumberFormatOverride(rtFormat);
    ionTraceChart.setRangeAxisNumberFormatOverride(mobilityFormat);
    ionTraceChart.setLegendNumberFormatOverride(intensityFormat);
  }

  private void initCharts() {
    EStandardChartTheme theme = MZmineCore.getConfiguration().getDefaultChartTheme();
    final ColoredXYBarRenderer summedSpectrumRenderer = new ColoredXYBarRenderer(false);
    summedSpectrumRenderer.setDefaultItemLabelPaint(theme.getItemLabelPaint());

    summedSpectrumRenderer.setDefaultItemLabelGenerator(
        summedSpectrumChart.getXYPlot().getRenderer().getDefaultItemLabelGenerator());
    summedSpectrumRenderer.setDefaultToolTipGenerator(
        summedSpectrumChart.getXYPlot().getRenderer().getDefaultToolTipGenerator());
    summedSpectrumChart.setDefaultRenderer(summedSpectrumRenderer);

    // mobilogramChart.getXYPlot().setOrientation(PlotOrientation.HORIZONTAL);
    mobilogramChart.getXYPlot().getDomainAxis().setInverted(true);
    mobilogramChart.setLegendItemsVisible(false);

    NumberAxis axis = (NumberAxis) mobilogramChart.getXYPlot().getRangeAxis();
    axis.setAutoRangeMinimumSize(0.2);
    axis.setAutoRangeIncludesZero(false);
    axis.setAutoRangeStickyZero(false);

    final XYItemRenderer singleSpectrumRenderer = getRendererForScan(selectedMobilityScan.get(),
        singleSpectrumChart);
    singleSpectrumChart.setDefaultRenderer(singleSpectrumRenderer);

    ionTraceChart.getXYPlot().setBackgroundPaint(Color.BLACK);
    ionTraceChart.setDefaultPaintscaleLocation(RectangleEdge.BOTTOM);
    heatmapChart.getXYPlot().setBackgroundPaint(Color.BLACK);
    heatmapChart.setDefaultPaintscaleLocation(RectangleEdge.BOTTOM);
    ticChart.switchDataPointsVisible();
    ticChart.setMinHeight(150);

    ChartGroup rtGroup = new ChartGroup(false, false, true, false);
    rtGroup.add(new ChartViewWrapper(ticChart));
    rtGroup.add(new ChartViewWrapper(ionTraceChart));

    ChartGroup mzGroup = new ChartGroup(false, false, true, false);
    mzGroup.add(new ChartViewWrapper(heatmapChart));
    mzGroup.add(new ChartViewWrapper(summedSpectrumChart));

    ChartGroup mobilityGroup = new ChartGroup(false, false, false, true);
    mobilityGroup.add(new ChartViewWrapper(heatmapChart));
    mobilityGroup.add(new ChartViewWrapper(ionTraceChart));
    mobilityGroup.add(new ChartViewWrapper(mobilogramChart));
  }

  private void initChartPanel() {
    ColumnConstraints colConstraints = new ColumnConstraints();
    ColumnConstraints colConstraints2 = new ColumnConstraints();
    colConstraints.setPercentWidth(15);
    colConstraints2.setPercentWidth((100d - 15d) / 3d);

    RowConstraints rowConstraints = new RowConstraints();
    RowConstraints rowConstraints2 = new RowConstraints();
    rowConstraints.setPercentHeight(35);
    rowConstraints2.setPercentHeight(65);
    chartPanel.getColumnConstraints()
        .addAll(colConstraints, colConstraints2, colConstraints2, colConstraints2);
    chartPanel.getRowConstraints().addAll(rowConstraints, rowConstraints2);
  }

  private void initChartLegendPanels() {
    heatmapLegendCanvas.setHeight(HEATMAP_LEGEND_HEIGHT);
    ionTraceLegendCanvas.setHeight(HEATMAP_LEGEND_HEIGHT);
    heatmapChart.setLegendCanvas(heatmapLegendCanvas);
    ionTraceChart.setLegendCanvas(ionTraceLegendCanvas);
  }

  private void initChartListeners() {
    mobilogramChart.cursorPositionProperty().addListener(((observable, oldValue, newValue) -> {
      if (newValue.getValueIndex() != -1) {
        selectedMobilityScan.set(
            cachedFrame.getSortedMobilityScans().get(newValue.getValueIndex() * binWidth));
      }
    }));
    singleSpectrumChart.cursorPositionProperty().addListener(
        ((observable, oldValue, newValue) -> selectedMz.set(
            mzTolerance.getToleranceRange(newValue.getDomainValue()))));
    summedSpectrumChart.cursorPositionProperty().addListener(
        ((observable, oldValue, newValue) -> selectedMz.set(
            mzTolerance.getToleranceRange(newValue.getDomainValue()))));
    heatmapChart.cursorPositionProperty().addListener(((observable, oldValue, newValue) -> {
      selectedMz.set(mzTolerance.getToleranceRange(newValue.getDomainValue()));
      if (newValue.getDataset() != null) {
        selectedMobilityScan.set(
            ((FrameHeatmapProvider) ((ColoredXYZDataset) newValue.getDataset()).getXyzValueProvider()).getMobilityScanAtValueIndex(
                newValue.getValueIndex()));
      }
    }));
    ticChart.cursorPositionProperty().addListener(
        ((observable, oldValue, newValue) -> setSelectedFrame((Frame) newValue.getScan())));
    ticChart.getMouseAdapter().addGestureHandler(new SimpleDataDragGestureHandler((start, end) -> {
      final Range<Double> rtRange = Range.closed(start.getX(), end.getX());
      final ScanSelection selection = new ScanSelection(msLevelFilter).cloneWithNewRtRange(rtRange);
      MZmineCore.getTaskController().addTask(
          new MergeFrameThread(rawDataFile, selection, binWidth, mobilityScanNoiseLevel,
              f -> FxThread.runLater(() -> setSelectedFrame(f))));
    }));

    ionTraceChart.cursorPositionProperty().addListener(((observable, oldValue, newValue) -> {
      if (newValue.getDataset() == null || newValue.getValueIndex() == -1) {
        return;
      }
      MobilityScan selectedScan = ((IMSIonTraceHeatmapProvider) ((ColoredXYZDataset) newValue.getDataset()).getXyzValueProvider()).getSpectrum(
          newValue.getValueIndex());
      if (selectedScan != null) {
        setSelectedFrame(selectedScan.getFrame());
        selectedMobilityScan.set(selectedScan);
      }
    }));
  }

  private void initSelectedValueListeners() {
<<<<<<< HEAD
    // markers for RT
    ticChart.getXYPlot().domainCursorValueProperty()
        .bindBidirectional(ionTraceChart.getXYPlot().domainCursorValueProperty());

    // mobilogram is flipped so range is mobility
    mobilogramChart.getXYPlot().rangeCursorValueProperty()
        .bindBidirectional(ionTraceChart.getXYPlot().rangeCursorValueProperty());
    mobilogramChart.getXYPlot().rangeCursorValueProperty()
        .bindBidirectional(heatmapChart.getXYPlot().rangeCursorValueProperty());

    // mz markers
    summedSpectrumChart.getXYPlot().domainCursorValueProperty()
        .bindBidirectional(heatmapChart.getXYPlot().domainCursorValueProperty());
    summedSpectrumChart.getXYPlot().domainCursorValueProperty()
        .bindBidirectional(singleSpectrumChart.getXYPlot().domainCursorValueProperty());

    selectedMobilityScan.addListener(((observable, oldValue, newValue) -> {
      singleSpectrumChart.removeAllDatasets();
      singleSpectrumChart.addDataset(new SingleMobilityScanProvider(selectedMobilityScan.get()));
=======
    selectedMobilityScan.addListener(((_, _, _) -> {
      singleSpectrumChart.removeAllDatasets();
      singleSpectrumChart.addDataset(new SingleMobilityScanProvider(selectedMobilityScan.get()),
          getRendererForScan(selectedMobilityScan.get(), singleSpectrumChart));
      updateValueMarkers();
>>>>>>> 37555117
    }));

    selectedMz.addListener(((observable, oldValue, newValue) -> {
      if (selectedMobilogramDatasetIndex != -1) {
        mobilogramChart.removeDataSet(selectedMobilogramDatasetIndex, false);
      }
      controlsPanel.setRangeToMobilogramRangeComp(newValue);
      Thread mobilogramCalc = new Thread(
          new BuildSelectedRanges(selectedMz.get(), Set.of(cachedFrame), rawDataFile,
              new ScanSelection(msLevelFilter), rtWidth, selectedBinningMobilogramDataAccess,
              this::setSelectedMobilogram, c -> this.setSelectedChromatogram(c,
              MZmineCore.getConfiguration().getDefaultColorPalette().getPositiveColorAWT())));
      mobilogramCalc.start();
      float rt = selectedFrame.get().getRetentionTime();
      ionTraceChart.setDataset(new IMSIonTraceHeatmapProvider(rawDataFile, selectedMz.get(),
          Range.closed(Math.max(rawDataFile.getDataRTRange(1).lowerEndpoint(), rt - rtWidth / 2),
              Math.min(rawDataFile.getDataRTRange(1).upperEndpoint(), rt + rtWidth / 2)),
          mobilityScanNoiseLevel));
    }));
  }

  public void addMobilogramRangesToChart(List<? extends ColoredXYDataset> previewMobilograms) {
    FxThread.runLater(() -> {
      try {
//        ChartLogicsFX.withNotifyLater(allCharts, () -> {
        FxThread.runLater(() -> {
          mobilogramChart.addDatasets(previewMobilograms);
        });
//        });
      } catch (Exception e) {
        logger.log(Level.WARNING, e.getMessage(), e);
      }
    });
  }

  public void setTICRangesToChart(List<TICDataSet> ticDataSets, List<Color> ticDatasetColors) {
    assert ticDatasetColors.size() == ticDataSets.size();
    ticChart.applyWithNotifyChanges(false, () -> {
//      ticChart.removeDatasets(mzRangeTicDatasetIndices);
      for (int i = 0; i < ticDataSets.size(); i++) {
        mzRangeTicDatasetIndices.add(
            ticChart.addTICDataSet(ticDataSets.get(i), ticDatasetColors.get(i)));
      }
    });
  }

  public void setSelectedRangesToChart(ColoredXYDataset dataset, TICDataSet ticDataSet,
      Color ticDatasetColor) {
    if (selectedMobilogramDatasetIndex != -1) {
      mobilogramChart.removeDataSet(selectedMobilogramDatasetIndex, false);
    }
    if (selectedChromatogramDatasetIndex != -1) {
      ticChart.removeDataSet(selectedChromatogramDatasetIndex);
    }
    selectedMobilogramDatasetIndex = mobilogramChart.addDataset(dataset);
    selectedChromatogramDatasetIndex = ticChart.addTICDataSet(ticDataSet, ticDatasetColor);
  }

  public void setSelectedMobilogram(ColoredXYDataset mobilogram) {
    FxThread.runLater(() -> {
      if (selectedMobilogramDatasetIndex != -1) {
        mobilogramChart.removeDataSet(selectedMobilogramDatasetIndex, false);
      }
      selectedMobilogramDatasetIndex = mobilogramChart.addDataset(mobilogram);
    });
  }

  public void setSelectedChromatogram(TICDataSet dataset, Color color) {
    FxThread.runLater(() -> {
      if (selectedChromatogramDatasetIndex != -1) {
        ticChart.removeDataSet(selectedChromatogramDatasetIndex);
      }
      selectedChromatogramDatasetIndex = ticChart.addTICDataSet(dataset, color);
    });
  }

  protected void updateTicPlot() {
    ticChart.applyWithNotifyChanges(false, () -> {
      ticChart.removeAllDataSets();
      mzRangeTicDatasetIndices.clear();
      TICDataSet dataSet = new TICDataSet(rawDataFile,
          new ScanSelection(msLevelFilter).getMatchingScans(rawDataFile),
          rawDataFile.getDataMZRange(), null);
      if (RangeUtils.isDefaultJFreeRange(ticChart.getXYPlot().getDomainAxis().getRange())
          || !RangeUtils.isJFreeRangeConnectedToGuavaRange(
          ticChart.getXYPlot().getDomainAxis().getRange(), rawDataFile.getDataRTRange(1))) {
        ticChart.getXYPlot().getDomainAxis().setRange(RangeUtils.guavaToJFree(
            RangeUtils.getPositiveRange(rawDataFile.getDataRTRange(), 0.001f)));
      }
      // add tic dataset after setting the range, so autoscale on the y axis uses the correct range.
      ticChart.addTICDataSet(dataSet, rawDataFile.getColorAWT());

      final ScanSelection scanSel = new ScanSelection(msLevelFilter);
      Thread thread = new Thread(
          new BuildMultipleTICRanges(controlsPanel.getMobilogramRangesList(), rawDataFile, scanSel,
              this));
      thread.start();
    });
  }

  public void addRanges(List<Range<Double>> ranges) {
    controlsPanel.addRanges(ranges);
    updateTicPlot();
  }

  private void clearAllCharts() {
    mobilogramChart.removeAllDatasets();
    summedSpectrumChart.removeAllDatasets();
    heatmapChart.removeAllDatasets();
    heatmapChart.getXYPlot().clearAnnotations();
    singleSpectrumChart.removeAllDatasets();
  }

  public Frame getSelectedFrame() {
    return selectedFrame.get();
  }

  public void setSelectedFrame(Frame frame) {
    this.selectedFrame.set(frame);
  }

  public void setSelectedFrame(int frameId) {
    Frame frame = rawDataFile.getFrame(frameId);
    if (frame != null) {
      setSelectedFrame(frame);
    }
  }

  public ObjectProperty<Frame> selectedFrameProperty() {
    return selectedFrame;
  }

  @Nullable
  public RawDataFile getRawDataFile() {
    return rawDataFile;
  }

  public void setRawDataFile(RawDataFile rawDataFile) {
    if (!(rawDataFile instanceof IMSRawDataFile)) {
      return;
    }
    this.rawDataFile = (IMSRawDataFile) rawDataFile;
    binWidthLabel.setText(
        "%d".formatted(BinningMobilogramDataAccess.getRecommendedBinWidth(this.rawDataFile)));
    rangesBinningMobilogramDataAccess = EfficientDataAccess.of(this.rawDataFile, binWidth);
    selectedBinningMobilogramDataAccess = EfficientDataAccess.of(this.rawDataFile, binWidth);
    updateTicPlot();
    updateAxisLabels();
    ionTraceChart.removeAllDatasets();
    aFrame = ((IMSRawDataFile) rawDataFile).getFrames().stream().findFirst().get();
    if(aFrame.getSpectrumType() == MassSpectrumType.PROFILE) {
      controlsPanel.setFrameNoiseLevel(0d);
      frameNoiseLevel = 0;
    }
    if(aFrame.getMobilityScan(0).getSpectrumType() == MassSpectrumType.PROFILE) {
      controlsPanel.setMobilityScanNoiseLevel(0);
      mobilityScanNoiseLevel = 0;
    }
    setSelectedFrame(aFrame);
  }

  public void setMzTolerance(MZTolerance mzTolerance) {
    this.mzTolerance = mzTolerance;
  }

  public void setMsLevelFilter(MsLevelFilter msLevelFilter) {
    this.msLevelFilter = msLevelFilter;
  }

  public void setFrameNoiseLevel(double frameNoiseLevel) {
    this.frameNoiseLevel = frameNoiseLevel;
  }

  public void setMobilityScanNoiseLevel(double mobilityScanNoiseLevel) {
    this.mobilityScanNoiseLevel = mobilityScanNoiseLevel;
  }

  public void setRtWidth(Float rtWidth) {
    this.rtWidth = rtWidth;
  }

  public void setBinWidth(int binWidth) {
    // check the bin width the pane was set to before, not the actual computed bin width.
    if (binWidth != this.binWidth) {
      this.binWidth = binWidth;
      rangesBinningMobilogramDataAccess = EfficientDataAccess.of(this.rawDataFile, binWidth);
      selectedBinningMobilogramDataAccess = EfficientDataAccess.of(this.rawDataFile, binWidth);
    }
  }
}<|MERGE_RESOLUTION|>--- conflicted
+++ resolved
@@ -96,12 +96,7 @@
 import org.jetbrains.annotations.Nullable;
 import org.jfree.chart.annotations.XYShapeAnnotation;
 import org.jfree.chart.axis.NumberAxis;
-<<<<<<< HEAD
-=======
-import org.jfree.chart.plot.ValueMarker;
 import org.jfree.chart.renderer.xy.XYItemRenderer;
-import org.jfree.chart.ui.Layer;
->>>>>>> 37555117
 import org.jfree.chart.ui.RectangleEdge;
 import org.kordamp.ikonli.javafx.FontIcon;
 
@@ -134,6 +129,7 @@
   private final Set<Integer> mzRangeTicDatasetIndices;
   private final GridPane massDetectionPane;
   private final Label binWidthLabel = new Label("");
+  private final List<EChartViewer> allCharts;
   // not thread safe, so we need one for building the selected and one for building all the others
   private BinningMobilogramDataAccess selectedBinningMobilogramDataAccess;
   private BinningMobilogramDataAccess rangesBinningMobilogramDataAccess;
@@ -149,12 +145,7 @@
   private int selectedChromatogramDatasetIndex;
   private FontIcon massDetectionScanIcon;
   private FontIcon massDetectionFrameIcon;
-<<<<<<< HEAD
-  private final Label binWidthLabel = new Label("");
-  private final List<EChartViewer> allCharts;
-=======
   private Frame aFrame;
->>>>>>> 37555117
 
   /**
    * Creates a BorderPane layout.
@@ -277,7 +268,6 @@
         return;
       }
 
-<<<<<<< HEAD
       massDetectionPane.getChildren().remove(massDetectionFrameIcon);
       massDetectionFrameIcon =
           selectedFrame.get().getMassList() != null ? MZmineIconUtils.getCheckedIcon()
@@ -295,36 +285,13 @@
           mobilityScanNoiseLevel);//selectedFrame.get();//
       heatmapChart.setDataset(new FrameHeatmapProvider(cachedFrame));
       mobilogramChart.addDataset(new FrameSummedMobilogramProvider(cachedFrame, binWidth));
-      summedSpectrumChart.addDataset(new FrameSummedSpectrumProvider(cachedFrame));
+      summedSpectrumChart.addDataset(new FrameSummedSpectrumProvider(cachedFrame),
+          getRendererForScan(cachedFrame, summedSpectrumChart));
       if (selectedMobilityScan.get() != null) {
         singleSpectrumChart.addDataset(new SingleMobilityScanProvider(cachedFrame.getMobilityScan(
-            Math.min(selectedMobilityScan.get().getMobilityScanNumber(),
-                selectedFrame.get().getNumberOfMobilityScans() - 1))));
-=======
-    mzRangeTicDatasetIndices.clear();
-    cachedFrame = new CachedFrame(selectedFrame.get(), frameNoiseLevel,
-        mobilityScanNoiseLevel);//selectedFrame.get();//
-    heatmapChart.setDataset(new FrameHeatmapProvider(cachedFrame));
-    mobilogramChart.addDataset(new FrameSummedMobilogramProvider(cachedFrame, binWidth));
-    summedSpectrumChart.addDataset(new FrameSummedSpectrumProvider(cachedFrame), getRendererForScan(cachedFrame, summedSpectrumChart));
-    if (selectedMobilityScan.get() != null) {
-      singleSpectrumChart.addDataset(new SingleMobilityScanProvider(cachedFrame.getMobilityScan(
-              Math.min(selectedMobilityScan.get().getMobilityScanNumber(),
-                  selectedFrame.get().getNumberOfMobilityScans() - 1))),
-          getRendererForScan(selectedMobilityScan.get(), singleSpectrumChart));
-    }
-    MZmineCore.getTaskController().addTask(
-        new BuildMultipleMobilogramRanges(controlsPanel.getMobilogramRangesList(),
-            Set.of(cachedFrame), rawDataFile, this::addMobilogramRangesToChart,
-            rangesBinningMobilogramDataAccess, new Date()));
-    if (!RangeUtils.isGuavaRangeEnclosingJFreeRange(
-        heatmapChart.getXYPlot().getRangeAxis().getRange(),
-        selectedFrame.get().getMobilityRange())) {
-      Range<Double> mobilityRange = selectedFrame.get().getMobilityRange();
-      if (mobilityRange != null && !mobilityRange.isEmpty()) {
-        heatmapChart.getXYPlot().getRangeAxis()
-            .setRange(mobilityRange.lowerEndpoint(), mobilityRange.upperEndpoint());
->>>>>>> 37555117
+                Math.min(selectedMobilityScan.get().getMobilityScanNumber(),
+                    selectedFrame.get().getNumberOfMobilityScans() - 1))),
+            getRendererForScan(selectedMobilityScan.get(), singleSpectrumChart));
       }
       MZmineCore.getTaskController().addTask(
           new BuildMultipleMobilogramRanges(controlsPanel.getMobilogramRangesList(),
@@ -527,7 +494,6 @@
   }
 
   private void initSelectedValueListeners() {
-<<<<<<< HEAD
     // markers for RT
     ticChart.getXYPlot().domainCursorValueProperty()
         .bindBidirectional(ionTraceChart.getXYPlot().domainCursorValueProperty());
@@ -544,16 +510,13 @@
     summedSpectrumChart.getXYPlot().domainCursorValueProperty()
         .bindBidirectional(singleSpectrumChart.getXYPlot().domainCursorValueProperty());
 
-    selectedMobilityScan.addListener(((observable, oldValue, newValue) -> {
+    selectedMobilityScan.subscribe(((_, newValue) -> {
       singleSpectrumChart.removeAllDatasets();
-      singleSpectrumChart.addDataset(new SingleMobilityScanProvider(selectedMobilityScan.get()));
-=======
-    selectedMobilityScan.addListener(((_, _, _) -> {
-      singleSpectrumChart.removeAllDatasets();
-      singleSpectrumChart.addDataset(new SingleMobilityScanProvider(selectedMobilityScan.get()),
-          getRendererForScan(selectedMobilityScan.get(), singleSpectrumChart));
-      updateValueMarkers();
->>>>>>> 37555117
+      if (newValue == null) {
+        return;
+      }
+      final var renderer = getRendererForScan(newValue, singleSpectrumChart);
+      singleSpectrumChart.addDataset(new SingleMobilityScanProvider(newValue), renderer);
     }));
 
     selectedMz.addListener(((observable, oldValue, newValue) -> {
@@ -704,11 +667,11 @@
     updateAxisLabels();
     ionTraceChart.removeAllDatasets();
     aFrame = ((IMSRawDataFile) rawDataFile).getFrames().stream().findFirst().get();
-    if(aFrame.getSpectrumType() == MassSpectrumType.PROFILE) {
+    if (aFrame.getSpectrumType() == MassSpectrumType.PROFILE) {
       controlsPanel.setFrameNoiseLevel(0d);
       frameNoiseLevel = 0;
     }
-    if(aFrame.getMobilityScan(0).getSpectrumType() == MassSpectrumType.PROFILE) {
+    if (aFrame.getMobilityScan(0).getSpectrumType() == MassSpectrumType.PROFILE) {
       controlsPanel.setMobilityScanNoiseLevel(0);
       mobilityScanNoiseLevel = 0;
     }
