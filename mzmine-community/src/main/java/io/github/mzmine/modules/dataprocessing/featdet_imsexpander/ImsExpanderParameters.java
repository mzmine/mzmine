--- conflicted
+++ resolved
@@ -64,15 +64,9 @@
   public static final OptionalParameter<IntegerParameter> mobilogramBinWidth = new OptionalParameter<>(
       new IntegerParameter("Override default mobility bin width (scans)",
           "If checked, the default recommended bin width for the raw data file will be overridden with the given value.\n"
-<<<<<<< HEAD
-              + "The mobility binning width in scans. (high mobility resolutions "
-              + "in TIMS might require a higher bin width to achieve a constant ion current for a "
-              + "mobilogram.", 1, true), false);
-=======
           + "The mobility binning width in scans. (high mobility resolutions "
           + "in TIMS might require a higher bin width to achieve a constant ion current for a "
           + "mobilogram.", 1, true), false);
->>>>>>> d2e370a6
 
   public static final OriginalFeatureListHandlingParameter handleOriginal = //
       new OriginalFeatureListHandlingParameter(false);
@@ -141,12 +135,8 @@
   @Override
   public @Nullable String getVersionMessage(int version) {
     return switch (version) {
-<<<<<<< HEAD
-      case 2 -> "The previously optional m/z range parameter in the IMS expander is not optional anymore and must be specified now.";
-=======
       case 2 ->
           "The previously optional m/z tolerance parameter in the IMS expander is not optional anymore and must be specified now.";
->>>>>>> d2e370a6
       default -> null;
     };
   }
