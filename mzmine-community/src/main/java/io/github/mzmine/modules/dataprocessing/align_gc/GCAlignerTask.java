/*
 * Copyright (c) 2004-2025 The mzmine Development Team
 *
 * Permission is hereby granted, free of charge, to any person
 * obtaining a copy of this software and associated documentation
 * files (the "Software"), to deal in the Software without
 * restriction, including without limitation the rights to use,
 * copy, modify, merge, publish, distribute, sublicense, and/or sell
 * copies of the Software, and to permit persons to whom the
 * Software is furnished to do so, subject to the following
 * conditions:
 *
 * The above copyright notice and this permission notice shall be
 * included in all copies or substantial portions of the Software.
 *
 * THE SOFTWARE IS PROVIDED "AS IS", WITHOUT WARRANTY OF ANY KIND,
 * EXPRESS OR IMPLIED, INCLUDING BUT NOT LIMITED TO THE WARRANTIES
 * OF MERCHANTABILITY, FITNESS FOR A PARTICULAR PURPOSE AND
 * NONINFRINGEMENT. IN NO EVENT SHALL THE AUTHORS OR COPYRIGHT
 * HOLDERS BE LIABLE FOR ANY CLAIM, DAMAGES OR OTHER LIABILITY,
 * WHETHER IN AN ACTION OF CONTRACT, TORT OR OTHERWISE, ARISING
 * FROM, OUT OF OR IN CONNECTION WITH THE SOFTWARE OR THE USE OR
 * OTHER DEALINGS IN THE SOFTWARE.
 */

package io.github.mzmine.modules.dataprocessing.align_gc;

import io.github.mzmine.datamodel.MZmineProject;
import io.github.mzmine.datamodel.features.FeatureList;
import io.github.mzmine.datamodel.features.FeatureListRow;
import io.github.mzmine.datamodel.features.ModularFeatureList;
import io.github.mzmine.modules.MZmineModule;
import io.github.mzmine.modules.dataprocessing.align_common.BaseFeatureListAligner;
import io.github.mzmine.modules.dataprocessing.align_common.FeatureCloner;
import io.github.mzmine.modules.dataprocessing.align_common.FeatureCloner.SimpleFeatureCloner;
import io.github.mzmine.modules.dataprocessing.featdet_spectraldeconvolutiongc.SpectralDeconvolutionGCModule;
import io.github.mzmine.parameters.ParameterSet;
import io.github.mzmine.parameters.parametertypes.OriginalFeatureListHandlingParameter.OriginalFeatureListOption;
import io.github.mzmine.taskcontrol.AbstractFeatureListTask;
import io.github.mzmine.util.FeatureListRowSorter;
import io.github.mzmine.util.MemoryMapStorage;
import java.time.Instant;
import java.util.Arrays;
import java.util.List;
import java.util.logging.Logger;
import org.jetbrains.annotations.NotNull;
import org.jetbrains.annotations.Nullable;

public class GCAlignerTask extends AbstractFeatureListTask {

  private static final Logger logger = Logger.getLogger(GCAlignerTask.class.getName());


  /**
   * All feature lists except the base list
   */
  private final List<FeatureList> featureLists;
  private final MZmineProject project;
  private final String featureListName;
  private final ParameterSet parameters;
  private ModularFeatureList alignedFeatureList;
  private final OriginalFeatureListOption handleOriginal;
  private BaseFeatureListAligner listAligner;

  public GCAlignerTask(MZmineProject project, @Nullable MemoryMapStorage storage,
      @NotNull Instant moduleCallDate, @NotNull ParameterSet parameters,
      @NotNull Class<? extends MZmineModule> moduleClass) {
    super(storage, moduleCallDate, parameters, moduleClass);
    this.project = project;
    handleOriginal = parameters.getValue(GCAlignerParameters.handleOriginal);
    featureListName = parameters.getValue(GCAlignerParameters.FEATURE_LIST_NAME);

    featureLists = Arrays.stream(
            parameters.getValue(GCAlignerParameters.FEATURE_LISTS).getMatchingFeatureLists())
        .map(flist -> (FeatureList) flist).toList();

    this.parameters = parameters;
  }

  @Override
  public double getFinishedPercentage() {
    if (listAligner == null) {
      return 0;
    }
    return listAligner.getFinishedPercentage();
  }

  @Override
  protected void process() {

    // check if MS2 is available. users need to run spectral deconvolution first
    final boolean allWithMS2 = featureLists.stream().flatMap(FeatureList::stream)
        .allMatch(FeatureListRow::hasMs2Fragmentation);
    if (!allWithMS2) {
      error("There were features without pseudo MS2 spectrum. Please run %s before alignment.".formatted(
          SpectralDeconvolutionGCModule.NAME));
      return;
    }

    logger.info(() -> "Running parallel GC aligner on " + featureLists.size() + " feature lists.");

    var mzTolerance = parameters.getValue(GCAlignerParameters.MZ_TOLERANCE);
<<<<<<< HEAD
    FeatureCloner featureCloner = new ExtractMzMismatchFeatureCloner(mzTolerance);
=======
    // for now use a simple feature cloner that just uses the picked feature
    // later after alignment we will find the main consensus feature in the post processor
    FeatureCloner featureCloner = new SimpleFeatureCloner();
    var postProcessor = new GCConsensusAlignerPostProcessor(mzTolerance);
>>>>>>> ac50a643
    // create the row aligner that handles the scoring
    var rowAligner = new GcRowAlignScorer(parameters);
    listAligner = new BaseFeatureListAligner(this, featureLists, featureListName,
        getMemoryMapStorage(), rowAligner, featureCloner, FeatureListRowSorter.DEFAULT_RT,
        postProcessor);

    alignedFeatureList = listAligner.alignFeatureLists();
    if (alignedFeatureList == null || isCanceled()) {
      return;
    }

    handleOriginal.reflectNewFeatureListToProject(project, alignedFeatureList, featureLists);

    logger.info("Finished GC aligner");
  }


  @Override
  protected @NotNull List<FeatureList> getProcessedFeatureLists() {
    return List.of(alignedFeatureList);
  }

  @Override
  public String getTaskDescription() {
    return "Align GC feature lists";
  }
}<|MERGE_RESOLUTION|>--- conflicted
+++ resolved
@@ -100,14 +100,10 @@
     logger.info(() -> "Running parallel GC aligner on " + featureLists.size() + " feature lists.");
 
     var mzTolerance = parameters.getValue(GCAlignerParameters.MZ_TOLERANCE);
-<<<<<<< HEAD
-    FeatureCloner featureCloner = new ExtractMzMismatchFeatureCloner(mzTolerance);
-=======
     // for now use a simple feature cloner that just uses the picked feature
     // later after alignment we will find the main consensus feature in the post processor
     FeatureCloner featureCloner = new SimpleFeatureCloner();
     var postProcessor = new GCConsensusAlignerPostProcessor(mzTolerance);
->>>>>>> ac50a643
     // create the row aligner that handles the scoring
     var rowAligner = new GcRowAlignScorer(parameters);
     listAligner = new BaseFeatureListAligner(this, featureLists, featureListName,
