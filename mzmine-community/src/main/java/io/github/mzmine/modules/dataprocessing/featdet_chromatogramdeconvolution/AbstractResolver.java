--- conflicted
+++ resolved
@@ -104,39 +104,11 @@
 
       // make a new subseries for each resolved range.
       for (final Range<Double> range : resolvedRanges) {
-<<<<<<< HEAD
-        // use the series here to refer to the same list of scans.
-        // using a sublist of the FullFeatureDataAccess.scans leads to a single list that will be wrapped by all features of this sample
-        final IndexRange indexRange = BinarySearch.indexRange(range, series.getSpectra(),
-            Scan::getRetentionTime);
-        if (indexRange.isEmpty()) {
-          continue;
-        }
-        if (originalSeries instanceof IonMobilogramTimeSeries trace) {
-          resolved.add((T) trace.subSeries(storage, range.lowerEndpoint().floatValue(),
-              range.upperEndpoint().floatValue(), getMobilogramDataAccess()));
-        } else if (originalSeries instanceof SimpleIonTimeSeries chrom) {
-          // optimization so that all features of the same sample refer to a single list of raw data files
-          if (series instanceof FeatureFullDataAccess fullAccess) {
-            // same sublist for all features
-            resolved.add(
-                (T) chrom.subSeries(storage, indexRange.sublist(fullAccess.getSpectra(), false)));
-          } else {
-            // creates a copy of the scans list internally to release the original list of scans
-            resolved.add((T) chrom.subSeries(storage, range.lowerEndpoint().floatValue(),
-                range.upperEndpoint().floatValue()));
-          }
-        } else {
-          throw new IllegalStateException(
-              "Resolving behaviour of " + originalSeries.getClass().getName() + " not specified.");
-        }
-=======
 
         final T subSeries = FeatureDataUtils.subSeries(storage, series,
             range.lowerEndpoint().floatValue(), range.upperEndpoint().floatValue(),
             mobilogramDataAccess);
         resolved.add(subSeries);
->>>>>>> dbc6a28f
       }
     } else if (dimension == ResolvingDimension.MOBILITY
                && originalSeries instanceof IonMobilogramTimeSeries originalTrace) {
