/*
 * Copyright (c) 2004-2024 The mzmine Development Team
 *
 * Permission is hereby granted, free of charge, to any person
 * obtaining a copy of this software and associated documentation
 * files (the "Software"), to deal in the Software without
 * restriction, including without limitation the rights to use,
 * copy, modify, merge, publish, distribute, sublicense, and/or sell
 * copies of the Software, and to permit persons to whom the
 * Software is furnished to do so, subject to the following
 * conditions:
 *
 * The above copyright notice and this permission notice shall be
 * included in all copies or substantial portions of the Software.
 *
 * THE SOFTWARE IS PROVIDED "AS IS", WITHOUT WARRANTY OF ANY KIND,
 * EXPRESS OR IMPLIED, INCLUDING BUT NOT LIMITED TO THE WARRANTIES
 * OF MERCHANTABILITY, FITNESS FOR A PARTICULAR PURPOSE AND
 * NONINFRINGEMENT. IN NO EVENT SHALL THE AUTHORS OR COPYRIGHT
 * HOLDERS BE LIABLE FOR ANY CLAIM, DAMAGES OR OTHER LIABILITY,
 * WHETHER IN AN ACTION OF CONTRACT, TORT OR OTHERWISE, ARISING
 * FROM, OUT OF OR IN CONNECTION WITH THE SOFTWARE OR THE USE OR
 * OTHER DEALINGS IN THE SOFTWARE.
 */

package io.github.mzmine.modules.dataprocessing.filter_diams2;

import com.google.common.collect.Range;
import com.google.common.collect.RangeMap;
import com.google.common.collect.TreeRangeMap;
import io.github.mzmine.datamodel.FeatureStatus;
import io.github.mzmine.datamodel.Frame;
import io.github.mzmine.datamodel.IMSRawDataFile;
import io.github.mzmine.datamodel.MergedMassSpectrum;
import io.github.mzmine.datamodel.MergedMassSpectrum.MergingType;
import io.github.mzmine.datamodel.MobilityScan;
import io.github.mzmine.datamodel.PseudoSpectrum;
import io.github.mzmine.datamodel.PseudoSpectrumType;
import io.github.mzmine.datamodel.RawDataFile;
import io.github.mzmine.datamodel.Scan;
import io.github.mzmine.datamodel.featuredata.FeatureDataUtils;
import io.github.mzmine.datamodel.featuredata.IonMobilogramTimeSeries;
import io.github.mzmine.datamodel.featuredata.IonTimeSeries;
import io.github.mzmine.datamodel.features.Feature;
import io.github.mzmine.datamodel.features.FeatureList;
import io.github.mzmine.datamodel.features.FeatureListRow;
import io.github.mzmine.datamodel.features.ModularFeatureList;
import io.github.mzmine.datamodel.features.SimpleFeatureListAppliedMethod;
import io.github.mzmine.datamodel.features.correlation.CorrelationData;
import io.github.mzmine.datamodel.features.types.numbers.MobilityType;
import io.github.mzmine.datamodel.impl.DDAMsMsInfoImpl;
import io.github.mzmine.datamodel.impl.SimpleFrame;
import io.github.mzmine.datamodel.impl.SimplePseudoSpectrum;
import io.github.mzmine.datamodel.impl.masslist.ScanPointerMassList;
import io.github.mzmine.datamodel.msms.ActivationMethod;
import io.github.mzmine.datamodel.msms.DDAMsMsInfo;
import io.github.mzmine.datamodel.msms.IonMobilityMsMsInfo;
import io.github.mzmine.datamodel.msms.MsMsInfo;
import io.github.mzmine.main.MZmineCore;
import io.github.mzmine.modules.dataprocessing.featdet_adapchromatogrambuilder.ADAPChromatogramBuilderParameters;
import io.github.mzmine.modules.dataprocessing.featdet_adapchromatogrambuilder.ModularADAPChromatogramBuilderModule;
import io.github.mzmine.modules.dataprocessing.featdet_adapchromatogrambuilder.ModularADAPChromatogramBuilderTask;
import io.github.mzmine.modules.dataprocessing.group_metacorrelate.correlation.FeatureCorrelationUtil.DIA;
import io.github.mzmine.parameters.ParameterSet;
import io.github.mzmine.parameters.parametertypes.selectors.RawDataFilesSelection;
import io.github.mzmine.parameters.parametertypes.selectors.RawDataFilesSelectionType;
import io.github.mzmine.parameters.parametertypes.selectors.ScanSelection;
import io.github.mzmine.parameters.parametertypes.tolerances.MZTolerance;
import io.github.mzmine.project.impl.IMSRawDataFileImpl;
import io.github.mzmine.project.impl.MZmineProjectImpl;
import io.github.mzmine.project.impl.RawDataFileImpl;
import io.github.mzmine.taskcontrol.AbstractTask;
import io.github.mzmine.taskcontrol.TaskStatus;
import io.github.mzmine.util.IonMobilityUtils;
import io.github.mzmine.util.MemoryMapStorage;
import io.github.mzmine.util.collections.BinarySearch;
import io.github.mzmine.util.collections.BinarySearch.DefaultTo;
import io.github.mzmine.util.collections.EmptyIndexRange;
import io.github.mzmine.util.collections.IndexRange;
import io.github.mzmine.util.scans.ScanUtils;
import io.github.mzmine.util.scans.SpectraMerging;
import io.github.mzmine.util.scans.SpectraMerging.IntensityMergingType;
import it.unimi.dsi.fastutil.doubles.DoubleArrayList;
import java.lang.foreign.ValueLayout;
import java.time.Instant;
import java.util.ArrayList;
import java.util.Collection;
import java.util.Collections;
import java.util.Comparator;
import java.util.HashMap;
import java.util.List;
import java.util.Map;
import java.util.Map.Entry;
import java.util.Objects;
import java.util.Optional;
import java.util.Set;
import java.util.function.Supplier;
import java.util.logging.Logger;
import java.util.stream.Stream;
import org.jetbrains.annotations.NotNull;
import org.jetbrains.annotations.Nullable;

public class DiaMs2CorrTask extends AbstractTask {

  private static final Logger logger = Logger.getLogger(DiaMs2CorrTask.class.getName());

  private final ModularFeatureList flist;
  private final ScanSelection ms2ScanSelection;
  private final double minMs1Intensity;
  private final double minMs2Intensity;
  private final int minCorrPoints;
  private final MZTolerance mzTolerance;
  private final double minPearson;
  private final double correlationThreshold = 0.1d;

  private final ParameterSet parameters;
  private final ParameterSet adapParameters;
  //  private final ParameterSet smoothingParameters;
//  private final ParameterSet resolverParameters;
  private final int numRows;
  private int currentRow = 0;

  private String description = "";

  private double isolationWindowMergingProgress = 0d;
  private double adapTaskProgess = 0d;
  private boolean discriminateByCE;

  protected DiaMs2CorrTask(@Nullable MemoryMapStorage storage, @NotNull Instant moduleCallDate,
      ModularFeatureList flist, ParameterSet parameters) {
    super(storage, moduleCallDate);

    this.flist = flist;
    this.parameters = parameters;
    ms2ScanSelection = parameters.getValue(DiaMs2CorrParameters.ms2ScanSelection);
    minMs1Intensity = parameters.getValue(DiaMs2CorrParameters.minMs1Intensity);
    minMs2Intensity = parameters.getValue(DiaMs2CorrParameters.minMs2Intensity);
    minCorrPoints = parameters.getValue(DiaMs2CorrParameters.numCorrPoints);
    mzTolerance = parameters.getValue(DiaMs2CorrParameters.ms2ScanToScanAccuracy);
    minPearson = parameters.getValue(DiaMs2CorrParameters.minPearson);
    numRows = flist.getNumberOfRows();

    adapParameters = MZmineCore.getConfiguration()
        .getModuleParameters(ModularADAPChromatogramBuilderModule.class).cloneParameterSet();
    final RawDataFilesSelection adapFiles = new RawDataFilesSelection(
        RawDataFilesSelectionType.SPECIFIC_FILES);
    adapFiles.setSpecificFiles(flist.getRawDataFiles().toArray(new RawDataFile[0]));
    adapParameters.setParameter(ADAPChromatogramBuilderParameters.dataFiles, adapFiles);
    adapParameters.setParameter(ADAPChromatogramBuilderParameters.scanSelection, ms2ScanSelection);
    adapParameters.setParameter(ADAPChromatogramBuilderParameters.minimumConsecutiveScans,
        minCorrPoints);
    adapParameters.setParameter(ADAPChromatogramBuilderParameters.mzTolerance, mzTolerance);
    adapParameters.setParameter(ADAPChromatogramBuilderParameters.suffix, "chroms");
    adapParameters.setParameter(ADAPChromatogramBuilderParameters.minGroupIntensity,
        minMs2Intensity / 5);
    adapParameters.setParameter(ADAPChromatogramBuilderParameters.minHighestPoint, minMs2Intensity);
  }

  /**
   * @param mzTolerance If the feauture's raw data point mz range is smaller than this range, the
   *                    range specified by the mz tolerance will be used.
   */
  private static @NotNull Map<IsolationWindow, RangeMap<Double, IonTimeSeries<?>>> mapIsoWindowToEics(
      Map<IsolationWindow, FeatureList> ms2Flists, @NotNull MZTolerance mzTolerance) {
    final Map<IsolationWindow, RangeMap<Double, IonTimeSeries<?>>> isoWindowEicsMap = new HashMap<>();

    for (Entry<IsolationWindow, FeatureList> entry : ms2Flists.entrySet()) {
      final RawDataFile file = entry.getValue().getRawDataFile(0);
      // store feature data in TreeRangeMap, to query by m/z in ms2 spectra
      var ms2Flist = entry.getValue();
      if (ms2Flist.isEmpty()) {
        continue;
      }
      final RangeMap<Double, IonTimeSeries<?>> ms2Eics = TreeRangeMap.create();
      ms2Flist.getRows().stream().map(row -> row.getFeature(file)).filter(Objects::nonNull)
          .sorted(Comparator.comparingDouble(Feature::getHeight).reversed()).forEach(
              feature -> ms2Eics.put(SpectraMerging.createNewNonOverlappingRange(ms2Eics,
                  feature.getRawDataPointsMZRange()), feature.getFeatureData()));
      isoWindowEicsMap.put(entry.getKey(), ms2Eics);
    }
    return isoWindowEicsMap;
  }

  @Override
  public String getTaskDescription() {
    return "DIA MS2 for feature list: " + flist.getName() + " - " + description;
  }

  @Override
  public double getFinishedPercentage() {
    return isolationWindowMergingProgress * 0.25 + adapTaskProgess * 0.25
        + (currentRow / (double) numRows) * 0.5d;
  }

  @Override
  public void run() {
    setStatus(TaskStatus.PROCESSING);

    if (flist.getNumberOfRawDataFiles() != 1) {
      error(
          "Cannot build DIA MS2 for feature lists with more than one raw data file. Run DIA pseudo MS2 builder before alignment.");
      return;
    }

    final RawDataFile file = flist.getRawDataFile(0);
    description = "Extracting isolation windows.";
    final Map<IsolationWindow, List<Scan>> isolationWindowScanMap = extractIsolationWindows(file);
    description = "Building isolation window files.";
    final Map<IsolationWindow, RawDataFile> isolationWindowFileMap = buildIsolationWindowFiles(
        isolationWindowScanMap);
    description = "Building isolation window chromatograms.";
    final Map<IsolationWindow, FeatureList> ms2Flists = buildChromatograms(isolationWindowFileMap);
    final Map<IsolationWindow, RangeMap<Double, IonTimeSeries<?>>> isoWindowEicsMap = mapIsoWindowToEics(
        ms2Flists, mzTolerance);
    final Set<IsolationWindow> isolationWindows = isoWindowEicsMap.keySet();

    description = "Finding correlated MS2 chromatograms.";
    for (FeatureListRow row : flist.getRows()) {
      currentRow++;
      if (isCanceled()) {
        return;
      }

      final Feature feature = row.getFeature(file);
      if (feature == null || feature.getFeatureStatus() != FeatureStatus.DETECTED
          || feature.getHeight() < minMs1Intensity) {
        continue;
      }

      final List<IsolationWindow> matchingWindows = getIsolationWindows(feature, isolationWindows);
      final List<@NotNull PseudoSpectrum> correlatedMs2s = processIsolationWindows(feature,
          matchingWindows, isoWindowEicsMap, isolationWindowScanMap);

      if (!discriminateByCE) {
        // we can only refine if we don't discriminate by CE, otherwise we compare spectra of different CEs
        PseudoSpectrum reoccurringIons = refineMs2s(correlatedMs2s);
        feature.setAllMS2FragmentScans(
            reoccurringIons != null ? List.of(reoccurringIons) : List.of());
      } else {
        feature.setAllMS2FragmentScans((List<Scan>) (List<? extends Scan>) correlatedMs2s);
      }
    }

    flist.getAppliedMethods().add(
        new SimpleFeatureListAppliedMethod(DiaMs2CorrModule.class, parameters,
            getModuleCallDate()));
    setStatus(TaskStatus.FINISHED);

  }

  /**
   * @param correlatedMs2s A list of all correlated ms2 spectra.
   * @return A new PseudoSpectrum, which only containsMobility ions that appear in every individual
   * pseudo spectrum. Null if no ions were found or the list was empty.
   */
  private @Nullable PseudoSpectrum refineMs2s(
      @NotNull List<@NotNull PseudoSpectrum> correlatedMs2s) {
    if (correlatedMs2s.isEmpty()) {
      return null;
    }
    if (correlatedMs2s.size() == 1) {
      return correlatedMs2s.getFirst();
    }

    PseudoSpectrum mostIntense = correlatedMs2s.stream()
        .max(Comparator.comparing(ps -> Objects.requireNonNullElse(ps.getTIC(), 0d))).orElse(null);
    if (mostIntense == null) {
      return null;
    }

    // only compare ions with other spectra that have at least 25% of the tic of the most intense
    final double minTic = Objects.requireNonNullElse(mostIntense.getTIC(), 0d) * 0.25;
    final List<@NotNull PseudoSpectrum> minTicSpectra = correlatedMs2s.stream()
        .filter(ms2 -> Objects.requireNonNullElse(ms2.getTIC(), 0d) >= minTic).toList();

    DoubleArrayList mzs = new DoubleArrayList();
    DoubleArrayList intensities = new DoubleArrayList();

    for (int i = 0; i < mostIntense.getNumberOfDataPoints(); i++) {
      final double mzInMostIntense = mostIntense.getMzValue(i);
      boolean foundInAll = true;

      for (@NotNull PseudoSpectrum ms2 : minTicSpectra) {
        if (ms2 == mostIntense) {
          continue;
        }
        final int closestIndex = ms2.binarySearch(mzInMostIntense, DefaultTo.CLOSEST_VALUE);
        if (!mzTolerance.checkWithinTolerance(mzInMostIntense, ms2.getMzValue(closestIndex))) {
          foundInAll = false;
          break;
        }
      }
      if (foundInAll) {
        mzs.add(mzInMostIntense);
        intensities.add(mostIntense.getIntensityValue(i));
      }
    }

    if (mzs.isEmpty()) {
//      logger.finest("No reoccurring ions found in %d spectra.".formatted(correlatedMs2s.size()));
      return null;
    }

    final MsMsInfo msMsInfo = correlatedMs2s.stream().map(PseudoSpectrum::getMsMsInfo)
        .filter(Objects::nonNull).map(MsMsInfo::createCopy).findFirst().orElse(null);

    return new SimplePseudoSpectrum(mostIntense.getDataFile(), mostIntense.getMSLevel(),
        mostIntense.getRetentionTime(), msMsInfo, mzs.toDoubleArray(), intensities.toDoubleArray(),
        mostIntense.getPolarity(), mostIntense.getScanDefinition(),
        mostIntense.getPseudoSpectrumType());
  }

  private @NotNull List<@NotNull PseudoSpectrum> processIsolationWindows(Feature feature,
      List<IsolationWindow> matchingWindows,
      Map<IsolationWindow, RangeMap<Double, IonTimeSeries<?>>> isoWindowEicsMap,
      Map<IsolationWindow, List<Scan>> isoWindowScansMap) {
    final IonTimeSeries<? extends Scan> ms1Eic = feature.getFeatureData();
    final double[][] shape = extractPointsAroundMaximum(feature.getHeight() * correlationThreshold,
        ms1Eic, feature.getRepresentativeScan());
    if (shape == null || shape[0].length < minCorrPoints) {
      return List.of();
    }

    final double[] ms1Rts = shape[0];
    final double[] ms1Intensities = shape[1];
    final Range<Float> correlationRange = Range.closed((float) ms1Rts[0],
        (float) ms1Rts[ms1Rts.length - 1]);

    final List<PseudoSpectrum> correlatedMs2s = new ArrayList<>();

    for (IsolationWindow window : matchingWindows) {
      var ms2Scans = isoWindowScansMap.get(window);
      if (!checkMs2ScanRequirements(feature.getRT(), ms2Scans, correlationRange)) {
        continue;
      }

      final Scan closestMs2 = getClosestMs2(feature.getRT(), ms2Scans);
      if (closestMs2 == null) {
        continue;
      }
      final RangeMap<Double, IonTimeSeries<?>> eics = isoWindowEicsMap.get(window);

      final List<IonTimeSeries<?>> eligibleEics = getEligibleEics(closestMs2, eics);
      if (eligibleEics.isEmpty()) {
        continue;
      }

      final PseudoSpectrum ms2 = extractCorrelatedMs2(feature,
          () -> extractMergedMobilityScan(feature, closestMs2,
              ms2Scans.stream().filter(s -> correlationRange.contains(s.getRetentionTime()))
                  .toList()), correlationRange, eligibleEics, ms1Rts, ms1Intensities);

      if (ms2 != null) {
        correlatedMs2s.add(ms2);
      }
    }

    return correlatedMs2s;
  }

  /**
   * @param feature                   The feature to extract the ms2 for
   * @param extractMergedMobilityScan A supplier to get a merged mobility scan for this feature.
   *                                  Only called if necessary
   * @param correlationRange          The rt correlation range between the ms1 and ms2 traces.
   * @param eligibleEics              The MS2 EICs that appear during the elution of the MS1
   *                                  feature.
   * @param ms1Rts                    The rt values of the ms1 feature during the correlation range
   * @param ms1Intensities            The intensity values of the ms1 feature during the correlation
   *                                  range
   * @return A {@link PseudoSpectrum} or null.
   */
  private @Nullable PseudoSpectrum extractCorrelatedMs2(Feature feature,
      Supplier<MergedMassSpectrum> extractMergedMobilityScan, Range<Float> correlationRange,
      List<IonTimeSeries<?>> eligibleEics, double[] ms1Rts, double[] ms1Intensities) {
    DoubleArrayList ms2Mzs = new DoubleArrayList();
    DoubleArrayList ms2Intensities = new DoubleArrayList();
    DoubleArrayList collisionEnergies = new DoubleArrayList();
    MergedMassSpectrum mergedMobilityScan = null; // lazy initialization
    ActivationMethod activationMethod = ActivationMethod.UNKNOWN;

    for (IonTimeSeries<?> ms2Eic : eligibleEics) {
      final IonTimeSeries<?> subSeries = ms2Eic.subSeries(getMemoryMapStorage(),
          correlationRange.lowerEndpoint(), correlationRange.upperEndpoint());
      if (subSeries.getNumberOfValues() < minCorrPoints) {
        continue;
      }
      if (activationMethod == ActivationMethod.UNKNOWN) {
        activationMethod = ScanUtils.streamMsMsInfos(subSeries.getSpectra(), feature.getMZ())
            .map(MsMsInfo::getActivationMethod).findFirst().orElse(ActivationMethod.UNKNOWN);
      }
      final double[] rts = new double[subSeries.getNumberOfValues()];
      for (int i = 0; i < subSeries.getNumberOfValues(); i++) {
        rts[i] = subSeries.getRetentionTime(i);
      }

      final CorrelationData correlationData = DIA.corrFeatureShape(ms1Rts, ms1Intensities, rts,
          subSeries.getIntensityValueBuffer().toArray(ValueLayout.JAVA_DOUBLE), minCorrPoints, 2,
          minMs2Intensity / 5);
      if (correlationData == null || !correlationData.isValid()
          || correlationData.getPearsonR() < minPearson) {
        continue;
      }

      final IndexRange ms2CorrelatedIndexRange = BinarySearch.indexRange(
          correlationRange.lowerEndpoint(), correlationRange.upperEndpoint(),
          ms2Eic.getNumberOfValues(), ms2Eic::getRetentionTime);
      if (ms2CorrelatedIndexRange.equals(EmptyIndexRange.INSTANCE)
          || ms2CorrelatedIndexRange.min() == -1) {
        continue;
      }

      double maxIntensity = Double.NEGATIVE_INFINITY;
      for (int j = ms2CorrelatedIndexRange.min(); j < ms2CorrelatedIndexRange.maxExclusive(); j++) {
        if (ms2Eic.getIntensity(j) > maxIntensity) {
          maxIntensity = ms2Eic.getIntensity(j);
        }
      }

      final double mz = FeatureDataUtils.calculateCenterMz(ms2Eic,
          FeatureDataUtils.DEFAULT_CENTER_FUNCTION, ms2CorrelatedIndexRange.min(),
          ms2CorrelatedIndexRange.maxInclusive());

      // lazy initialization, in case we never get here in the first place.
      mergedMobilityScan =
          mergedMobilityScan == null ? extractMergedMobilityScan.get() : mergedMobilityScan;

      // for IMS measurements, the ion must be present in the MS2 mobility scans in the during
      // the feature's rt window and within the mobility scans of the feature's mobility window.
      // we could also look at mobility shape and correlate that, but it would probably take a
      // lot of optimisation and/or too long to compute
      if (!checkIfMzAppearsInMergedMobilityScan(mergedMobilityScan, mz, mzTolerance)) {
        continue; // dont add this mz
      }

      ms2Mzs.add(mz);
      ms2Intensities.add(maxIntensity);
      ScanUtils.streamMsMsInfos(subSeries.getSpectra(), feature.getMZ())
          .map(MsMsInfo::getActivationEnergy).filter(Objects::nonNull)
          .mapToDouble(Float::doubleValue).average().ifPresent(collisionEnergies::add);
    }

    if (ms2Mzs.isEmpty()) {
      return null;
    }

    final DDAMsMsInfo info = new DDAMsMsInfoImpl(feature.getMZ(), feature.getCharge(),
        collisionEnergies.isEmpty() ? null
            : (float) collisionEnergies.doubleStream().average().getAsDouble(), null, null, 2,
        activationMethod, null);

    return new SimplePseudoSpectrum(feature.getRawDataFile(),
        Objects.requireNonNullElse(ms2ScanSelection.msLevel().getSingleMsLevelOrNull(), 2),
        feature.getRT(), info, ms2Mzs.toDoubleArray(), ms2Intensities.toDoubleArray(),
        feature.getRepresentativeScan().getPolarity(),
        String.format("Pseudo MS2 (R >= %.2f)", minPearson), PseudoSpectrumType.LC_DIA);
  }

  /**
   * @param mergedMobilityScan The merged mobility scan
   * @param mz                 The mz to search for
   * @param mzTolerance        The allowed tolerance.
   * @return true if the mz appears in the merged mobility scan within the given mzTolerance or if
   * the merged mobility scan is null (no ims data).
   */
  private boolean checkIfMzAppearsInMergedMobilityScan(
      @Nullable MergedMassSpectrum mergedMobilityScan, double mz, MZTolerance mzTolerance) {
    // no ims-ms data
    if (mergedMobilityScan == null) {
      return true;
    }

    final int closestIndex = mergedMobilityScan.binarySearch(mz, DefaultTo.CLOSEST_VALUE);
    if (closestIndex == -1 || !mzTolerance.checkWithinTolerance(mz,
        mergedMobilityScan.getMzValue(closestIndex))) {
      return false;
    }

    return true;
  }

  /**
   * @param feature       the feature
   * @param closestMs2    the closest ms2 scan
   * @param ms2sInRtRange A list of spectra to extract the {@link MobilityScan}s from. Ideally only
   *                      in the rt-correlation range of the feature.
   * @return A summed mobility scan across all {@code ms2sInRtRange} in the mobility fwhm of the
   * feature or null if the feature is not an IMS feature.
   */
  private MergedMassSpectrum extractMergedMobilityScan(Feature feature, Scan closestMs2,
      List<Scan> ms2sInRtRange) {
    if (!(closestMs2 instanceof Frame)
        || !(feature.getFeatureData() instanceof IonMobilogramTimeSeries imts)) {
      return null;
    }

    final MobilityScan bestMobilityScan = IonMobilityUtils.getBestMobilityScan(feature);
    if (bestMobilityScan == null) {
      return null;
    }

    // for ims data, later check if we can find the mz in the closest ms2 frame with the same mobility
    final Range<Float> mobilityRange = IonMobilityUtils.getMobilityFWHM(imts.getSummedMobilogram());
    if (mobilityRange == null) {
      return null;
    }

    final List<MobilityScan> mobilityScans = ms2sInRtRange.stream()
        .flatMap(s -> ((Frame) s).getMobilityScans().stream())
        .filter(m -> mobilityRange.contains((float) m.getMobility())).toList();
    if (mobilityScans.isEmpty()) {
      return null; // if we have ims data, and there are no mobility scans to be merged, something is fishy.
    }
    return SpectraMerging.mergeSpectra(mobilityScans, mzTolerance, MergingType.ALL_ENERGIES, null);
  }

  private List<IonTimeSeries<?>> getEligibleEics(Scan ms2,
      RangeMap<Double, IonTimeSeries<?>> eics) {
    final List<IonTimeSeries<?>> result = new ArrayList<>();

    for (int i = 0; i < ms2.getNumberOfDataPoints(); i++) {
      if (ms2.getIntensityValue(i) < minMs2Intensity) {
        continue;
      }

      final double mz = ms2.getMzValue(i);
      final IonTimeSeries<?> eic = eics.get(mz);
      if (eic != null) {
        result.add(eic);
      }
    }

    return result.stream().distinct().toList();
  }

  private boolean checkMs2ScanRequirements(float featureRt, List<Scan> ms2Scans,
      Range<Float> correlationRange) {
    final List<Scan> ms2sInRtRange = ms2Scans.stream()
        .filter(scan -> correlationRange.contains(scan.getRetentionTime())).toList();
    if (ms2sInRtRange.isEmpty()) {
      return false;
    }
    Scan closestMs2 = getClosestMs2(featureRt, ms2sInRtRange);
    if (closestMs2 == null || ms2sInRtRange.size() < minCorrPoints) {
//      logger.fine(() -> "Could not find enough ms2s in rtRange %s".formatted(correlationRange));
      return false;
    }
    return true;
  }

  /**
   * Builds one dummy file per isolation window. For {@link IMSRawDataFile}s, the mobility scans
   * must be merged first, accounting for considerable processing time.
   */
  private Map<IsolationWindow, RawDataFile> buildIsolationWindowFiles(
      Map<IsolationWindow, List<Scan>> isolationWindowScanMap) {

    final Map<IsolationWindow, RawDataFile> result = new HashMap<>();
    final RawDataFile file = flist.getRawDataFile(0);

    if (file instanceof IMSRawDataFile && flist.hasFeatureType(MobilityType.class)) {
      // merge to new frames
      logger.finest(() -> "Merging isolation windows of frames to new frame");
      final double numIsolationWindows = isolationWindowScanMap.size();
      double finishedIsolationWindows = 0;

      final long framesToMerge = isolationWindowScanMap.entrySet().stream()
          .mapToLong(e -> e.getValue().size()).sum();
      long mergedFrames = 0;

      for (Entry<IsolationWindow, List<Scan>> entry : isolationWindowScanMap.entrySet()) {
        final IsolationWindow isolationWindow = entry.getKey();
        if (entry.getValue().size() < minCorrPoints) {
          continue;
        }
        final IMSRawDataFileImpl windowFile = new IMSRawDataFileImpl(
            file.getName() + " %s".formatted(isolationWindow.toString()), null,
            getMemoryMapStorage());

        for (Scan scan : entry.getValue()) {
          if (!(scan instanceof Frame frame)) {
            logger.warning(
                () -> "Data file %s is an ims file but also containsMobility scans without ims dimension %s.".formatted(
                    file.getName(), ScanUtils.scanToString(scan)));
            continue;
          }

          // merge scans from isolation window only
          final List<MobilityScan> mobilityScansInWindow = frame.getMobilityScans().stream()
              .filter(isolationWindow::containsMobility).toList();
          final double[][] mzIntensities = SpectraMerging.calculatedMergedMzsAndIntensities(
              mobilityScansInWindow.stream().map(MobilityScan::getMassList).toList(), mzTolerance,
              IntensityMergingType.SUMMED, SpectraMerging.DEFAULT_CENTER_FUNCTION, null, null, 2);

          // all scans have the same msmsInfo - therefore ok to use just one of them
          final Optional<IonMobilityMsMsInfo> msMsInfo = mobilityScansInWindow.stream()
              .map(MobilityScan::getMsMsInfo).filter(IonMobilityMsMsInfo.class::isInstance)
              .map(IonMobilityMsMsInfo.class::cast).findFirst().map(
                  info -> (IonMobilityMsMsInfo) info.createCopy()); // copy to secure original from changes

          // also set the msmsinfo as the precursorInfos - will be just one representative
          final Set<IonMobilityMsMsInfo> precursorInfos = msMsInfo.map(Set::of).orElse(null);

          final SimpleFrame newFrame = new SimpleFrame(windowFile, scan.getScanNumber(),
              scan.getMSLevel(), scan.getRetentionTime(), mzIntensities[0], mzIntensities[1],
              scan.getSpectrumType(), scan.getPolarity(), scan.getScanDefinition(),
              scan.getScanningMZRange(), ((Frame) scan).getMobilityType(), precursorInfos,
              scan.getInjectionTime());
          //set to regular msmsinfo so we can extract for later CE setting
          newFrame.setMsMsInfo(msMsInfo.orElse(null));
          newFrame.addMassList(new ScanPointerMassList(newFrame));
          windowFile.addScan(newFrame);

          isolationWindowMergingProgress = (double) (++mergedFrames) / framesToMerge;
        }

        /*logger.finest(
            "File: %s - Finished merging isolation window %s (%.0f/%.0f)".formatted(file.getName(),
                isolationWindow.toString(), finishedIsolationWindows, numIsolationWindows));*/

        result.put(isolationWindow, windowFile);
      }

    } else {
      // just append to new file
      for (Entry<IsolationWindow, List<Scan>> entry : isolationWindowScanMap.entrySet()) {
        final RawDataFileImpl windowFile = new RawDataFileImpl(
            file.getName() + " %s".formatted(entry.getKey().toString()), null,
            getMemoryMapStorage());
        entry.getValue().forEach(windowFile::addScan);
        result.put(entry.getKey(), windowFile);
      }
      isolationWindowMergingProgress = 1d; // nothing to calculate
    }

    return result;
  }

  private Scan getClosestMs2(float rt, List<Scan> ms2sInRtRange) {
    if (ms2sInRtRange.getFirst().getRetentionTime() > rt
        || ms2sInRtRange.getLast().getRetentionTime() < rt) {
      return null;
    }

    final int index = BinarySearch.binarySearch(rt, DefaultTo.CLOSEST_VALUE, ms2sInRtRange.size(),
        i -> ms2sInRtRange.get(i).getRetentionTime());
    return ms2sInRtRange.get(index);
  }

  private Map<IsolationWindow, FeatureList> buildChromatograms(
      Map<IsolationWindow, RawDataFile> isolationWindowFilesMap) {

    final double totalAdapTasks = isolationWindowFilesMap.size();
    double finishedAdapTasks = 0;

    final Map<IsolationWindow, FeatureList> result = new HashMap<>();
    for (Entry<IsolationWindow, RawDataFile> entry : isolationWindowFilesMap.entrySet()) {
      final MZmineProjectImpl dummyProject = new MZmineProjectImpl();
      dummyProject.addFile(entry.getValue());
      // currently the consecutive scans are used
      var adapTask = ModularADAPChromatogramBuilderTask.forChromatography(dummyProject,
          entry.getValue(), adapParameters, getMemoryMapStorage(), getModuleCallDate(),
          DiaMs2CorrModule.class);
      adapTask.run();

      if (dummyProject.getCurrentFeatureLists().isEmpty()) {
        // file name includes isolation window for merged.
        logger.warning("Cannot find ms2 feature list for file %s".formatted(entry.getValue()));
        continue;
      }
      var ms2Flist = dummyProject.getCurrentFeatureLists().get(0);

      adapTaskProgess = (++finishedAdapTasks) / totalAdapTasks;
      logger.finest(
          "Finished chromatogram building for file %s (%.0f/%.0f)".formatted(entry.getValue(),
              finishedAdapTasks, totalAdapTasks));
      result.put(entry.getKey(), ms2Flist);
    }
    return result;
  }

  /**
   * Extracts a given number of data points around a maximum. The number of detected points is
   * automatically limited to the bounds of the chromatogram.
   *
   * @param minCorrelationIntensity minimum intensity to extract
   * @param chromatogram            the chromatogram to extract the points from.
   * @param maximumScan             The maximum scan in the chromatogram.
   * @return a 2d array [0][] = rts, [1][] = intensities.
   */
  @Nullable
  private double[][] extractPointsAroundMaximum(final double minCorrelationIntensity,
      final IonTimeSeries<? extends Scan> chromatogram, @Nullable final Scan maximumScan) {
    if (maximumScan == null) {
      return null;
    }

    final List<? extends Scan> spectra = chromatogram.getSpectra();
    final int index = Math.abs(Collections.binarySearch(spectra, maximumScan));
    // final int index2 = spectra.indexOf(maximumScan);

    // take one point more each, because MS1 and MS2 are acquired in alternating fashion, so we
    // need one more ms1 point on each side for the rt range, so we can fit the determined number
    // of ms2 points
    // final int lower = Math.max(index - numPoints / 2 - 1, 0);
    // final int upper = Math.min(index + numPoints / 2 + 1, chromatogram.getNumberOfValues() - 1);

    int lower = 0;
    for (int i = index; i >= 0; i--) {
      if (chromatogram.getIntensity(i) < minCorrelationIntensity) {
        lower = i;
        break;
      }
    }
    int upper = chromatogram.getNumberOfValues() - 1;
    for (int i = index; i < chromatogram.getNumberOfValues(); i++) {
      if (chromatogram.getIntensity(i) < minCorrelationIntensity) {
        upper = i;
        break;
      }
    }

    final double[] rts = new double[upper - lower];
    final double[] intensities = new double[upper - lower];
    for (int i = lower; i < upper; i++) {
      rts[i - lower] = chromatogram.getRetentionTime(i);
      intensities[i - lower] = chromatogram.getIntensity(i);
    }

    return new double[][]{rts, intensities};
  }

  @Override
  public void cancel() {
    super.cancel();
  }

  private Map<IsolationWindow, List<Scan>> extractIsolationWindows(
      @NotNull final RawDataFile file) {
    final long numberOfCEs = ScanUtils.streamMsMsInfos(file.getScans(), null)
        .filter(Objects::nonNull).map(MsMsInfo::getActivationEnergy).filter(Objects::nonNull)
        .distinct().count();
    if (numberOfCEs < 5 && !(file instanceof IMSRawDataFile)) {
      // if we can find multiple collision energies in a non ims file, the likelyhood is that there
      // were multiple CEs acquired and we must discriminate by CEs.
      discriminateByCE = true;
    } else {
      discriminateByCE = false;
    }

    Map<IsolationWindow, List<Scan>> windowScanMap = new HashMap<>();
    for (Scan scan : ms2ScanSelection.getMatchingScans(file)) {

      if (scan instanceof Frame frame) {
        final Set<IonMobilityMsMsInfo> imsMsMsInfos = frame.getImsMsMsInfos();
        for (IonMobilityMsMsInfo info : imsMsMsInfos) {
          // set CE of IsolationWindow to null to never discriminate by CE in IMS data. May be ramped along the mobility axis.
          IsolationWindow window = new IsolationWindow(info.getIsolationWindow(),
              info.getMobilityRange(), null);
          final List<Scan> scans = windowScanMap.computeIfAbsent(window, w -> new ArrayList<>());
          // have to extract some mocked frames later
          scans.add(scan);
        }
      } else {
        final MsMsInfo msMsInfo = scan.getMsMsInfo();
        if (msMsInfo == null) {
          continue;
        }

        final Range<Double> mzRange = msMsInfo.getIsolationWindow();
        IsolationWindow window = new IsolationWindow(mzRange, null,
            discriminateByCE ? msMsInfo.getActivationEnergy() : null);
        final List<Scan> scans = windowScanMap.computeIfAbsent(window, w -> new ArrayList<>());
        scans.add(scan);
      }
    }

    if (windowScanMap.isEmpty()) {
<<<<<<< HEAD
      windowScanMap.put(new IsolationWindow(Range.closed(Double.MIN_VALUE, Double.MAX_VALUE), null),
=======
      // in case no isolation window was found, use one single isolation window that encloses everything
      windowScanMap.put(new IsolationWindow(Range.closed(0d, Double.MAX_VALUE), null, null),
>>>>>>> ad4469f9
          ms2ScanSelection.getMatchingScans(file.getScans()));
    }

    logger.finest(() -> "%s: Extracted %d raw isolation windows.".formatted(file.getName(),
        windowScanMap.size()));

    // now merge some isolation windows, if they are largely overlapping (e.g. MSConvert converted Agilent AllIons files.)
    final List<Entry<IsolationWindow, List<Scan>>> sortedWindowEntries = new ArrayList<>(
        windowScanMap.entrySet().stream().sorted(Comparator.comparingDouble(
            iw -> Objects.requireNonNullElse(iw.getKey().mzIsolation(), Range.singleton(0d))
                .lowerEndpoint())).toList());
    final List<MergingIsolationWindow> mergingWindows = new ArrayList<>();
    for (Entry<IsolationWindow, List<Scan>> entry : sortedWindowEntries) {
      final IsolationWindow window = entry.getKey();
      final Optional<MergingIsolationWindow> bestWindow = mergingWindows.stream()
          .max(Comparator.comparingDouble(mw -> mw.window().overlap(window)));

      if (bestWindow.isEmpty()) {
        mergingWindows.add(new MergingIsolationWindow(window, entry.getValue()));
        continue;
      }
      final MergingIsolationWindow best = bestWindow.get();
      final double overlap = best.window().overlap(window);
      if (overlap > 0.95) {
        best.setWindow(best.window().merge(window));
        best.scans().addAll(entry.getValue());
      } else {
        mergingWindows.add(new MergingIsolationWindow(window, entry.getValue()));
      }
    }

    logger.finest(
        () -> "%s: %d isolation windows remained after merging. (%s)".formatted(file.getName(),
            mergingWindows.size(), mergingWindows.toString()));
    windowScanMap.clear();
    mergingWindows.forEach(mw -> windowScanMap.put(mw.window(),
        mw.scans().stream().sorted(Comparator.comparingDouble(Scan::getRetentionTime)).toList()));

    return windowScanMap;
  }

  private @Nullable List<IsolationWindow> getIsolationWindows(Feature feature,
      Collection<IsolationWindow> windows) {
    List<IsolationWindow> result = new ArrayList<>();
    for (IsolationWindow window : windows) {
      if (window.contains(feature)) {
        result.add(window);
      }
    }
    return result;
  }
}<|MERGE_RESOLUTION|>--- conflicted
+++ resolved
@@ -776,12 +776,8 @@
     }
 
     if (windowScanMap.isEmpty()) {
-<<<<<<< HEAD
-      windowScanMap.put(new IsolationWindow(Range.closed(Double.MIN_VALUE, Double.MAX_VALUE), null),
-=======
       // in case no isolation window was found, use one single isolation window that encloses everything
       windowScanMap.put(new IsolationWindow(Range.closed(0d, Double.MAX_VALUE), null, null),
->>>>>>> ad4469f9
           ms2ScanSelection.getMatchingScans(file.getScans()));
     }
 
