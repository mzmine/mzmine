--- conflicted
+++ resolved
@@ -307,15 +307,9 @@
     try { // catch here, so we can easily debug and don't destroy the flist while saving in case an unexpected exception happens
       dataType.saveToXML(writer, value, flist, row, feature, file);
     } catch (XMLStreamException e) {
-<<<<<<< HEAD
-      logger.warning(() -> "Error while writing data type " + dataType.getClass().getSimpleName()
-                           + " with value " + value + " to xml.");
-      e.printStackTrace();
-=======
       logger.log(Level.WARNING,
           "Error while writing data type " + dataType.getClass().getSimpleName() + " with value "
               + value + " to xml.", e);
->>>>>>> d77c7565
     }
     writer.writeEndElement();
   }
