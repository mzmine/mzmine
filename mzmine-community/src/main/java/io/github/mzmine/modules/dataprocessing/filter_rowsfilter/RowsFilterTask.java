--- conflicted
+++ resolved
@@ -85,11 +85,8 @@
   private final boolean filterByCharge;
   private final boolean filterByKMD;
   private final boolean filterByMS2;
-<<<<<<< HEAD
-=======
   private final boolean filterByCv;
   private final boolean onlyWithOtherCorrelated;
->>>>>>> 2d8bdb1e
   private final RowsFilterChoices filterOption;
   private final boolean renumber;
   private final boolean filterByMassDefect;
@@ -110,20 +107,11 @@
   private final Range<Float> rtRange;
   private final Range<Float> fwhmRange;
   private final Isotope13CFilter isotope13CFilter;
-<<<<<<< HEAD
   private final FoldChangeSignificanceRowFilterParameters significanceFoldChangeFilterParameters;
   private final RsdFilterParameters cvFilterParameters;
   private final AbsoluteAndRelativeInt minSamples;
   private final boolean removeRedundantIsotopeRows;
   private final boolean keepAnnotated;
-
-=======
-  @Nullable
-  private final RsdFilter cvFilter;
-  private final boolean removeRedundantIsotopeRows;
-  private final boolean keepAnnotated;
-  private AbsoluteAndRelativeInt minSamples;
->>>>>>> 2d8bdb1e
   private FeatureList filteredFeatureList;
   // Processed rows counter
   private int processedRows, totalRows;
@@ -168,12 +156,8 @@
     filterByKMD = parameters.getValue(RowsFilterParameters.KENDRICK_MASS_DEFECT);
     filterByMS2 = parameters.getValue(RowsFilterParameters.MS2_Filter);
     filterOption = parameters.getValue(RowsFilterParameters.REMOVE_ROW);
-<<<<<<< HEAD
-=======
-    filterByCv = parameters.getValue(RowsFilterParameters.cvFilter);
     onlyWithOtherCorrelated = parameters.getValue(
         RowsFilterParameters.onlyCorrelatedWithOtherDetectors);
->>>>>>> 2d8bdb1e
     minSamples = parameters.getEmbeddedParameterValueIfSelectedOrElse(
         RowsFilterParameters.MIN_FEATURE_COUNT, null);
     renumber = parameters.getValue(RowsFilterParameters.Reset_ID);
