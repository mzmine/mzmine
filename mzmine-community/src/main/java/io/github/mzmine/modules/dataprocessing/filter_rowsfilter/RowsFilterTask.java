/*
 * Copyright (c) 2004-2025 The mzmine Development Team
 *
 * Permission is hereby granted, free of charge, to any person
 * obtaining a copy of this software and associated documentation
 * files (the "Software"), to deal in the Software without
 * restriction, including without limitation the rights to use,
 * copy, modify, merge, publish, distribute, sublicense, and/or sell
 * copies of the Software, and to permit persons to whom the
 * Software is furnished to do so, subject to the following
 * conditions:
 *
 * The above copyright notice and this permission notice shall be
 * included in all copies or substantial portions of the Software.
 *
 * THE SOFTWARE IS PROVIDED "AS IS", WITHOUT WARRANTY OF ANY KIND,
 * EXPRESS OR IMPLIED, INCLUDING BUT NOT LIMITED TO THE WARRANTIES
 * OF MERCHANTABILITY, FITNESS FOR A PARTICULAR PURPOSE AND
 * NONINFRINGEMENT. IN NO EVENT SHALL THE AUTHORS OR COPYRIGHT
 * HOLDERS BE LIABLE FOR ANY CLAIM, DAMAGES OR OTHER LIABILITY,
 * WHETHER IN AN ACTION OF CONTRACT, TORT OR OTHERWISE, ARISING
 * FROM, OUT OF OR IN CONNECTION WITH THE SOFTWARE OR THE USE OR
 * OTHER DEALINGS IN THE SOFTWARE.
 */
package io.github.mzmine.modules.dataprocessing.filter_rowsfilter;

import com.google.common.collect.Range;
import io.github.mzmine.datamodel.IsotopePattern;
import io.github.mzmine.datamodel.MZmineProject;
import io.github.mzmine.datamodel.RawDataFile;
import io.github.mzmine.datamodel.features.Feature;
import io.github.mzmine.datamodel.features.FeatureList;
import io.github.mzmine.datamodel.features.FeatureListRow;
import io.github.mzmine.datamodel.features.ModularFeatureList;
import io.github.mzmine.datamodel.features.ModularFeatureListRow;
import io.github.mzmine.datamodel.features.SimpleFeatureListAppliedMethod;
import io.github.mzmine.datamodel.features.types.annotations.GNPSSpectralLibraryMatchesType;
import io.github.mzmine.datamodel.features.types.annotations.LipidMatchListType;
import io.github.mzmine.datamodel.features.types.numbers.IDType;
import io.github.mzmine.modules.dataprocessing.id_gnpsresultsimport.GNPSLibraryMatch.ATT;
import io.github.mzmine.modules.dataprocessing.id_lipidid.common.identification.matched_levels.MatchedLipid;
import io.github.mzmine.parameters.ParameterSet;
import io.github.mzmine.parameters.UserParameter;
import io.github.mzmine.parameters.parametertypes.OriginalFeatureListHandlingParameter.OriginalFeatureListOption;
import io.github.mzmine.parameters.parametertypes.absoluterelative.AbsoluteAndRelativeInt;
import io.github.mzmine.parameters.parametertypes.massdefect.MassDefectFilter;
import io.github.mzmine.taskcontrol.AbstractTask;
import io.github.mzmine.taskcontrol.TaskStatus;
import io.github.mzmine.util.FeatureListUtils;
import io.github.mzmine.util.FormulaUtils;
import io.github.mzmine.util.MemoryMapStorage;
import io.github.mzmine.util.RangeUtils;
import io.github.mzmine.util.collections.BinarySearch.DefaultTo;
import java.time.Instant;
import java.util.ArrayList;
import java.util.HashMap;
import java.util.Iterator;
import java.util.List;
import java.util.Objects;
import java.util.Set;
import java.util.logging.Level;
import java.util.logging.Logger;
import org.jetbrains.annotations.NotNull;
import org.jetbrains.annotations.Nullable;

/**
 * Filters out feature list rows.
 */
public class RowsFilterTask extends AbstractTask {

  // Logger.
  private static final Logger logger = Logger.getLogger(RowsFilterTask.class.getName());
  // Feature lists.
  private final MZmineProject project;
  private final FeatureList origFeatureList;
  // Parameters.
  private final ParameterSet parameters;
  private final boolean filter13CIsotopes;
  private final boolean keepAllWithMS2;
  private final boolean onlyIdentified;
  private final boolean filterByIdentityText;
  private final boolean filterByCommentText;
  private final String groupingParameter;
  private final boolean filterByMinFeatureCount;
  private final boolean filterByMinIsotopePatternSize;
  private final boolean filterByMzRange;
  private final boolean filterByRtRange;
  private final boolean filterByDuration;
  private final boolean filterByFWHM;
  private final boolean filterByCharge;
  private final boolean filterByKMD;
  private final boolean filterByMS2;
  private final RowsFilterChoices filterOption;
  private final boolean renumber;
  private final boolean filterByMassDefect;
  private final MassDefectFilter massDefectFilter;
  private final KendrickMassDefectFilterParameters kendrickParam;
  private final Range<Double> rangeKMD;
  private final String kendrickMassBase;
  private final Double shift;
  private final Integer kendrickCharge;
  private final Integer divisor;
  private final Boolean useRemainderOfKendrickMass;
  private final Range<Integer> chargeRange;
  private final Range<Double> durationRange;
  private final Integer minIsotopePatternSize;
  private final String commentSearchText;
  private final String searchText;
  private final Range<Double> mzRange;
  private final Range<Float> rtRange;
  private final Range<Float> fwhmRange;
  private final Isotope13CFilter isotope13CFilter;
  private AbsoluteAndRelativeInt minSamples;
  private final boolean removeRedundantIsotopeRows;
  private final boolean keepAnnotated;
  private FeatureList filteredFeatureList;
  // Processed rows counter
  private int processedRows, totalRows;


  /**
   * Create the task.
   *
   * @param list         feature list to process.
   * @param parameterSet task parameters.
   */
  public RowsFilterTask(final MZmineProject project, final FeatureList list,
      final ParameterSet parameterSet, @Nullable MemoryMapStorage storage,
      @NotNull Instant moduleCallDate) {
    super(storage, moduleCallDate);

    // Initialize.
    this.project = project;
    parameters = parameterSet;
    origFeatureList = list;
    filteredFeatureList = null;
    processedRows = 0;
    totalRows = 0;

    // Get parameters.
    keepAllWithMS2 = parameters.getValue(RowsFilterParameters.KEEP_ALL_MS2);
    keepAnnotated = parameters.getValue(RowsFilterParameters.KEEP_ALL_ANNOTATED);

    onlyIdentified = parameters.getValue(RowsFilterParameters.HAS_IDENTITIES);
    filterByIdentityText = parameters.getValue(RowsFilterParameters.IDENTITY_TEXT);
    filterByCommentText = parameters.getValue(RowsFilterParameters.COMMENT_TEXT);
    groupingParameter = (String) parameters.getValue(RowsFilterParameters.GROUPSPARAMETER);
    filterByMinFeatureCount = parameters.getValue(RowsFilterParameters.MIN_FEATURE_COUNT);
    filterByMinIsotopePatternSize = parameters.getValue(
        RowsFilterParameters.MIN_ISOTOPE_PATTERN_COUNT);
    filterByMzRange = parameters.getValue(RowsFilterParameters.MZ_RANGE);
    filterByRtRange = parameters.getValue(RowsFilterParameters.RT_RANGE);
    filterByDuration = parameters.getValue(RowsFilterParameters.FEATURE_DURATION);
    filterByFWHM = parameters.getValue(RowsFilterParameters.FWHM);
    filterByCharge = parameters.getValue(RowsFilterParameters.CHARGE);
    filterByKMD = parameters.getValue(RowsFilterParameters.KENDRICK_MASS_DEFECT);
    filterByMS2 = parameters.getValue(RowsFilterParameters.MS2_Filter);
    filterOption = parameters.getValue(RowsFilterParameters.REMOVE_ROW);
    minSamples = parameters.getEmbeddedParameterValueIfSelectedOrElse(
        RowsFilterParameters.MIN_FEATURE_COUNT, null);
    renumber = parameters.getValue(RowsFilterParameters.Reset_ID);
    filterByMassDefect = parameters.getValue(RowsFilterParameters.massDefect);
    massDefectFilter = filterByMassDefect ? parameters.getParameter(RowsFilterParameters.massDefect)
        .getEmbeddedParameter().getValue() : MassDefectFilter.ALL;

    // get embedded parameters
    kendrickParam = parameters.getParameter(RowsFilterParameters.KENDRICK_MASS_DEFECT)
        .getEmbeddedParameters();
    rangeKMD = kendrickParam.getParameter(
        KendrickMassDefectFilterParameters.kendrickMassDefectRange).getValue();
    kendrickMassBase = kendrickParam.getParameter(
        KendrickMassDefectFilterParameters.kendrickMassBase).getValue();
    shift = kendrickParam.getParameter(KendrickMassDefectFilterParameters.shift).getValue();
    kendrickCharge = kendrickParam.getParameter(KendrickMassDefectFilterParameters.charge)
        .getValue();
    divisor = kendrickParam.getParameter(KendrickMassDefectFilterParameters.divisor).getValue();
    useRemainderOfKendrickMass = kendrickParam.getParameter(
        KendrickMassDefectFilterParameters.useRemainderOfKendrickMass).getValue();
    chargeRange =
        filterByCharge ? parameters.getParameter(RowsFilterParameters.CHARGE).getEmbeddedParameter()
            .getValue() : null;
    durationRange =
        filterByDuration ? parameters.getParameter(RowsFilterParameters.FEATURE_DURATION)
            .getEmbeddedParameter().getValue() : null;
    minIsotopePatternSize = parameters.getParameter(RowsFilterParameters.MIN_ISOTOPE_PATTERN_COUNT)
        .getEmbeddedParameter().getValue();
    commentSearchText = parameters.getParameter(RowsFilterParameters.COMMENT_TEXT)
        .getEmbeddedParameter().getValue().toLowerCase().trim();
    searchText = parameters.getParameter(RowsFilterParameters.IDENTITY_TEXT).getEmbeddedParameter()
        .getValue().toLowerCase().trim();
    mzRange = filterByMzRange ? parameters.getParameter(RowsFilterParameters.MZ_RANGE)
        .getEmbeddedParameter().getValue() : null;
    rtRange = filterByRtRange ? RangeUtils.toFloatRange(
        parameters.getParameter(RowsFilterParameters.RT_RANGE).getEmbeddedParameter().getValue())
        : null;
    fwhmRange = filterByFWHM ? RangeUtils.toFloatRange(
        parameters.getParameter(RowsFilterParameters.FWHM).getEmbeddedParameter().getValue())
        : null;

    // isotope filter
    filter13CIsotopes = parameters.getParameter(RowsFilterParameters.ISOTOPE_FILTER_13C).getValue();
    isotope13CFilter = parameters.getParameter(RowsFilterParameters.ISOTOPE_FILTER_13C)
        .getEmbeddedParameters().createFilter();

    removeRedundantIsotopeRows = parameters.getValue(RowsFilterParameters.removeRedundantRows);
  }

  @Override
  public double getFinishedPercentage() {
    return totalRows == 0 ? 0.0 : (double) processedRows / (double) totalRows;
  }

  @Override
  public String getTaskDescription() {

    return "Filtering feature list rows";
  }

  @Override
  public void run() {

    if (!isCanceled()) {

      try {
        setStatus(TaskStatus.PROCESSING);
        logger.info("Filtering feature list rows");

        final OriginalFeatureListOption originalFeatureListOption = parameters.getValue(
            RowsFilterParameters.handleOriginal);

        switch (originalFeatureListOption) {
          case KEEP -> logger.finer("Create new feature List");
          case REMOVE -> logger.finer("Remove original feature list");
          case PROCESS_IN_PLACE -> logger.finer("Process in place");
        }

        // Filter the feature list.
        filteredFeatureList = filterFeatureListRows(origFeatureList,
            originalFeatureListOption == OriginalFeatureListOption.PROCESS_IN_PLACE);

        if (!isCanceled()) {
          final String suffix = parameters.getValue(RowsFilterParameters.SUFFIX);
          originalFeatureListOption.reflectNewFeatureListToProject(suffix, project,
              filteredFeatureList, origFeatureList);
          setStatus(TaskStatus.FINISHED);
          logger.info("Finished feature list rows filter");
        }
      } catch (Throwable t) {
        error(t.getMessage());
        logger.log(Level.SEVERE, "Feature list row filter error", t);
        return;
      }
    }
  }

  /**
   * Filter the feature list rows.
   *
   * @param featureList          feature list to filter.
   * @param processInCurrentList use the current list and filter it
   * @return a new feature list with rows of the original feature list that pass the filtering.
   */
  private FeatureList filterFeatureListRows(final FeatureList featureList,
      boolean processInCurrentList) {
    int rowsCount = 0;
    // if keep is selected we remove rows on failed criteria
    // otherwise we remove those that match all criteria
    boolean removeFailed = RowsFilterChoices.KEEP_MATCHING == filterOption;

    final int totalSamples = featureList.getRawDataFiles().size();
    // check if min samples filter is valid
    if (filterByMinFeatureCount) {
      int numMinSamples = minSamples.getMaximumValue(totalSamples);
      if (numMinSamples > totalSamples) {
        var filterName = RowsFilterParameters.MIN_FEATURE_COUNT.getName();
        var errorMessage = """
            The "%s" parameter in the feature list rows filter step requires %d samples, but \
            the processed feature list %s only contains %d samples. Check the feature list rows \
            filter and adjust the minimum number of samples. Relative percentages help to scale this parameter automatically from small to large datasets.
            The current processing step and all following will be cancelled.""".formatted(
            filterName, numMinSamples, featureList, totalSamples);

        // kill the job this is a misconfiguration that needs to be handled
        error(errorMessage);
        return null;
      }
    }

    // Filter rows.
    totalRows = featureList.getNumberOfRows();
    List<FeatureListRow> matchedRows = new ArrayList<>((int) (totalRows * 0.75));

    processedRows = 0;
    // requires copy of rows as there is no efficient way to remove rows from the list
    // the use setAll
    final List<FeatureListRow> rowsToAdd = new ArrayList<>();
    final List<FeatureListRow> rowsCopy = featureList.getRowsCopy();
    for (final FeatureListRow row : featureList.getRows()) {
      if (isCanceled()) {
        return null;
      }

      final boolean hasMS2 = row.hasMs2Fragmentation();
      final boolean annotated = row.isIdentified();

      // Only remove rows that match *all* of the criteria, so add
      // rows that fail any of the criteria.
      // Only add the row if none of the criteria have failed.
      boolean keepRow = (keepAllWithMS2 && hasMS2) || (keepAnnotated && annotated)
          || isFilterRowCriteriaFailed(totalSamples, row, hasMS2) != removeFailed;
      if (keepRow) {
        rowsCount++;
        if (processInCurrentList) {
          rowsToAdd.add(row);
          if (renumber) {
            row.set(IDType.class, rowsCount);
          }
        } else {
<<<<<<< HEAD
          // process in place means that matched rows will be removed
          matchedRows.add(row);
        }
      } else if (keepRow) {
        matchedRows.add(row);
        rowsCount++;
=======
          rowsToAdd.add(
              new ModularFeatureListRow(newFeatureList, renumber ? rowsCount : row.getID(),
                  (ModularFeatureListRow) row, true));
        }
>>>>>>> d6e1db36
      }

      processedRows++;
    }

<<<<<<< HEAD
    // Create new feature list.

    final ModularFeatureList newFeatureList;
    if (processInCurrentList) {
      newFeatureList = (ModularFeatureList) featureList;
      // process in place will remove all rows
      newFeatureList.removeRows(matchedRows);
    } else {
      final String suffix = parameters.getValue(RowsFilterParameters.SUFFIX);
      // exact number of needed features and rows
      int totalRows = matchedRows.size();
      int totalFeatures = matchedRows.stream().mapToInt(FeatureListRow::getNumberOfFeatures).sum();

      newFeatureList = FeatureListUtils.createCopyWithoutRows(featureList, suffix,
          getMemoryMapStorage(), totalRows, totalFeatures);
      // add rows to new list
      for (int i = 0; i < matchedRows.size(); i++) {
        var row = matchedRows.get(i);
        FeatureListRow resetRow = new ModularFeatureListRow(newFeatureList,
            renumber ? i + 1 : row.getID(), (ModularFeatureListRow) row, true);
        newFeatureList.addRow(resetRow);
      }
    }

    // Add task description to featureList.
    newFeatureList.addDescriptionOfAppliedTask(
        new SimpleFeatureListAppliedMethod(getTaskDescription(), RowsFilterModule.class, parameters,
            getModuleCallDate()));
=======
    newFeatureList.setRows(rowsToAdd);
>>>>>>> d6e1db36

    return newFeatureList;
  }

  private boolean isFilterRowCriteriaFailed(final int totalSamples, FeatureListRow row,
      boolean hasMS2) {

    // Check ms2 filter .
    if (filterByMS2 && !hasMS2) {
      return true;
    }

    // Check number of features.
    final int featureCount = getFeatureCount(row, groupingParameter);
    if (filterByMinFeatureCount) {
      if (!minSamples.checkGreaterEqualMax(totalSamples, featureCount)) {
        return true;
      }
    }

    // Check identities.
    if (onlyIdentified && !row.isIdentified()) {
      return true;
    }

    // Check average m/z.
    if (filterByMzRange) {
      if (!mzRange.contains(row.getAverageMZ())) {
        return true;
      }
    }

    // Check average RT.
    if (filterByRtRange) {
      if (!rtRange.contains(row.getAverageRT())) {
        return true;
      }
    }

    // Search feature identity text.
    if (filterByIdentityText) {
      boolean foundText = false;
      if (row.getPeakIdentities() != null) {
        for (var id : row.getPeakIdentities()) {
          if (id != null && id.getName().toLowerCase().trim().contains(searchText)) {
            foundText = true;
            break;
          }
        }
      }
      List<MatchedLipid> matchedLipids = row.get(LipidMatchListType.class);
      if (matchedLipids != null && !foundText) {
        for (var id : matchedLipids) {
          if (id != null && id.getLipidAnnotation().getAnnotation().toLowerCase().trim()
              .contains(searchText)) {
            foundText = true;
            break;
          }
        }
      }
      if (!foundText) {
        for (var id : row.getSpectralLibraryMatches()) {
          if (id != null && id.getCompoundName().toLowerCase().trim().contains(searchText)) {
            foundText = true;
            break;
          }
        }
      }
      if (!foundText && row.get(GNPSSpectralLibraryMatchesType.class) != null) {
        for (var id : row.get(GNPSSpectralLibraryMatchesType.class)) {
          if (id != null && id.getResultOr(ATT.COMPOUND_NAME, "").toLowerCase().trim()
              .contains(searchText)) {
            foundText = true;
            break;
          }
        }
      }

      if (!foundText) {
        return true;
      }
    }

    // Search feature comment text.
    if (filterByCommentText) {

      if (row.getComment() == null) {
        return true;
      }
      if (row.getComment() != null) {
        final String rowText = row.getComment().toLowerCase().trim();
        if (!rowText.contains(commentSearchText)) {
          return true;
        }
      }
    }

    // Calculate average duration and isotope pattern count.
    int maxIsotopePatternSizeOnRow = 1;
    double avgDuration = 0.0;
    boolean matches13Cisotopes = false;
    final Feature[] features = row.getFeatures().toArray(new Feature[0]);
    for (final Feature p : features) {

      final IsotopePattern pattern = p.getIsotopePattern();
      if (pattern != null) {
        // check isotope pattern - only one match for a feature needed
        if (filter13CIsotopes && !matches13Cisotopes) {
          matches13Cisotopes = isotope13CFilter.accept(pattern, p.getMZ());
        }

        if (maxIsotopePatternSizeOnRow < pattern.getNumberOfDataPoints()) {
          maxIsotopePatternSizeOnRow = pattern.getNumberOfDataPoints();
        }
      }
      avgDuration += RangeUtils.rangeLength(p.getRawDataPointsRTRange());
    }

    // filter 13C istope pattern - needs to be true in one feature
    if (filter13CIsotopes && !matches13Cisotopes) {
      return true;
    }
    // Check isotope pattern count.
    if (filterByMinIsotopePatternSize) {
      if (maxIsotopePatternSizeOnRow < minIsotopePatternSize) {
        return true;
      }
    }

    // Check average duration.
    avgDuration /= featureCount;
    if (filterByDuration) {
      if (!durationRange.contains(avgDuration)) {
        return true;
      }
    }

    // Filter by FWHM range
    if (filterByFWHM) {
      // If any of the features fail the FWHM criteria,
      Float FWHM_value = row.getBestFeature().getFWHM();
      if (FWHM_value != null && !fwhmRange.contains(FWHM_value)) {
        return true;
      }
    }

    // Filter by charge range
    if (filterByCharge) {
      int charge = row.getBestFeature().getCharge();
      if (charge == 0 || !chargeRange.contains(charge)) {
        return true;
      }
    }

    // Filter by KMD or RKM range
    if (filterByKMD) {
      // get m/z
      Double valueMZ = row.getBestFeature().getMZ();

      // calc exact mass of Kendrick mass base
      double exactMassFormula = FormulaUtils.calculateExactMass(kendrickMassBase);

      // calc exact mass of Kendrick mass factor
      double kendrickMassFactor =
          Math.round(exactMassFormula / divisor) / (exactMassFormula / divisor);

      double defectOrRemainder;

      if (!useRemainderOfKendrickMass) {
        // calc Kendrick mass defect
        defectOrRemainder = Math.ceil(kendrickCharge * (valueMZ * kendrickMassFactor)) //
            - kendrickCharge * (valueMZ * kendrickMassFactor);
      } else {
        // calc Kendrick mass remainder
        defectOrRemainder = (kendrickCharge * (divisor - Math.round(
            FormulaUtils.calculateExactMass(kendrickMassBase))) * valueMZ)
            / FormulaUtils.calculateExactMass(kendrickMassBase) - Math.floor(
            (kendrickCharge * (divisor - Math.round(
                FormulaUtils.calculateExactMass(kendrickMassBase))) * valueMZ)
                / FormulaUtils.calculateExactMass(kendrickMassBase));
      }

      // shift Kendrick mass defect or remainder of Kendrick mass
      double kendrickMassDefectShifted =
          defectOrRemainder + shift - Math.floor(defectOrRemainder + shift);

      // check if shifted Kendrick mass defect or remainder of
      // Kendrick mass is in range
      if (!rangeKMD.contains(kendrickMassDefectShifted)) {
        return true;
      }
    }

    if (filterByMassDefect && !massDefectFilter.contains(row.getAverageMZ())) {
      return true;
    }

    return removeRedundantIsotopeRows && isRowRedundantDueToIsotopePattern(row,
        row.getBestIsotopePattern());
  }

  private int getFeatureCount(FeatureListRow row, String groupingParameter) {
    if (groupingParameter.contains("Filtering by ")) {
      HashMap<String, Integer> groups = new HashMap<>();
      for (RawDataFile file : project.getDataFiles()) {
        UserParameter<?, ?>[] params = project.getParameters();
        for (UserParameter<?, ?> p : params) {
          groupingParameter = groupingParameter.replace("Filtering by ", "");
          if (groupingParameter.equals(p.getName())) {
            String parameterValue = String.valueOf(project.getParameterValue(p, file));
            if (row.hasFeature(file)) {
              if (groups.containsKey(parameterValue)) {
                groups.put(parameterValue, groups.get(parameterValue) + 1);
              } else {
                groups.put(parameterValue, 1);
              }
            } else {
              groups.put(parameterValue, 0);
            }
          }
        }
      }

      Set<String> ref = groups.keySet();
      Iterator<String> it = ref.iterator();
      int min = Integer.MAX_VALUE;
      while (it.hasNext()) {
        String name = it.next();
        int val = groups.get(name);
        if (val < min) {
          min = val;
        }
      }
      return min;

    } else {
      return row.getNumberOfFeatures();
    }
  }

  /**
   * @param row     The row
   * @param pattern An isotope pattern of that row
   * @return True if the row is not the most intense or first signal in that isotope pattern.
   */
  private boolean isRowRedundantDueToIsotopePattern(@NotNull FeatureListRow row,
      @Nullable final IsotopePattern pattern) {
    if (!removeRedundantIsotopeRows || pattern == null) {
      return false;
    }
    final int featureDpIndex = pattern.binarySearch(row.getAverageMZ(), DefaultTo.CLOSEST_VALUE);

    return featureDpIndex != 0 && featureDpIndex != Objects.requireNonNullElse(
        pattern.getBasePeakIndex(), -1);
  }
}<|MERGE_RESOLUTION|>--- conflicted
+++ resolved
@@ -262,7 +262,6 @@
    */
   private FeatureList filterFeatureListRows(final FeatureList featureList,
       boolean processInCurrentList) {
-    int rowsCount = 0;
     // if keep is selected we remove rows on failed criteria
     // otherwise we remove those that match all criteria
     boolean removeFailed = RowsFilterChoices.KEEP_MATCHING == filterOption;
@@ -288,12 +287,10 @@
 
     // Filter rows.
     totalRows = featureList.getNumberOfRows();
-    List<FeatureListRow> matchedRows = new ArrayList<>((int) (totalRows * 0.75));
-
     processedRows = 0;
     // requires copy of rows as there is no efficient way to remove rows from the list
     // the use setAll
-    final List<FeatureListRow> rowsToAdd = new ArrayList<>();
+    final ArrayList<FeatureListRow> rowsToAdd = new ArrayList<>((int) (totalRows * 0.75));
     final List<FeatureListRow> rowsCopy = featureList.getRowsCopy();
     for (final FeatureListRow row : featureList.getRows()) {
       if (isCanceled()) {
@@ -309,50 +306,33 @@
       boolean keepRow = (keepAllWithMS2 && hasMS2) || (keepAnnotated && annotated)
           || isFilterRowCriteriaFailed(totalSamples, row, hasMS2) != removeFailed;
       if (keepRow) {
-        rowsCount++;
-        if (processInCurrentList) {
-          rowsToAdd.add(row);
-          if (renumber) {
-            row.set(IDType.class, rowsCount);
-          }
-        } else {
-<<<<<<< HEAD
-          // process in place means that matched rows will be removed
-          matchedRows.add(row);
-        }
-      } else if (keepRow) {
-        matchedRows.add(row);
-        rowsCount++;
-=======
-          rowsToAdd.add(
-              new ModularFeatureListRow(newFeatureList, renumber ? rowsCount : row.getID(),
-                  (ModularFeatureListRow) row, true));
-        }
->>>>>>> d6e1db36
+        rowsToAdd.add(row);
       }
 
       processedRows++;
     }
-
-<<<<<<< HEAD
-    // Create new feature list.
 
     final ModularFeatureList newFeatureList;
     if (processInCurrentList) {
       newFeatureList = (ModularFeatureList) featureList;
-      // process in place will remove all rows
-      newFeatureList.removeRows(matchedRows);
+      rowsToAdd.trimToSize();
+      newFeatureList.setRows(rowsToAdd);
+      if (renumber) {
+        for (int i = 0; i < rowsToAdd.size(); i++) {
+          rowsToAdd.get(i).set(IDType.class, i + 1);
+        }
+      }
     } else {
       final String suffix = parameters.getValue(RowsFilterParameters.SUFFIX);
       // exact number of needed features and rows
-      int totalRows = matchedRows.size();
-      int totalFeatures = matchedRows.stream().mapToInt(FeatureListRow::getNumberOfFeatures).sum();
+      int totalRows = rowsToAdd.size();
+      int totalFeatures = rowsToAdd.stream().mapToInt(FeatureListRow::getNumberOfFeatures).sum();
 
       newFeatureList = FeatureListUtils.createCopyWithoutRows(featureList, suffix,
           getMemoryMapStorage(), totalRows, totalFeatures);
       // add rows to new list
-      for (int i = 0; i < matchedRows.size(); i++) {
-        var row = matchedRows.get(i);
+      for (int i = 0; i < rowsToAdd.size(); i++) {
+        var row = rowsToAdd.get(i);
         FeatureListRow resetRow = new ModularFeatureListRow(newFeatureList,
             renumber ? i + 1 : row.getID(), (ModularFeatureListRow) row, true);
         newFeatureList.addRow(resetRow);
@@ -363,9 +343,6 @@
     newFeatureList.addDescriptionOfAppliedTask(
         new SimpleFeatureListAppliedMethod(getTaskDescription(), RowsFilterModule.class, parameters,
             getModuleCallDate()));
-=======
-    newFeatureList.setRows(rowsToAdd);
->>>>>>> d6e1db36
 
     return newFeatureList;
   }
