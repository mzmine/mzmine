/*
 * Copyright (c) 2004-2025 The mzmine Development Team
 *
 * Permission is hereby granted, free of charge, to any person
 * obtaining a copy of this software and associated documentation
 * files (the "Software"), to deal in the Software without
 * restriction, including without limitation the rights to use,
 * copy, modify, merge, publish, distribute, sublicense, and/or sell
 * copies of the Software, and to permit persons to whom the
 * Software is furnished to do so, subject to the following
 * conditions:
 *
 * The above copyright notice and this permission notice shall be
 * included in all copies or substantial portions of the Software.
 *
 * THE SOFTWARE IS PROVIDED "AS IS", WITHOUT WARRANTY OF ANY KIND,
 * EXPRESS OR IMPLIED, INCLUDING BUT NOT LIMITED TO THE WARRANTIES
 * OF MERCHANTABILITY, FITNESS FOR A PARTICULAR PURPOSE AND
 * NONINFRINGEMENT. IN NO EVENT SHALL THE AUTHORS OR COPYRIGHT
 * HOLDERS BE LIABLE FOR ANY CLAIM, DAMAGES OR OTHER LIABILITY,
 * WHETHER IN AN ACTION OF CONTRACT, TORT OR OTHERWISE, ARISING
 * FROM, OUT OF OR IN CONNECTION WITH THE SOFTWARE OR THE USE OR
 * OTHER DEALINGS IN THE SOFTWARE.
 */
package io.github.mzmine.modules.dataprocessing.filter_rowsfilter;

import com.google.common.collect.Range;
import io.github.mzmine.datamodel.IsotopePattern;
import io.github.mzmine.datamodel.MZmineProject;
import io.github.mzmine.datamodel.RawDataFile;
import io.github.mzmine.datamodel.features.Feature;
import io.github.mzmine.datamodel.features.FeatureList;
import io.github.mzmine.datamodel.features.FeatureListRow;
import io.github.mzmine.datamodel.features.ModularFeature;
import io.github.mzmine.datamodel.features.ModularFeatureList;
import io.github.mzmine.datamodel.features.ModularFeatureListRow;
import io.github.mzmine.datamodel.features.SimpleFeatureListAppliedMethod;
import io.github.mzmine.datamodel.features.compoundannotations.FeatureAnnotation;
import io.github.mzmine.datamodel.features.types.annotations.GNPSSpectralLibraryMatchesType;
import io.github.mzmine.datamodel.features.types.numbers.IDType;
import io.github.mzmine.datamodel.features.types.otherdectectors.MsOtherCorrelationResultType;
import io.github.mzmine.modules.dataprocessing.id_gnpsresultsimport.GNPSLibraryMatch.ATT;
import io.github.mzmine.parameters.ParameterSet;
import io.github.mzmine.parameters.parametertypes.MinimumSamplesFilter;
import io.github.mzmine.parameters.parametertypes.MinimumSamplesFilterConfig;
import io.github.mzmine.parameters.parametertypes.OriginalFeatureListHandlingParameter.OriginalFeatureListOption;
import io.github.mzmine.parameters.parametertypes.massdefect.MassDefectFilter;
import io.github.mzmine.taskcontrol.AbstractTask;
import io.github.mzmine.taskcontrol.TaskStatus;
import io.github.mzmine.util.FeatureListUtils;
import io.github.mzmine.util.FormulaUtils;
import io.github.mzmine.util.MemoryMapStorage;
import io.github.mzmine.util.RangeUtils;
import io.github.mzmine.util.annotations.CompoundAnnotationUtils;
import io.github.mzmine.util.collections.BinarySearch.DefaultTo;
import java.time.Instant;
import java.util.ArrayList;
import java.util.List;
import java.util.Objects;
import java.util.logging.Level;
import java.util.logging.Logger;
import org.jetbrains.annotations.NotNull;
import org.jetbrains.annotations.Nullable;

/**
 * Filters out feature list rows.
 */
public class RowsFilterTask extends AbstractTask {

  // Logger.
  private static final Logger logger = Logger.getLogger(RowsFilterTask.class.getName());
  // Feature lists.
  private final MZmineProject project;
  private final FeatureList origFeatureList;
  // Parameters.
  private final ParameterSet parameters;
  private final boolean filter13CIsotopes;
  private final boolean keepAllWithMS2;
  private final boolean onlyIdentified;
  private final boolean filterByIdentityText;
  private final boolean filterByCommentText;
  private final boolean filterByMinIsotopePatternSize;
  private final boolean filterByMzRange;
  private final boolean filterByRtRange;
  private final boolean filterByDuration;
  private final boolean filterByFWHM;
  private final boolean filterByCharge;
  private final boolean filterByKMD;
  private final boolean filterByMS2;
  private final boolean onlyWithOtherCorrelated;
  private final RowsFilterChoices filterOption;
  private final boolean renumber;
  private final boolean filterByMassDefect;
  private final MassDefectFilter massDefectFilter;
  private final KendrickMassDefectFilterParameters kendrickParam;
  private final Range<Double> rangeKMD;
  private final String kendrickMassBase;
  private final Double shift;
  private final Integer kendrickCharge;
  private final Integer divisor;
  private final Boolean useRemainderOfKendrickMass;
  private final Range<Integer> chargeRange;
  private final Range<Double> durationRange;
  private final Integer minIsotopePatternSize;
  private final String commentSearchText;
  private final String searchText;
  private final Range<Double> mzRange;
  private final Range<Float> rtRange;
  private final Range<Float> fwhmRange;
  private final Isotope13CFilter isotope13CFilter;
  private final FoldChangeSignificanceRowFilterParameters significanceFoldChangeFilterParameters;
  private final RsdFilterParameters cvFilterParameters;
  private final MinimumSamplesFilter minSamples;
  private final MinimumSamplesFilter minSamplesInGroup;
  private final boolean removeRedundantIsotopeRows;
  private final boolean keepAnnotated;
  private FeatureList filteredFeatureList;
  // Processed rows counter
  private int processedRows, totalRows;
  private FoldChangeSignificanceRowFilter significanceFoldChangeFilter;
  private RsdFilter cvFilter;


  /**
   * Create the task.
   *
   * @param list         feature list to process.
   * @param parameterSet task parameters.
   */
  public RowsFilterTask(final MZmineProject project, final FeatureList list,
      final ParameterSet parameterSet, @Nullable MemoryMapStorage storage,
      @NotNull Instant moduleCallDate) {
    super(storage, moduleCallDate);

    // Initialize.
    this.project = project;
    parameters = parameterSet;
    origFeatureList = list;
    final List<RawDataFile> rawFiles = origFeatureList.getRawDataFiles();
    filteredFeatureList = null;
    processedRows = 0;
    totalRows = 0;

    // Get parameters.
    keepAllWithMS2 = parameters.getValue(RowsFilterParameters.KEEP_ALL_MS2);
    keepAnnotated = parameters.getValue(RowsFilterParameters.KEEP_ALL_ANNOTATED);

    onlyIdentified = parameters.getValue(RowsFilterParameters.HAS_IDENTITIES);
    filterByIdentityText = parameters.getValue(RowsFilterParameters.IDENTITY_TEXT);
    filterByCommentText = parameters.getValue(RowsFilterParameters.COMMENT_TEXT);
    filterByMinIsotopePatternSize = parameters.getValue(
        RowsFilterParameters.MIN_ISOTOPE_PATTERN_COUNT);
    filterByMzRange = parameters.getValue(RowsFilterParameters.MZ_RANGE);
    filterByRtRange = parameters.getValue(RowsFilterParameters.RT_RANGE);
    filterByDuration = parameters.getValue(RowsFilterParameters.FEATURE_DURATION);
    filterByFWHM = parameters.getValue(RowsFilterParameters.FWHM);
    filterByCharge = parameters.getValue(RowsFilterParameters.CHARGE);
    filterByKMD = parameters.getValue(RowsFilterParameters.KENDRICK_MASS_DEFECT);
    filterByMS2 = parameters.getValue(RowsFilterParameters.MS2_Filter);
    filterOption = parameters.getValue(RowsFilterParameters.REMOVE_ROW);
<<<<<<< HEAD

    // create min samples filter based on all files and on groups in column
    minSamples = parameters.getOptionalValue(RowsFilterParameters.MIN_FEATURE_COUNT)
        .map(min -> new MinimumSamplesFilterConfig(min).createFilter(rawFiles)).orElse(null);
    minSamplesInGroup = parameters.getOptionalValue(RowsFilterParameters.MIN_FEATURE_IN_GROUP_COUNT)
        .map(config -> config.createFilter(rawFiles)).orElse(null);

=======
    onlyWithOtherCorrelated = parameters.getValue(
        RowsFilterParameters.onlyCorrelatedWithOtherDetectors);
    minSamples = parameters.getEmbeddedParameterValueIfSelectedOrElse(
        RowsFilterParameters.MIN_FEATURE_COUNT, null);
>>>>>>> 971913ee
    renumber = parameters.getValue(RowsFilterParameters.Reset_ID);
    filterByMassDefect = parameters.getValue(RowsFilterParameters.massDefect);
    massDefectFilter = filterByMassDefect ? parameters.getParameter(RowsFilterParameters.massDefect)
        .getEmbeddedParameter().getValue() : MassDefectFilter.ALL;

    // get embedded parameters
    kendrickParam = parameters.getParameter(RowsFilterParameters.KENDRICK_MASS_DEFECT)
        .getEmbeddedParameters();
    rangeKMD = kendrickParam.getParameter(
        KendrickMassDefectFilterParameters.kendrickMassDefectRange).getValue();
    kendrickMassBase = kendrickParam.getParameter(
        KendrickMassDefectFilterParameters.kendrickMassBase).getValue();
    shift = kendrickParam.getParameter(KendrickMassDefectFilterParameters.shift).getValue();
    kendrickCharge = kendrickParam.getParameter(KendrickMassDefectFilterParameters.charge)
        .getValue();
    divisor = kendrickParam.getParameter(KendrickMassDefectFilterParameters.divisor).getValue();
    useRemainderOfKendrickMass = kendrickParam.getParameter(
        KendrickMassDefectFilterParameters.useRemainderOfKendrickMass).getValue();
    chargeRange =
        filterByCharge ? parameters.getParameter(RowsFilterParameters.CHARGE).getEmbeddedParameter()
            .getValue() : null;
    durationRange =
        filterByDuration ? parameters.getParameter(RowsFilterParameters.FEATURE_DURATION)
            .getEmbeddedParameter().getValue() : null;
    minIsotopePatternSize = parameters.getParameter(RowsFilterParameters.MIN_ISOTOPE_PATTERN_COUNT)
        .getEmbeddedParameter().getValue();
    commentSearchText = parameters.getParameter(RowsFilterParameters.COMMENT_TEXT)
        .getEmbeddedParameter().getValue().toLowerCase().trim();
    searchText = parameters.getParameter(RowsFilterParameters.IDENTITY_TEXT).getEmbeddedParameter()
        .getValue().toLowerCase().trim();
    mzRange = filterByMzRange ? parameters.getParameter(RowsFilterParameters.MZ_RANGE)
        .getEmbeddedParameter().getValue() : null;
    rtRange = filterByRtRange ? RangeUtils.toFloatRange(
        parameters.getParameter(RowsFilterParameters.RT_RANGE).getEmbeddedParameter().getValue())
        : null;
    fwhmRange = filterByFWHM ? RangeUtils.toFloatRange(
        parameters.getParameter(RowsFilterParameters.FWHM).getEmbeddedParameter().getValue())
        : null;

    this.cvFilterParameters = parameters.getEmbeddedParametersIfSelectedOrElse(
        RowsFilterParameters.cvFilter, null);

    this.significanceFoldChangeFilterParameters = parameters.getEmbeddedParametersIfSelectedOrElse(
        RowsFilterParameters.foldChangeFilter, null);

    // isotope filter
    filter13CIsotopes = parameters.getParameter(RowsFilterParameters.ISOTOPE_FILTER_13C).getValue();
    isotope13CFilter = parameters.getParameter(RowsFilterParameters.ISOTOPE_FILTER_13C)
        .getEmbeddedParameters().createFilter();

    removeRedundantIsotopeRows = parameters.getValue(RowsFilterParameters.removeRedundantRows);
  }

  @Override
  public double getFinishedPercentage() {
    return totalRows == 0 ? 0.0 : (double) processedRows / (double) totalRows;
  }

  @Override
  public String getTaskDescription() {

    return "Filtering feature list rows";
  }

  @Override
  public void run() {

    if (!isCanceled()) {

      try {
        setStatus(TaskStatus.PROCESSING);
        logger.info("Filtering feature list rows");

        final OriginalFeatureListOption originalFeatureListOption = parameters.getValue(
            RowsFilterParameters.handleOriginal);

        switch (originalFeatureListOption) {
          case KEEP -> logger.finer("Create new feature List");
          case REMOVE -> logger.finer("Remove original feature list");
          case PROCESS_IN_PLACE -> logger.finer("Process in place");
        }

        // Filter the feature list.
        filteredFeatureList = filterFeatureListRows(origFeatureList,
            originalFeatureListOption == OriginalFeatureListOption.PROCESS_IN_PLACE);

        if (!isCanceled()) {
          final String suffix = parameters.getValue(RowsFilterParameters.SUFFIX);
          originalFeatureListOption.reflectNewFeatureListToProject(suffix, project,
              filteredFeatureList, origFeatureList);
          setStatus(TaskStatus.FINISHED);
          logger.info("Finished feature list rows filter");
        }
      } catch (Throwable t) {
        error(t.getMessage());
        logger.log(Level.SEVERE, "Feature list row filter error", t);
        return;
      }
    }
  }

  /**
   * Filter the feature list rows.
   *
   * @param featureList          feature list to filter.
   * @param processInCurrentList use the current list and filter it
   * @return a new feature list with rows of the original feature list that pass the filtering.
   */
  private FeatureList filterFeatureListRows(final FeatureList featureList,
      boolean processInCurrentList) {
    // prepare filters that require a prepared data table
    if (significanceFoldChangeFilterParameters != null) {
      significanceFoldChangeFilter = significanceFoldChangeFilterParameters.createFilter(
          featureList.getRows(), featureList.getRawDataFiles());
    }

    if (cvFilterParameters != null) {
      cvFilter = cvFilterParameters.createFilter(featureList.getRows(),
          featureList.getRawDataFiles());
    }

    // if keep is selected we remove rows on failed criteria
    // otherwise we remove those that match all criteria
    boolean removeFailed = RowsFilterChoices.KEEP_MATCHING == filterOption;

    // check if min samples filter is valid
    if (minSamples != null) {
      String message = minSamples.getInvalidConfigMessage(
          RowsFilterParameters.MIN_FEATURE_COUNT.getName(), featureList);
      if (message != null) {
        error(message);
        return null;
      }
    }
    if (minSamplesInGroup != null) {
      String message = minSamplesInGroup.getInvalidConfigMessage(
          RowsFilterParameters.MIN_FEATURE_IN_GROUP_COUNT.getName(), featureList);
      if (message != null) {
        error(message);
        return null;
      }
    }

    // Filter rows.
    totalRows = featureList.getNumberOfRows();
    processedRows = 0;
    // requires copy of rows as there is no efficient way to remove rows from the list
    // the use setAll
    final ArrayList<FeatureListRow> rowsToAdd = new ArrayList<>((int) (totalRows * 0.75));

    // keep track of index
    int rowIndex = -1;
    for (final FeatureListRow row : featureList.getRows()) {
      rowIndex++;

      if (isCanceled()) {
        return null;
      }

      final boolean hasMS2 = row.hasMs2Fragmentation();
      final boolean annotated = row.isIdentified();

      // Only remove rows that match *all* of the criteria, so add
      // rows that fail any of the criteria.
      // Only add the row if none of the criteria have failed.
      boolean keepRow = (keepAllWithMS2 && hasMS2) || (keepAnnotated && annotated)
          || isFilterRowCriteriaFailed(row, rowIndex, hasMS2) != removeFailed;
      if (keepRow) {
        rowsToAdd.add(row);
      }

      processedRows++;
    }

    final ModularFeatureList newFeatureList;
    if (processInCurrentList) {
      newFeatureList = (ModularFeatureList) featureList;
      rowsToAdd.trimToSize();
      newFeatureList.setRowsApplySort(rowsToAdd);
      if (renumber) {
        for (int i = 0; i < rowsToAdd.size(); i++) {
          rowsToAdd.get(i).set(IDType.class, i + 1);
        }
      }
    } else {
      final String suffix = parameters.getValue(RowsFilterParameters.SUFFIX);
      // exact number of needed features and rows
      int totalRows = rowsToAdd.size();
      int totalFeatures = rowsToAdd.stream().mapToInt(FeatureListRow::getNumberOfFeatures).sum();

      newFeatureList = FeatureListUtils.createCopyWithoutRows(featureList, suffix,
          getMemoryMapStorage(), totalRows, totalFeatures);
      // add rows to new list
      for (int i = 0; i < rowsToAdd.size(); i++) {
        var row = rowsToAdd.get(i);
        FeatureListRow resetRow = new ModularFeatureListRow(newFeatureList,
            renumber ? i + 1 : row.getID(), (ModularFeatureListRow) row, true);
        newFeatureList.addRow(resetRow);
      }
    }

    // Add task description to featureList.
    newFeatureList.addDescriptionOfAppliedTask(
        new SimpleFeatureListAppliedMethod(getTaskDescription(), RowsFilterModule.class, parameters,
            getModuleCallDate()));

    return newFeatureList;
  }

  private boolean isFilterRowCriteriaFailed(FeatureListRow row, int rowIndex, boolean hasMS2) {

    // Check ms2 filter .
    if (filterByMS2 && !hasMS2) {
      return true;
    }

    // Check number of features.
    final int featureCount = row.getNumberOfFeatures();
    if (minSamples != null) {
      if (!minSamples.matches(row)) {
        return true;
      }
    }
    if (minSamplesInGroup != null) {
      if (!minSamplesInGroup.matches(row)) {
        return true;
      }
    }

    // Check identities.
    if (onlyIdentified && !row.isIdentified()) {
      return true;
    }

    // Check average m/z.
    if (filterByMzRange) {
      if (!mzRange.contains(row.getAverageMZ())) {
        return true;
      }
    }

    // Check average RT.
    if (filterByRtRange) {
      if (!rtRange.contains(row.getAverageRT())) {
        return true;
      }
    }

    // Search feature identity text.
    if (filterByIdentityText) {
      boolean foundText = false;
      if (!foundText && !row.getCompoundAnnotations().isEmpty()) {
        if (CompoundAnnotationUtils.streamFeatureAnnotations(row)
            .map(FeatureAnnotation::getCompoundName).filter(Objects::nonNull)
            .anyMatch(name -> name.toLowerCase().trim().contains(searchText))) {
          foundText = true;
        }
      }
      if (!foundText && row.get(GNPSSpectralLibraryMatchesType.class) != null) {
        for (var id : row.get(GNPSSpectralLibraryMatchesType.class)) {
          if (id != null && id.getResultOr(ATT.COMPOUND_NAME, "").toLowerCase().trim()
              .contains(searchText)) {
            foundText = true;
            break;
          }
        }
      }

      if (!foundText) {
        return true;
      }
    }

    // Search feature comment text.
    if (filterByCommentText) {

      if (row.getComment() == null) {
        return true;
      }
      if (row.getComment() != null) {
        final String rowText = row.getComment().toLowerCase().trim();
        if (!rowText.contains(commentSearchText)) {
          return true;
        }
      }
    }

    // Calculate average duration and isotope pattern count.
    int maxIsotopePatternSizeOnRow = 1;
    double avgDuration = 0.0;
    boolean matches13Cisotopes = false;
    final Feature[] features = row.getFeatures().toArray(new Feature[0]);
    for (final Feature p : features) {

      final IsotopePattern pattern = p.getIsotopePattern();
      if (pattern != null) {
        // check isotope pattern - only one match for a feature needed
        if (filter13CIsotopes && !matches13Cisotopes) {
          matches13Cisotopes = isotope13CFilter.accept(pattern, p.getMZ());
        }

        if (maxIsotopePatternSizeOnRow < pattern.getNumberOfDataPoints()) {
          maxIsotopePatternSizeOnRow = pattern.getNumberOfDataPoints();
        }
      }
      avgDuration += RangeUtils.rangeLength(p.getRawDataPointsRTRange());
    }

    // filter 13C istope pattern - needs to be true in one feature
    if (filter13CIsotopes && !matches13Cisotopes) {
      return true;
    }
    // Check isotope pattern count.
    if (filterByMinIsotopePatternSize) {
      if (maxIsotopePatternSizeOnRow < minIsotopePatternSize) {
        return true;
      }
    }

    // Check average duration.
    avgDuration /= featureCount;
    if (filterByDuration) {
      if (!durationRange.contains(avgDuration)) {
        return true;
      }
    }

    // Filter by FWHM range
    if (filterByFWHM) {
      // If any of the features fail the FWHM criteria,
      Float FWHM_value = row.getBestFeature().getFWHM();
      if (FWHM_value != null && !fwhmRange.contains(FWHM_value)) {
        return true;
      }
    }

    // Filter by charge range
    if (filterByCharge) {
      int charge = row.getBestFeature().getCharge();
      if (charge == 0 || !chargeRange.contains(charge)) {
        return true;
      }
    }

    // filter by correlated traces
    if (onlyWithOtherCorrelated) {
      boolean foundCorrelation = false;
      for (ModularFeature feature : row.getFeatures()) {
        if (feature.get(MsOtherCorrelationResultType.class) != null) {
          foundCorrelation = true;
          break;
        }
      }
      if (!foundCorrelation) {
        return true;
      }
    }

    // Filter by KMD or RKM range
    if (filterByKMD) {
      // get m/z
      Double valueMZ = row.getBestFeature().getMZ();

      // calc exact mass of Kendrick mass base
      double exactMassFormula = FormulaUtils.calculateExactMass(kendrickMassBase);

      // calc exact mass of Kendrick mass factor
      double kendrickMassFactor =
          Math.round(exactMassFormula / divisor) / (exactMassFormula / divisor);

      double defectOrRemainder;

      if (!useRemainderOfKendrickMass) {
        // calc Kendrick mass defect
        defectOrRemainder = Math.ceil(kendrickCharge * (valueMZ * kendrickMassFactor)) //
            - kendrickCharge * (valueMZ * kendrickMassFactor);
      } else {
        // calc Kendrick mass remainder
        defectOrRemainder = (kendrickCharge * (divisor - Math.round(
            FormulaUtils.calculateExactMass(kendrickMassBase))) * valueMZ)
            / FormulaUtils.calculateExactMass(kendrickMassBase) - Math.floor(
            (kendrickCharge * (divisor - Math.round(
                FormulaUtils.calculateExactMass(kendrickMassBase))) * valueMZ)
                / FormulaUtils.calculateExactMass(kendrickMassBase));
      }

      // shift Kendrick mass defect or remainder of Kendrick mass
      double kendrickMassDefectShifted =
          defectOrRemainder + shift - Math.floor(defectOrRemainder + shift);

      // check if shifted Kendrick mass defect or remainder of
      // Kendrick mass is in range
      if (!rangeKMD.contains(kendrickMassDefectShifted)) {
        return true;
      }
    }

    if (filterByMassDefect && !massDefectFilter.contains(row.getAverageMZ())) {
      return true;
    }

    if (cvFilter != null && !cvFilter.matches(row, rowIndex)) {
      return true;
    }

    if (significanceFoldChangeFilter != null && !significanceFoldChangeFilter.matches(rowIndex)) {
      return true;
    }

    return removeRedundantIsotopeRows && isRowRedundantDueToIsotopePattern(row,
        row.getBestIsotopePattern());
  }

  /**
   * @param row     The row
   * @param pattern An isotope pattern of that row
   * @return True if the row is not the most intense or first signal in that isotope pattern.
   */
  private boolean isRowRedundantDueToIsotopePattern(@NotNull FeatureListRow row,
      @Nullable final IsotopePattern pattern) {
    if (!removeRedundantIsotopeRows || pattern == null) {
      return false;
    }
    final int featureDpIndex = pattern.binarySearch(row.getAverageMZ(), DefaultTo.CLOSEST_VALUE);

    return featureDpIndex != 0 && featureDpIndex != Objects.requireNonNullElse(
        pattern.getBasePeakIndex(), -1);
  }
}<|MERGE_RESOLUTION|>--- conflicted
+++ resolved
@@ -158,7 +158,8 @@
     filterByKMD = parameters.getValue(RowsFilterParameters.KENDRICK_MASS_DEFECT);
     filterByMS2 = parameters.getValue(RowsFilterParameters.MS2_Filter);
     filterOption = parameters.getValue(RowsFilterParameters.REMOVE_ROW);
-<<<<<<< HEAD
+    onlyWithOtherCorrelated = parameters.getValue(
+        RowsFilterParameters.onlyCorrelatedWithOtherDetectors);
 
     // create min samples filter based on all files and on groups in column
     minSamples = parameters.getOptionalValue(RowsFilterParameters.MIN_FEATURE_COUNT)
@@ -166,12 +167,6 @@
     minSamplesInGroup = parameters.getOptionalValue(RowsFilterParameters.MIN_FEATURE_IN_GROUP_COUNT)
         .map(config -> config.createFilter(rawFiles)).orElse(null);
 
-=======
-    onlyWithOtherCorrelated = parameters.getValue(
-        RowsFilterParameters.onlyCorrelatedWithOtherDetectors);
-    minSamples = parameters.getEmbeddedParameterValueIfSelectedOrElse(
-        RowsFilterParameters.MIN_FEATURE_COUNT, null);
->>>>>>> 971913ee
     renumber = parameters.getValue(RowsFilterParameters.Reset_ID);
     filterByMassDefect = parameters.getValue(RowsFilterParameters.massDefect);
     massDefectFilter = filterByMassDefect ? parameters.getParameter(RowsFilterParameters.massDefect)
