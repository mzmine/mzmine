/*
 * Copyright (c) 2004-2024 The mzmine Development Team
 *
 * Permission is hereby granted, free of charge, to any person
 * obtaining a copy of this software and associated documentation
 * files (the "Software"), to deal in the Software without
 * restriction, including without limitation the rights to use,
 * copy, modify, merge, publish, distribute, sublicense, and/or sell
 * copies of the Software, and to permit persons to whom the
 * Software is furnished to do so, subject to the following
 * conditions:
 *
 * The above copyright notice and this permission notice shall be
 * included in all copies or substantial portions of the Software.
 *
 * THE SOFTWARE IS PROVIDED "AS IS", WITHOUT WARRANTY OF ANY KIND,
 * EXPRESS OR IMPLIED, INCLUDING BUT NOT LIMITED TO THE WARRANTIES
 * OF MERCHANTABILITY, FITNESS FOR A PARTICULAR PURPOSE AND
 * NONINFRINGEMENT. IN NO EVENT SHALL THE AUTHORS OR COPYRIGHT
 * HOLDERS BE LIABLE FOR ANY CLAIM, DAMAGES OR OTHER LIABILITY,
 * WHETHER IN AN ACTION OF CONTRACT, TORT OR OTHERWISE, ARISING
 * FROM, OUT OF OR IN CONNECTION WITH THE SOFTWARE OR THE USE OR
 * OTHER DEALINGS IN THE SOFTWARE.
 */

package io.github.mzmine.modules.dataprocessing.id_isotopepeakscanner;

import io.github.mzmine.datamodel.IsotopePattern;
import io.github.mzmine.datamodel.MZmineProject;
import io.github.mzmine.datamodel.MassList;
import io.github.mzmine.datamodel.PolarityType;
import io.github.mzmine.datamodel.RawDataFile;
import io.github.mzmine.datamodel.Scan;
import io.github.mzmine.datamodel.features.FeatureList;
import io.github.mzmine.datamodel.features.FeatureList.FeatureListAppliedMethod;
import io.github.mzmine.datamodel.features.FeatureListRow;
import io.github.mzmine.datamodel.features.ModularFeatureList;
import io.github.mzmine.datamodel.features.SimpleFeatureListAppliedMethod;
import io.github.mzmine.parameters.ParameterSet;
import io.github.mzmine.parameters.parametertypes.tolerances.MZTolerance;
import io.github.mzmine.parameters.parametertypes.tolerances.RTTolerance;
import io.github.mzmine.parameters.parametertypes.tolerances.mobilitytolerance.MobilityTolerance;
import io.github.mzmine.taskcontrol.AbstractTask;
import io.github.mzmine.taskcontrol.TaskStatus;
import io.github.mzmine.util.FeatureListUtils;
import io.github.mzmine.util.MemoryMapStorage;
import java.time.Instant;
import java.util.ArrayList;
import java.util.Arrays;
import java.util.HashMap;
import java.util.List;
import java.util.Map;
import java.util.logging.Logger;
import javafx.collections.ObservableList;
import org.jetbrains.annotations.NotNull;
import org.jetbrains.annotations.Nullable;


public class EnhancedIsotopePeakScannerTask extends AbstractTask {

<<<<<<< HEAD
  private static ModularFeatureList resultPeakList;
  private ParameterSet parameters;
  private MZmineProject project;
  private FeatureList peakList;
  private MZTolerance mzTolerance;
  private MobilityTolerance mobTolerance;
  private io.github.mzmine.parameters.parametertypes.tolerances.RTTolerance rtTolerance;
  private double minPatternIntensity;
  private String patternFormulas, suffix;
  private int charge;
  private PolarityType polarityType;
  private double minIsotopePatternScore;
  private boolean bestScores;
  private boolean onlyMonoisotopic;
  private boolean resolvedByMobility;
  private double minHeight;


  private static final Logger logger = Logger.getLogger(
      EnhancedIsotopePeakScannerTask.class.getName());

=======
  private static final Logger logger = Logger.getLogger(
      EnhancedIsotopePeakScannerTask.class.getName());

  private final ParameterSet parameters;
  private final MZmineProject project;
  private final FeatureList peakList;
  private final MZTolerance mzTolerance;
  private final MobilityTolerance mobTolerance;
  private final RTTolerance rtTolerance;
  private final double minPatternIntensity;
  private final String element;
  private final String suffix;
  private final PolarityType polarityType;
  private final double minIsotopePatternScore;
  private final boolean bestScores;
  private final boolean onlyMonoisotopic;
  private final boolean resolvedByMobility;
  private final double minHeight;

  private ModularFeatureList resultPeakList;
  private int charge;

//  /**
//   * Scanning for characteristic isotope pattern and their monoisotopic mass
//   *
//   * @param rows            apply to all rows
//   * @param mzTolerance     tolerance for signal matching
//   * @param minIntensity    minimum isotope intensity for prediction
//   */

>>>>>>> 0c7bec6b
  EnhancedIsotopePeakScannerTask(MZmineProject project, FeatureList peakList,
      ParameterSet parameters, @Nullable MemoryMapStorage storage,
      @NotNull Instant moduleCallDate) {
    super(storage, moduleCallDate);
    this.parameters = parameters;
    this.project = project;
    this.peakList = peakList;

    mzTolerance = parameters.getParameter(IsotopePeakScannerParameters.mzTolerance).getValue();
    rtTolerance = parameters.getParameter(IsotopePeakScannerParameters.rtTolerance).getValue();
    mobTolerance = parameters.getParameter(IsotopePeakScannerParameters.mobTolerance).getValue();
    minPatternIntensity = parameters.getParameter(IsotopePeakScannerParameters.minPatternIntensity)
        .getValue();
    patternFormulas = parameters.getParameter(IsotopePeakScannerParameters.formula).getValue();
    suffix = parameters.getParameter(IsotopePeakScannerParameters.suffix).getValue();
    charge = parameters.getParameter(IsotopePeakScannerParameters.charge).getValue();
    minIsotopePatternScore = parameters.getParameter(
        IsotopePeakScannerParameters.minIsotopePatternScore).getValue();
    bestScores = parameters.getParameter(IsotopePeakScannerParameters.bestScores).getValue();
    onlyMonoisotopic = parameters.getParameter(IsotopePeakScannerParameters.onlyMonoisotopic)
        .getValue();
    resolvedByMobility = parameters.getParameter(IsotopePeakScannerParameters.resolvedByMobility)
        .getValue();
    minHeight = parameters.getParameter(IsotopePeakScannerParameters.minHeight).getValue();

    polarityType = (charge > 0) ? PolarityType.POSITIVE : PolarityType.NEGATIVE;
    charge = (charge < 0) ? charge * -1 : charge;
  }

  @Override
  public void run() {

    if (!checkParameters()) {
      return;
    }
    resultPeakList = FeatureListUtils.createCopy(peakList, suffix, getMemoryMapStorage());

    if (getPeakListPolarity(peakList) != polarityType) {
      logger.warning(
          "PeakList.polarityType does not match selected polarity. " + getPeakListPolarity(
              peakList).toString() + "!=" + polarityType.toString());
    }

    ObservableList<FeatureListRow> rows = peakList.getRows();
    PeakListHandler featureMap = new PeakListHandler();
    Map<Integer, IsotopePattern> detectedIsotopePattern = new HashMap<>();
    List<FeatureListRow> rowsWithIPs = new ArrayList<>();
    Map<Integer, Double> scores = new HashMap<>();
    PeakListHandler finalMap;
    IsotopePatternCalculator ipCalculator = new IsotopePatternCalculator(minPatternIntensity,
        mzTolerance);
    IsotopePeakFinder isotopePeakFinder = new IsotopePeakFinder();
    IsotopePatternScoring scoring = new IsotopePatternScoring();
    MajorIsotopeIdentifier majorIsotopeIdentifier = new MajorIsotopeIdentifier();

    for (FeatureListRow row : rows) {
      featureMap.addRow(row);
    }

    // Scanning for characteristic isotope patterns for each element combination and charge.
    // Stored in "ResultMap" if the Similarity Score is higher than minScore.
    //In case of multiple scores for different charges, only the isotope pattern with the highest
    // score is stored as "detectedIsotopePattern.

    int[] charges = new int[charge];
    for (int i = 0; i < charges.length; i++) {
      charges[i] = i + 1;
    }
//    if (element.contains(",")) {
//      elements = element.split(",");
//    } else {
//      elements = new String[1];
//      elements[0] = element;
//    }
<<<<<<< HEAD
    String[] formulas = patternFormulas.split(",");
=======
    elements = Arrays.stream(element.split(",")).map(String::strip).toArray(String[]::new);
>>>>>>> 0c7bec6b

    for (String formula : formulas) {
      for (int charge : charges) {

        for (FeatureListRow row : rows) {

<<<<<<< HEAD
          final IsotopePattern calculatedPattern = ipCalculator.calculateIsotopePattern(row,
              formula.trim(), minPatternIntensity, mzTolerance, charge);
          final IsotopePattern detectedPattern = isotopePeakFinder.detectedIsotopePattern(peakList,
              row, ipCalculator.calculatedPatternDPs, mzTolerance, minHeight,
              calculatedPattern.getDataPointMZRange(), resolvedByMobility, charge);
          final double score = scoring.calculateIsotopeScore(detectedPattern, calculatedPattern,
=======
          IsotopePattern calculatedPattern = ipCalculator.calculateIsotopePattern(row, element,
              charge);
          IsotopePattern detectedPattern = isotopePeakFinder.detectedIsotopePattern(peakList, row,
              calculatedPattern, mzTolerance, minHeight, resolvedByMobility, charge);
          double score = scoring.calculateIsotopeScore(detectedPattern, calculatedPattern,
>>>>>>> 0c7bec6b
              mzTolerance, minHeight);

          if (score >= minIsotopePatternScore) {
            if (scores.get(row.getID()) != null && scores.get(row.getID()) > score) {
              continue;
            }
            detectedIsotopePattern.put(row.getID(), detectedPattern);
            row.getBestFeature().setCharge(charge);
            rowsWithIPs.add(row);
            scores.put(row.getID(), score);
          }
        }
      }
      //Reduction of the features to the monoisotopic signals, whereby the monoisotopic signal is
      // assumed to be the one with the highest SimilarityScore within the MZ range of the IsotopePattern.
      //A tolerance range of 0.01 was applied to avoid excluding isotopic patterns with very similar score values.

      if (onlyMonoisotopic) {
        majorIsotopeIdentifier.findMajorIsotopes(rowsWithIPs, scores, detectedIsotopePattern,
            rtTolerance, mobTolerance, resolvedByMobility);
      } else {
        majorIsotopeIdentifier.findAllIsotopes(rowsWithIPs, scores, detectedIsotopePattern);
      }
      rowsWithIPs.clear();
      detectedIsotopePattern.clear();
      scores.clear();
    }

    // Reduction of features to those with the best similarity values of all considered element combinations.
    if (bestScores) {
      majorIsotopeIdentifier.findMajorIsotopesWithBestScores(rtTolerance, mobTolerance,
          resolvedByMobility);
      finalMap = majorIsotopeIdentifier.resultMapOfMajorIsotopesWithBestScores;
    } else {
      finalMap = majorIsotopeIdentifier.resultMapOfIsotopes;
    }

    resultPeakList = finalMap.generateResultPeakList(majorIsotopeIdentifier, resultPeakList);
    addResultToProject(resultPeakList);
    setStatus(TaskStatus.FINISHED);
  }

  private PolarityType getPeakListPolarity(FeatureList peakList) {
    return FeatureListUtils.getPolarity(peakList);
  }

  /**
   * @return The {@link MemoryMapStorage} used to store results of this task (e.g. RawDataFiles,
   * MassLists, FeatureLists). May be null if results shall be stored in ram.
   */
  @Nullable
  public MemoryMapStorage getMemoryMapStorage() {
    return storage;
  }

  @Override
  public String getTaskDescription() {
    return null;
  }

  @Override
  public double getFinishedPercentage() {
    return 0;
  }


  public void addResultToProject(ModularFeatureList resultPeakList) {
    // Add new peakList to the project
    project.addFeatureList(resultPeakList);

    // Load previous applied methods
    for (FeatureListAppliedMethod proc : peakList.getAppliedMethods()) {
      resultPeakList.addDescriptionOfAppliedTask(proc);
    }

    // Add task description to peakList
    resultPeakList.addDescriptionOfAppliedTask(
        new SimpleFeatureListAppliedMethod("IsotopePeakScanner", IsotopePeakScannerModule.class,
            parameters, getModuleCallDate()));
  }


  private boolean checkParameters() {
    if (charge == 0) {
      setErrorMessage("Error: charge may not be 0!");
      setStatus(TaskStatus.ERROR);
      return false;
    }

    RawDataFile[] raws = peakList.getRawDataFiles().toArray(RawDataFile[]::new);
    boolean foundMassList = false;
    for (RawDataFile raw : raws) {
      ObservableList<Scan> scanNumbers = raw.getScans();
      for (Scan scan : scanNumbers) {
        MassList massList = scan.getMassList();
        if (massList != null) {
          foundMassList = true;
          break;
        }
      }
    }
    if (foundMassList == false) {
      setErrorMessage("Feature list \"" + peakList.getName() + "\" does not contain a mass list");
      setStatus(TaskStatus.ERROR);
      return false;
    }

    return true;
  }

}<|MERGE_RESOLUTION|>--- conflicted
+++ resolved
@@ -58,7 +58,6 @@
 
 public class EnhancedIsotopePeakScannerTask extends AbstractTask {
 
-<<<<<<< HEAD
   private static ModularFeatureList resultPeakList;
   private ParameterSet parameters;
   private MZmineProject project;
@@ -80,38 +79,6 @@
   private static final Logger logger = Logger.getLogger(
       EnhancedIsotopePeakScannerTask.class.getName());
 
-=======
-  private static final Logger logger = Logger.getLogger(
-      EnhancedIsotopePeakScannerTask.class.getName());
-
-  private final ParameterSet parameters;
-  private final MZmineProject project;
-  private final FeatureList peakList;
-  private final MZTolerance mzTolerance;
-  private final MobilityTolerance mobTolerance;
-  private final RTTolerance rtTolerance;
-  private final double minPatternIntensity;
-  private final String element;
-  private final String suffix;
-  private final PolarityType polarityType;
-  private final double minIsotopePatternScore;
-  private final boolean bestScores;
-  private final boolean onlyMonoisotopic;
-  private final boolean resolvedByMobility;
-  private final double minHeight;
-
-  private ModularFeatureList resultPeakList;
-  private int charge;
-
-//  /**
-//   * Scanning for characteristic isotope pattern and their monoisotopic mass
-//   *
-//   * @param rows            apply to all rows
-//   * @param mzTolerance     tolerance for signal matching
-//   * @param minIntensity    minimum isotope intensity for prediction
-//   */
-
->>>>>>> 0c7bec6b
   EnhancedIsotopePeakScannerTask(MZmineProject project, FeatureList peakList,
       ParameterSet parameters, @Nullable MemoryMapStorage storage,
       @NotNull Instant moduleCallDate) {
@@ -186,31 +153,19 @@
 //      elements = new String[1];
 //      elements[0] = element;
 //    }
-<<<<<<< HEAD
     String[] formulas = patternFormulas.split(",");
-=======
-    elements = Arrays.stream(element.split(",")).map(String::strip).toArray(String[]::new);
->>>>>>> 0c7bec6b
 
     for (String formula : formulas) {
       for (int charge : charges) {
 
         for (FeatureListRow row : rows) {
 
-<<<<<<< HEAD
           final IsotopePattern calculatedPattern = ipCalculator.calculateIsotopePattern(row,
               formula.trim(), minPatternIntensity, mzTolerance, charge);
           final IsotopePattern detectedPattern = isotopePeakFinder.detectedIsotopePattern(peakList,
               row, ipCalculator.calculatedPatternDPs, mzTolerance, minHeight,
               calculatedPattern.getDataPointMZRange(), resolvedByMobility, charge);
           final double score = scoring.calculateIsotopeScore(detectedPattern, calculatedPattern,
-=======
-          IsotopePattern calculatedPattern = ipCalculator.calculateIsotopePattern(row, element,
-              charge);
-          IsotopePattern detectedPattern = isotopePeakFinder.detectedIsotopePattern(peakList, row,
-              calculatedPattern, mzTolerance, minHeight, resolvedByMobility, charge);
-          double score = scoring.calculateIsotopeScore(detectedPattern, calculatedPattern,
->>>>>>> 0c7bec6b
               mzTolerance, minHeight);
 
           if (score >= minIsotopePatternScore) {
