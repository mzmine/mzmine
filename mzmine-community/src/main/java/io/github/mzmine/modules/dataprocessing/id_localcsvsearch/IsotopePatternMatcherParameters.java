/*
 * Copyright (c) 2004-2024 The mzmine Development Team
 *
 * Permission is hereby granted, free of charge, to any person
 * obtaining a copy of this software and associated documentation
 * files (the "Software"), to deal in the Software without
 * restriction, including without limitation the rights to use,
 * copy, modify, merge, publish, distribute, sublicense, and/or sell
 * copies of the Software, and to permit persons to whom the
 * Software is furnished to do so, subject to the following
 * conditions:
 *
 * The above copyright notice and this permission notice shall be
 * included in all copies or substantial portions of the Software.
 *
 * THE SOFTWARE IS PROVIDED "AS IS", WITHOUT WARRANTY OF ANY KIND,
 * EXPRESS OR IMPLIED, INCLUDING BUT NOT LIMITED TO THE WARRANTIES
 * OF MERCHANTABILITY, FITNESS FOR A PARTICULAR PURPOSE AND
 * NONINFRINGEMENT. IN NO EVENT SHALL THE AUTHORS OR COPYRIGHT
 * HOLDERS BE LIABLE FOR ANY CLAIM, DAMAGES OR OTHER LIABILITY,
 * WHETHER IN AN ACTION OF CONTRACT, TORT OR OTHERWISE, ARISING
 * FROM, OUT OF OR IN CONNECTION WITH THE SOFTWARE OR THE USE OR
 * OTHER DEALINGS IN THE SOFTWARE.
 */

package io.github.mzmine.modules.dataprocessing.id_localcsvsearch;

import io.github.mzmine.main.MZmineCore;
import io.github.mzmine.parameters.impl.SimpleParameterSet;
import io.github.mzmine.parameters.parametertypes.BooleanParameter;
import io.github.mzmine.parameters.parametertypes.DoubleParameter;
import io.github.mzmine.parameters.parametertypes.OptionalParameter;
import io.github.mzmine.parameters.parametertypes.PercentParameter;
import io.github.mzmine.parameters.parametertypes.StringParameter;
import io.github.mzmine.parameters.parametertypes.tolerances.MZToleranceParameter;
import io.github.mzmine.parameters.parametertypes.tolerances.RTTolerance;
import io.github.mzmine.parameters.parametertypes.tolerances.RTTolerance.Unit;
import io.github.mzmine.parameters.parametertypes.tolerances.RTToleranceParameter;
import java.util.Map;


public class IsotopePatternMatcherParameters extends SimpleParameterSet {

  public static final MZToleranceParameter isotopeMzTolerance = new MZToleranceParameter(
      "Isotope m/z tolerance",
      "Maximum allowed difference between two m/z values to be considered same.\\n"
      + "            + \"The value is specified both as absolute tolerance (in m/z) and relative tolerance (in ppm).\\n"
      + "            + \"The tolerance range is calculated using maximum of the absolute and relative tolerances.",
      0.005, 10);
  public static final RTToleranceParameter isotopeRtTolerance = new RTToleranceParameter(
<<<<<<< HEAD
      "Isotope rt tolerance",
      "", new RTTolerance( true, (float)0.0));

  public static final PercentParameter minIntensity = new PercentParameter(
      "Minimum isotope intensity (%)",
      "Minimum intensity percentage (%) that the isotopes must have in order to apply to the isotope pattern.", 0.05);

  public static final DoubleParameter minIsotopeScore = new DoubleParameter("Minimum isotope score",
      "Minimum isotope pattern score that the detected isotope pattern must have in order to apply to the database hits",
      MZmineCore.getConfiguration().getScoreFormat(), 0.0);

  public static final OptionalParameter<StringParameter> suffix = new OptionalParameter<>(new StringParameter("Name suffix",
      "Removes the Isotopes expect the monoisotopic signal from the feature list.\n"
          + "Suffix to be added to feature list name. If \"auto\" then this module will create a suffix.",
      "auto"), false);

  private final BooleanParameter removeIsotopes = new BooleanParameter(
      "Remove Isotopes", "Removes the Isotopes expect the monoisotopic signal from the feature list.", true);

  public IsotopePatternMatcherParameters() {
    super(new Parameter[]{isotopeMzTolerance,isotopeRtTolerance, minIntensity, minIsotopeScore,suffix});
  }

  @Override
  public void handleLoadedParameters(Map<String, Parameter<?>> loadedParams) {
    super.handleLoadedParameters(loadedParams);

    Parameter<?> removeIsos = loadedParams.get(removeIsotopes.getName());
    getParameter(suffix).setSelected((Boolean)removeIsos.getValue());

=======
      "Isotope rt tolerance", "", new RTTolerance(0.0f, Unit.MINUTES));
  public static final PercentParameter minIntensity = new PercentParameter(
      "Minimum isotope intensity (%)",
      "Minimum intensity percentage (%) that the isotopes must have in order to apply to the isotope pattern.",
      0.05);
  public static final DoubleParameter minIsotopeScore = new DoubleParameter("Minimum isotope score",
      "Minimum isotope pattern score that the detected isotope pattern must have in order to apply to the database hits",
      MZmineCore.getConfiguration().getScoreFormat(), 0.0);
  public static final StringParameter suffix = new StringParameter("Name suffix",
      "Suffix to be added to feature list name. If \"auto\" then this module will create a suffix.",
      "auto");
  public static final BooleanParameter removeIsotopes = new BooleanParameter("Remove Isotopes",
      "Removes the Isotopes expect the monoisotopic signal from the feature list.", true);

  public IsotopePatternMatcherParameters() {
    super(isotopeMzTolerance, isotopeRtTolerance, minIntensity, minIsotopeScore, removeIsotopes,
        suffix);
>>>>>>> 0c7bec6b
  }
}<|MERGE_RESOLUTION|>--- conflicted
+++ resolved
@@ -1,5 +1,5 @@
 /*
- * Copyright (c) 2004-2024 The mzmine Development Team
+ * Copyright (c) 2004-2022 The MZmine Development Team
  *
  * Permission is hereby granted, free of charge, to any person
  * obtaining a copy of this software and associated documentation
@@ -26,6 +26,7 @@
 package io.github.mzmine.modules.dataprocessing.id_localcsvsearch;
 
 import io.github.mzmine.main.MZmineCore;
+import io.github.mzmine.parameters.Parameter;
 import io.github.mzmine.parameters.impl.SimpleParameterSet;
 import io.github.mzmine.parameters.parametertypes.BooleanParameter;
 import io.github.mzmine.parameters.parametertypes.DoubleParameter;
@@ -34,7 +35,6 @@
 import io.github.mzmine.parameters.parametertypes.StringParameter;
 import io.github.mzmine.parameters.parametertypes.tolerances.MZToleranceParameter;
 import io.github.mzmine.parameters.parametertypes.tolerances.RTTolerance;
-import io.github.mzmine.parameters.parametertypes.tolerances.RTTolerance.Unit;
 import io.github.mzmine.parameters.parametertypes.tolerances.RTToleranceParameter;
 import java.util.Map;
 
@@ -48,7 +48,6 @@
       + "            + \"The tolerance range is calculated using maximum of the absolute and relative tolerances.",
       0.005, 10);
   public static final RTToleranceParameter isotopeRtTolerance = new RTToleranceParameter(
-<<<<<<< HEAD
       "Isotope rt tolerance",
       "", new RTTolerance( true, (float)0.0));
 
@@ -79,24 +78,5 @@
     Parameter<?> removeIsos = loadedParams.get(removeIsotopes.getName());
     getParameter(suffix).setSelected((Boolean)removeIsos.getValue());
 
-=======
-      "Isotope rt tolerance", "", new RTTolerance(0.0f, Unit.MINUTES));
-  public static final PercentParameter minIntensity = new PercentParameter(
-      "Minimum isotope intensity (%)",
-      "Minimum intensity percentage (%) that the isotopes must have in order to apply to the isotope pattern.",
-      0.05);
-  public static final DoubleParameter minIsotopeScore = new DoubleParameter("Minimum isotope score",
-      "Minimum isotope pattern score that the detected isotope pattern must have in order to apply to the database hits",
-      MZmineCore.getConfiguration().getScoreFormat(), 0.0);
-  public static final StringParameter suffix = new StringParameter("Name suffix",
-      "Suffix to be added to feature list name. If \"auto\" then this module will create a suffix.",
-      "auto");
-  public static final BooleanParameter removeIsotopes = new BooleanParameter("Remove Isotopes",
-      "Removes the Isotopes expect the monoisotopic signal from the feature list.", true);
-
-  public IsotopePatternMatcherParameters() {
-    super(isotopeMzTolerance, isotopeRtTolerance, minIntensity, minIsotopeScore, removeIsotopes,
-        suffix);
->>>>>>> 0c7bec6b
   }
 }