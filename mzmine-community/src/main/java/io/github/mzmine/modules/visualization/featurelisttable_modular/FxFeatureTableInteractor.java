--- conflicted
+++ resolved
@@ -97,12 +97,8 @@
       if (exitCode == ExitCode.OK) {
         updateWindowToParameterSetValues();
         // set to module
-<<<<<<< HEAD
-        ConfigService.getConfiguration().setModuleParameters(FeatureTableFXModule.class, param);
-=======
         ConfigService.getConfiguration()
             .setModuleParameters(FeatureTableFXModule.class, param.cloneParameterSet());
->>>>>>> d252abfa
       }
     });
   }
