--- conflicted
+++ resolved
@@ -112,12 +112,8 @@
     // 1 raw = max
     // 10 raws = max + average (roughly double)
     // 100 raws = max + 2 * average (roughly triple)
-<<<<<<< HEAD
-    int estimatedRows = (int) (stats.getMax() + stats.getAverage() * Math.log10(stats.getCount()));
-=======
     int estimatedRows = (int) (stats.getMax() + stats.getAverage() * 2 * Math.log10(
         stats.getCount()));
->>>>>>> 0d96e63b
 
     // Create a new aligned feature list based on the baseList and renumber IDs
     var alignedFeatureList = new ModularFeatureList(featureListName, storage, estimatedRows,
