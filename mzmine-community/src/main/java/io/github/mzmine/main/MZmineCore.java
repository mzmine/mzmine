--- conflicted
+++ resolved
@@ -124,8 +124,6 @@
     }
   }
 
-<<<<<<< HEAD
-=======
 
   /**
    * Loads the configuration, parses the arguments and initializes everything, but does not launch
@@ -156,7 +154,6 @@
     TaskService.init(ConfigService.getConfiguration().getNumOfThreads());
   }
 
->>>>>>> 8a6c75eb
   public static void checkUserRemainingDays(MZmineUser user) {
     if (user != null) {
       final EventHandler<ActionEvent> openUserTabAction = _ -> UsersTab.showTab();
@@ -570,27 +567,6 @@
     return ProjectService.getMetadata();
   }
 
-  /**
-   * Loads the configuration, parses the arguments and initializes everything, but does not launch
-   * the batch or gui. Note: not static so it ensures that the {@link MZmineCore#init()} method is
-   * called.
-   */
-  public void startUp(@NotNull final MZmineCoreArgumentParser argsParser) {
-    ArgsToConfigUtils.applyArgsToConfig(argsParser);
-
-    CurrentUserService.subscribe(user -> {
-      var nickname = user == null ? null : user.getNickname();
-      ConfigService.getPreferences().setParameter(MZminePreferences.username, nickname);
-
-      checkUserRemainingDays(user);
-    });
-
-    addUserRequiredListener();
-
-    // after loading the config and numCores
-    TaskService.init(ConfigService.getConfiguration().getNumOfThreads());
-  }
-
   private void init() {
     // In the beginning, set the default locale to English, to avoid
     // problems with conversion of numbers etc. (e.g. decimal separator may
