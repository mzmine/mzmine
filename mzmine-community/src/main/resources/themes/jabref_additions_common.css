--- conflicted
+++ resolved
@@ -22,12 +22,14 @@
  * FROM, OUT OF OR IN CONNECTION WITH THE SOFTWARE OR THE USE OR
  * OTHER DEALINGS IN THE SOFTWARE.
  */
-<<<<<<< HEAD
 
  /* children of this css can overwrite the color and this will effect the defined classes */
  .root {
    -error-text-color: #cc0033;
    -warning-text-color: #CC9900;
+    /* set background color of scene root node so that stages have correct color
+     most panes are transparent - so root needs to have base color */
+   -fx-background-color: -jr-base;
  }
 
 .error-label {
@@ -66,14 +68,6 @@
     /*-fx-effect: dropshadow(gaussian, rgba(183,232,255,0.8), 5, 0.2, 0, 5);*/
 }
 
-=======
-.root {
-    /* set background color of scene root node so that stages have correct color
-     most panes are transparent - so root needs to have base color */
-    -fx-background-color: -jr-base;
-}
->>>>>>> b21f39fb
-
 .notification-bar > .pane {
   -fx-background-color: -jr-base;
   -fx-effect: dropshadow(three-pass-box, rgba(0, 0, 0, 0.3), 9, 0, 0, 2);
