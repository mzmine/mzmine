--- conflicted
+++ resolved
@@ -138,13 +138,9 @@
 //    maven { url = "https://nexus.nuiton.org/nexus/content/groups/releases/" }
     // For jimzml
     // maven { url = "https://mvnrepository.com/artifact/com.alanmrace/jimzmlparser" }
-<<<<<<< HEAD
-    maven {url = "https://repository.everit.biz/nexus/content/groups/public/"}
-=======
 
     // for batik-xml-commons-ext package (svg export)
     maven { url = "https://repository.everit.biz/nexus/content/groups/public/" }
->>>>>>> 1d015597
 }
 
 ext {
@@ -230,17 +226,10 @@
     implementation(libs.woodstox.core)
     implementation(libs.aalto.xml)
 
-<<<<<<< HEAD
-    implementation("org.apache.poi:poi-ooxml:5.4.1")
-
+    // reporting
     implementation(libs.bundles.jasper)
-
-    // test only
-    testImplementation(libs.bundles.mzio.test)
-=======
     // sirius api
     implementation (libs.sirius.api)
->>>>>>> 1d015597
 }
 
 /*
